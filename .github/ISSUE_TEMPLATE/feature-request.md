---
name: Feature Request
about: Use this template for raising a feature request
labels: 'enhancement'
title: '[Feature Request]'

---

## Feature Request

### Overview
<!-- Provide an overview of feature requests here. -->

<<<<<<< HEAD
### Willingness to contribute
The Delta Lake Community encourages new feature contributions. Would you or another member of your organization be willing to contribute an implementation of this feature (either as an Delta Lake Plugin or an enhancement to the Delta Lake code base)?
=======
* TODO(you): Provide a high-level description of the feature request.

### System Information
>>>>>>> a39bed67

- [ ] Yes. I can contribute this feature independently.
- [ ] Yes. I would be willing to contribute this feature with guidance from the Delta Lake community.
- [ ] No. I cannot contribute this feature at this time.

### Specific Requirements of Feature

<!-- What kind of features are required by the users? -->

### Design Sketch

<!-- Attach design sketch here. -->

### Details

(Use this section to include any additional information about the feature. If you have a proposal for how to implement this feature, please include it here. For implementation guidelines, please refer to the [Contributing Guide](https://github.com/delta-io/delta/blob/master/CONTRIBUTING.md).)

### Motivation

<!-- How will this feature be used? Why is it important? Who will benefit from it? --><|MERGE_RESOLUTION|>--- conflicted
+++ resolved
@@ -9,16 +9,10 @@
 ## Feature Request
 
 ### Overview
-<!-- Provide an overview of feature requests here. -->
+<!-- Provide a high-level description of the feature request. -->
 
-<<<<<<< HEAD
 ### Willingness to contribute
-The Delta Lake Community encourages new feature contributions. Would you or another member of your organization be willing to contribute an implementation of this feature (either as an Delta Lake Plugin or an enhancement to the Delta Lake code base)?
-=======
-* TODO(you): Provide a high-level description of the feature request.
-
-### System Information
->>>>>>> a39bed67
+The Delta Lake Community encourages new feature contributions. Would you or another member of your organization be willing to contribute an implementation of this feature?
 
 - [ ] Yes. I can contribute this feature independently.
 - [ ] Yes. I would be willing to contribute this feature with guidance from the Delta Lake community.
@@ -28,13 +22,11 @@
 
 <!-- What kind of features are required by the users? -->
 
-### Design Sketch
-
-<!-- Attach design sketch here. -->
-
 ### Details
 
-(Use this section to include any additional information about the feature. If you have a proposal for how to implement this feature, please include it here. For implementation guidelines, please refer to the [Contributing Guide](https://github.com/delta-io/delta/blob/master/CONTRIBUTING.md).)
+<!--
+Use this section to include any additional information about the feature. If you have a proposal for how to implement this feature, please include it here. For implementation guidelines, please read our contributor guidelines: https://github.com/delta-io/delta/blob/master/CONTRIBUTING.md
+-->
 
 ### Motivation
 
