--- conflicted
+++ resolved
@@ -11,37 +11,24 @@
 ### Environment information
 
 * Delta Lake Version:
-* Delta version:
 * Spark Version:
 * Scala Version:
 
 ### Describe the problem
 
-<<<<<<< HEAD
 #### Observed Results:
-=======
-#### Steps to reproduce:
 
-1. _____
-2. _____
-3. _____
+<!-- What happened?  This could be a description, log output, etc. -->
 
-#### Observed results:
->>>>>>> a39bed67
+#### Expected Results:
 
-* What happened?  This could be a description, log output, etc.
+<!-- What did you expect to happen? -->
 
-#### Expected results:
+#### Relevant Code/Logs:
 
-* What did you expect to happen?
-
-<<<<<<< HEAD
-#### Relevant Code/Logs:
-=======
-### [Contributing](https://github.com/delta-io/delta/blob/master/CONTRIBUTING.md):
->>>>>>> a39bed67
-
-* TODO(you): code here to reproduce the problem. Include any logs or source code that would be helpful to diagnose the problem. If including tracebacks, please include the full traceback. Large logs and files should be attached.
+<!--
+Code here to reproduce the problem. Include any logs or source code that would be helpful to diagnose the problem. If including tracebacks, please include the full traceback. Large logs and files should be attached.
+-->
 
 ### Willingness to contribute
 The Delta Lake Community encourages bug fix contributions. Would you or another member of your organization be willing to contribute a fix for this bug to the Delta Lake code base?
