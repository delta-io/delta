--- conflicted
+++ resolved
@@ -230,12 +230,8 @@
     } else {
       readSchemaAtSourceInit
     }
-<<<<<<< HEAD
-    DeltaColumnMapping.dropColumnMappingMetadata(
-      DeltaTableUtils.removeInternalWriterMetadata(spark, readSchemaWithCdc))
-=======
-    DeltaTableUtils.removeInternalDeltaMetadata(spark, readSchemaWithCdc)
->>>>>>> 8561aaf2
+    DeltaTableUtils.removeInternalDeltaMetadata(
+      spark, DeltaTableUtils.removeInternalWriterMetadata(spark, readSchemaWithCdc))
   }
 
   // A dummy empty dataframe that can be returned at various point during streaming
