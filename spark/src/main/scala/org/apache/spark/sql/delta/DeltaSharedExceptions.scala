/*
 * Copyright (2021) The Delta Lake Project Authors.
 *
 * Licensed under the Apache License, Version 2.0 (the "License");
 * you may not use this file except in compliance with the License.
 * You may obtain a copy of the License at
 *
 * http://www.apache.org/licenses/LICENSE-2.0
 *
 * Unless required by applicable law or agreed to in writing, software
 * distributed under the License is distributed on an "AS IS" BASIS,
 * WITHOUT WARRANTIES OR CONDITIONS OF ANY KIND, either express or implied.
 * See the License for the specific language governing permissions and
 * limitations under the License.
 */

package org.apache.spark.sql.delta

import scala.collection.JavaConverters._

import org.antlr.v4.runtime.ParserRuleContext

import org.apache.spark.sql.AnalysisException
import org.apache.spark.sql.catalyst.parser.{ParseException, ParserUtils}
import org.apache.spark.sql.catalyst.trees.Origin

class DeltaAnalysisException(
    errorClass: String,
    messageParameters: Array[String],
    cause: Option[Throwable] = None,
    origin: Option[Origin] = None)
  extends AnalysisException(
    message = DeltaThrowableHelper.getMessage(errorClass, messageParameters),
    messageParameters = DeltaThrowableHelper
      .getMessageParameters(errorClass, errorSubClass = null, messageParameters).asScala.toMap,
    errorClass = Some(errorClass),
    line = origin.flatMap(_.line),
    startPosition = origin.flatMap(_.startPosition),
    context = origin.map(_.getQueryContext).getOrElse(Array.empty),
    cause = cause)
  with DeltaThrowable {
  def getMessageParametersArray: Array[String] = messageParameters
  override def getErrorClass: String = errorClass
<<<<<<< HEAD
=======
  override def getMessageParameters: java.util.Map[String, String] =
    DeltaThrowableHelper.getMessageParameters(errorClass, errorSubClass = null, messageParameters)
  override def withPosition(origin: Origin): AnalysisException =
    new DeltaAnalysisException(errorClass, messageParameters, cause, Some(origin))
>>>>>>> 56cb730f
}

class DeltaIllegalArgumentException(
    errorClass: String,
    messageParameters: Array[String] = Array.empty,
    cause: Throwable = null)
  extends IllegalArgumentException(
      DeltaThrowableHelper.getMessage(errorClass, messageParameters), cause)
    with DeltaThrowable {
    override def getErrorClass: String = errorClass
  def getMessageParametersArray: Array[String] = messageParameters

  override def getMessageParameters: java.util.Map[String, String] = {
    DeltaThrowableHelper.getMessageParameters(errorClass, errorSubClass = null, messageParameters)
  }
}

class DeltaUnsupportedOperationException(
    errorClass: String,
    messageParameters: Array[String] = Array.empty)
  extends UnsupportedOperationException(
      DeltaThrowableHelper.getMessage(errorClass, messageParameters))
    with DeltaThrowable {
  override def getErrorClass: String = errorClass
  def getMessageParametersArray: Array[String] = messageParameters

  override def getMessageParameters: java.util.Map[String, String] = {
    DeltaThrowableHelper.getMessageParameters(errorClass, errorSubClass = null, messageParameters)
  }
}

class DeltaParseException(
    ctx: ParserRuleContext,
    errorClass: String,
    messageParameters: Map[String, String] = Map.empty)
  extends ParseException(
      Option(ParserUtils.command(ctx)),
      ParserUtils.position(ctx.getStart),
      ParserUtils.position(ctx.getStop),
      errorClass,
      messageParameters
    ) with DeltaThrowable {
  override def getErrorClass: String = errorClass
}

class DeltaArithmeticException(
    errorClass: String,
    messageParameters: Array[String])
  extends ArithmeticException(
      DeltaThrowableHelper.getMessage(errorClass, messageParameters))
    with DeltaThrowable {
  override def getErrorClass: String = errorClass

  override def getMessageParameters: java.util.Map[String, String] = {
    DeltaThrowableHelper.getMessageParameters(errorClass, errorSubClass = null, messageParameters)
  }
}
<|MERGE_RESOLUTION|>--- conflicted
+++ resolved
@@ -41,13 +41,10 @@
   with DeltaThrowable {
   def getMessageParametersArray: Array[String] = messageParameters
   override def getErrorClass: String = errorClass
-<<<<<<< HEAD
-=======
   override def getMessageParameters: java.util.Map[String, String] =
     DeltaThrowableHelper.getMessageParameters(errorClass, errorSubClass = null, messageParameters)
   override def withPosition(origin: Origin): AnalysisException =
     new DeltaAnalysisException(errorClass, messageParameters, cause, Some(origin))
->>>>>>> 56cb730f
 }
 
 class DeltaIllegalArgumentException(
