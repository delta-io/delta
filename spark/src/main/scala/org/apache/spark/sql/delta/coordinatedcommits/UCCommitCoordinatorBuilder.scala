/*
 * Copyright (2021) The Delta Lake Project Authors.
 *
 * Licensed under the Apache License, Version 2.0 (the "License");
 * you may not use this file except in compliance with the License.
 * You may obtain a copy of the License at
 *
 * http://www.apache.org/licenses/LICENSE-2.0
 *
 * Unless required by applicable law or agreed to in writing, software
 * distributed under the License is distributed on an "AS IS" BASIS,
 * WITHOUT WARRANTIES OR CONDITIONS OF ANY KIND, either express or implied.
 * See the License for the specific language governing permissions and
 * limitations under the License.
 */

package org.apache.spark.sql.delta.coordinatedcommits

import java.net.{URI, URISyntaxException}
import java.util.concurrent.ConcurrentHashMap
import scala.collection.JavaConverters._
import scala.util.control.NonFatal
import org.apache.spark.sql.delta.logging.DeltaLogKeys
import org.apache.spark.sql.delta.metering.DeltaLogging
import io.delta.storage.commit.CommitCoordinatorClient
import io.delta.storage.commit.uccommitcoordinator.{FixedUCTokenProvider, UCClient, UCCommitCoordinatorClient, UCTokenBasedRestClient, UCTokenProvider}
import org.apache.spark.internal.MDC
import org.apache.spark.sql.SparkSession

/**
 * Builder for Unity Catalog Commit Coordinator Clients.
 *
 * This builder is responsible for creating and caching UCCommitCoordinatorClient instances
 * based on the provided metastore IDs and catalog configurations.
 *
 * It caches the UCCommitCoordinatorClient instance for a given metastore ID upon its first access.
 */
object UCCommitCoordinatorBuilder
    extends CatalogOwnedCommitCoordinatorBuilder with DeltaLogging {

  /** Prefix for Spark SQL catalog configurations. */
  final private val SPARK_SQL_CATALOG_PREFIX = "spark.sql.catalog."

  /** Connector class name for filtering relevant Unity Catalog catalogs. */
  final private[delta] val UNITY_CATALOG_CONNECTOR_CLASS: String =
    "io.unitycatalog.spark.UCSingleCatalog"

  /** Suffix for the URI configuration of a catalog. */
  final private val URI_SUFFIX = "uri"

  /** Suffix for the token configuration of a catalog. */
  final private val TOKEN_SUFFIX = "token"

  /** Cache for UCCommitCoordinatorClient instances. */
  private val commitCoordinatorClientCache =
    new ConcurrentHashMap[String, UCCommitCoordinatorClient]()

  // Helper cache for (uri, token) to metastoreId to avoid redundant calls to getMetastoreId
  // catalog.
  private val uriTokenToMetastoreIdCache = new ConcurrentHashMap[(String, String), String]()

  // Use a var instead of val for ease of testing by injecting different UCClientFactory.
  private[delta] var ucClientFactory: UCClientFactory = UCTokenBasedRestClientFactory

  override def getName: String = "unity-catalog"

  override def build(spark: SparkSession, conf: Map[String, String]): CommitCoordinatorClient = {
    val metastoreId = conf.getOrElse(
      UCCommitCoordinatorClient.UC_METASTORE_ID_KEY,
      throw new IllegalArgumentException(
        s"UC metastore ID not found in the provided coordinator conf: $conf"))

    commitCoordinatorClientCache.computeIfAbsent(
      metastoreId,
      _ => new UCCommitCoordinatorClient(conf.asJava, getMatchingUCClient(spark, metastoreId))
    )
  }

  override def buildForCatalog(
      spark: SparkSession, catalogName: String): CommitCoordinatorClient = {
    val client = getCatalogConfigs(spark).find(_._1 == catalogName) match {
      case Some((_, uri, token)) => ucClientFactory.createUCClient(uri, token)
      case None =>
        throw new IllegalArgumentException(
          s"Catalog $catalogName not found in the provided SparkSession configurations.")
    }
    val conf = Map.empty[String, String]
    new UCCommitCoordinatorClient(conf.asJava, client)
  }

  /**
   * Finds and returns a UCClient that matches the given metastore ID.
   *
   * This method iterates through all configured catalogs in SparkSession, creates UCClients for
   * each, gets their metastore ID and returns the one that matches the provided metastore ID.
   * If no matching catalog is found or if multiple matching catalogs are found, it throws an
   * appropriate exception.
   */
  private def getMatchingUCClient(spark: SparkSession, metastoreId: String): UCClient = {
    val matchingClients: List[(String, String)] = getCatalogConfigs(spark)
      .map { case (name, uri, token) => (uri, token) }
      .distinct // Remove duplicates since multiple catalogs can have the same uri and token
      .filter { case (uri, token) => getMetastoreId(uri, token).contains(metastoreId) }

    matchingClients match {
      case Nil => throw noMatchingCatalogException(metastoreId)
      case (uri, token) :: Nil => ucClientFactory.createUCClient(uri, token)
      case multiple => throw multipleMatchingCatalogs(metastoreId, multiple.map(_._1))
    }
  }

  /**
   * Retrieves the metastore ID for a given URI and token.
   *
   * This method creates a UCClient using the provided URI and token, then retrieves its metastore
   * ID. The result is cached to avoid unnecessary getMetastoreId requests in future calls. If
   * there's an error, it returns None and logs a warning.
   */
  private def getMetastoreId(uri: String, token: String): Option[String] = {
    try {
      val metastoreId = uriTokenToMetastoreIdCache.computeIfAbsent(
        (uri, token),
        _ => {
          val ucClient = ucClientFactory.createUCClient(uri, token)
          try {
            ucClient.getMetastoreId
          } finally {
            safeClose(ucClient, uri)
          }
        })
      Some(metastoreId)
    } catch {
      case NonFatal(e) =>
        logWarning(log"Failed to getMetastoreSummary with ${MDC(DeltaLogKeys.URI, uri)}", e)
        None
    }
  }

  private def noMatchingCatalogException(metastoreId: String) = {
    new IllegalStateException(
      s"No matching catalog found for UC metastore ID $metastoreId. " +
        "Please ensure the catalog is configured correctly by setting " +
        "`spark.sql.catalog.<catalog-name>`, `spark.sql.catalog.<catalog-name>.uri` and " +
        "`spark.sql.catalog.<catalog-name>.token`. Note that the matching process involves " +
        "retrieving the metastoreId using the provided `<uri, token>` pairs in Spark " +
        "Session configs.")
  }

  private def multipleMatchingCatalogs(metastoreId: String, uris: List[String]) = {
    new IllegalStateException(
      s"Found multiple catalogs for UC metastore ID $metastoreId at $uris. " +
        "Please ensure the catalog is configured correctly by setting " +
        "`spark.sql.catalog.<catalog-name>`, `spark.sql.catalog.<catalog-name>.uri` and " +
        "`spark.sql.catalog.<catalog-name>.token`. Note that the matching process involves " +
        "retrieving the metastoreId using the provided `<uri, token>` pairs in Spark " +
        "Session configs.")
  }

  /**
   * Retrieves the catalog configurations from the SparkSession.
   *
   * Example; Given Spark configurations:
   *   spark.sql.catalog.catalog1 = "io.unitycatalog.connectors.spark.UCSingleCatalog"
   *   spark.sql.catalog.catalog1.uri = "https://dbc-123abc.databricks.com"
   *   spark.sql.catalog.catalog1.token = "dapi1234567890"
   *
   *   spark.sql.catalog.catalog2 = "io.unitycatalog.connectors.spark.UCSingleCatalog"
   *   spark.sql.catalog.catalog2.uri = "https://dbc-456def.databricks.com"
   *   spark.sql.catalog.catalog2.token = "dapi0987654321"
   *
   *   spark.sql.catalog.catalog3 = "io.unitycatalog.connectors.spark.UCSingleCatalog"
   *   spark.sql.catalog.catalog3.uri = "https://dbc-789ghi.databricks.com"
   *
   *   spark.sql.catalog.catalog4 = "com.databricks.sql.lakehouse.catalog3"
   *   spark.sql.catalog.catalog4.uri = "https://dbc-456def.databricks.com"
   *   spark.sql.catalog.catalog4.token = "dapi0987654321"
   *
   *   spark.sql.catalog.catalog5 = "io.unitycatalog.connectors.spark.UCSingleCatalog"
   *   spark.sql.catalog.catalog5.uri = "random-string"
   *   spark.sql.catalog.catalog5.token = "dapi0987654321"
   *
   * This method would return:
   * List(
   *   ("catalog1", "https://dbc-123abc.databricks.com", "dapi1234567890"),
   *   ("catalog2", "https://dbc-456def.databricks.com", "dapi0987654321")
   * )
   *
   * Note: catalog3 is not included in the result because it's missing the token configuration.
   * Note: catalog4 is not included in the result because it's not a UCSingleCatalog connector.
   * Note: catalog5 is not included in the result because its URI is not a valid URI.
   *
   * @return
   *   A list of tuples containing (catalogName, uri, token) for each properly configured catalog
   */
  private[delta] def getCatalogConfigs(spark: SparkSession): List[(String, String, String)] = {
    val catalogConfigs = spark.conf.getAll.filterKeys(_.startsWith(SPARK_SQL_CATALOG_PREFIX))

    catalogConfigs
      .keys
      .map(_.split("\\."))
      .filter(_.length == 4)
      .map(_(3))
      .filter { catalogName: String =>
        val connector = catalogConfigs.get(s"$SPARK_SQL_CATALOG_PREFIX$catalogName")
        connector.contains(UNITY_CATALOG_CONNECTOR_CLASS)}
      .flatMap { catalogName: String =>
        val uri = catalogConfigs.get(s"$SPARK_SQL_CATALOG_PREFIX$catalogName.$URI_SUFFIX")
        val token = catalogConfigs.get(s"$SPARK_SQL_CATALOG_PREFIX$catalogName.$TOKEN_SUFFIX")
        (uri, token) match {
          case (Some(u), Some(t)) =>
            try {
              new URI(u) // Validate the URI
              Some((catalogName, u, t))
            } catch {
              case _: URISyntaxException =>
                logWarning(log"Skipping catalog ${MDC(DeltaLogKeys.CATALOG, catalogName)} as it " +
                  log"does not have a valid URI ${MDC(DeltaLogKeys.URI, u)}.")
                None
            }
          case _ =>
            logWarning(log"Skipping catalog ${MDC(DeltaLogKeys.CATALOG, catalogName)} as it does " +
              "not have both uri and token configured in Spark Session.")
            None
        }}
      .toList
  }

  /**
   * Returns catalog configurations as a Map for O(1) lookup by catalog name.
   * Wraps [[getCatalogConfigs]] results in [[UCCatalogConfig]] for better readability.
   */
  private[delta] def getCatalogConfigMap(spark: SparkSession): Map[String, UCCatalogConfig] = {
    getCatalogConfigs(spark).map {
      case (name, uri, token) => name -> UCCatalogConfig(name, uri, token)
    }.toMap
  }

  private def safeClose(ucClient: UCClient, uri: String): Unit = {
    try {
      ucClient.close()
    } catch {
      case NonFatal(e) =>
        logWarning(log"Failed to close UCClient for uri ${MDC(DeltaLogKeys.URI, uri)}", e)
    }
  }

  def clearCache(): Unit = {
    commitCoordinatorClientCache.clear()
    uriTokenToMetastoreIdCache.clear()
  }
}

trait UCClientFactory {
  def createUCClient(uri: String, token: String): UCClient =
    createUCClient(uri, new FixedUCTokenProvider(token))

  def createUCClient(uri: String, provider: UCTokenProvider): UCClient
}

object UCTokenBasedRestClientFactory extends UCClientFactory {
<<<<<<< HEAD
  override def createUCClient(uri: String, token: String): UCClient =
    new UCTokenBasedRestClient(uri, token)
}

/**
 * Holder for Unity Catalog configuration extracted from Spark configs.
 * Used by [[UCCommitCoordinatorBuilder.getCatalogConfigMap]].
 */
case class UCCatalogConfig(catalogName: String, uri: String, token: String)
=======
  override def createUCClient(uri: String, provider: UCTokenProvider): UCClient =
    new UCTokenBasedRestClient(uri, provider)
}
>>>>>>> 32f88d9a
<|MERGE_RESOLUTION|>--- conflicted
+++ resolved
@@ -258,18 +258,12 @@
 }
 
 object UCTokenBasedRestClientFactory extends UCClientFactory {
-<<<<<<< HEAD
-  override def createUCClient(uri: String, token: String): UCClient =
-    new UCTokenBasedRestClient(uri, token)
+  override def createUCClient(uri: String, provider: UCTokenProvider): UCClient =
+    new UCTokenBasedRestClient(uri, provider)
 }
 
 /**
  * Holder for Unity Catalog configuration extracted from Spark configs.
  * Used by [[UCCommitCoordinatorBuilder.getCatalogConfigMap]].
  */
-case class UCCatalogConfig(catalogName: String, uri: String, token: String)
-=======
-  override def createUCClient(uri: String, provider: UCTokenProvider): UCClient =
-    new UCTokenBasedRestClient(uri, provider)
-}
->>>>>>> 32f88d9a
+case class UCCatalogConfig(catalogName: String, uri: String, token: String)