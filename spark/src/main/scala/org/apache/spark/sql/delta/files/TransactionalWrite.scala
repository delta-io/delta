--- conflicted
+++ resolved
@@ -155,14 +155,7 @@
       assert(
         normalizedData == dataWithDefaultExprs,
         "should not change data when there is no generate column")
-<<<<<<< HEAD
-      normalizedData.queryExecution
-=======
-      // Ideally, we should use `normalizedData`. But it may use `QueryExecution` rather than
-      // `IncrementalExecution`. So we use the input `data` and leverage the `nullableOutput`
-      // below to fix the column names.
-      data
->>>>>>> 74ea2e2d
+      normalizedData
     }
     val nullableOutput = makeOutputNullable(cleanedData.queryExecution.analyzed.output)
     val columnMapping = metadata.columnMappingMode
