/*
 * Copyright (2021) The Delta Lake Project Authors.
 *
 * Licensed under the Apache License, Version 2.0 (the "License");
 * you may not use this file except in compliance with the License.
 * You may obtain a copy of the License at
 *
 * http://www.apache.org/licenses/LICENSE-2.0
 *
 * Unless required by applicable law or agreed to in writing, software
 * distributed under the License is distributed on an "AS IS" BASIS,
 * WITHOUT WARRANTIES OR CONDITIONS OF ANY KIND, either express or implied.
 * See the License for the specific language governing permissions and
 * limitations under the License.
 */

package org.apache.spark.sql.delta

import java.util.Locale

import org.apache.spark.sql.delta.actions._
import org.apache.spark.sql.delta.catalog.DeltaTableV2
import org.apache.spark.sql.delta.commands.DeletionVectorUtils
import org.apache.spark.sql.delta.constraints.{Constraints, Invariants}
import org.apache.spark.sql.delta.coordinatedcommits.CoordinatedCommitsUtils
import org.apache.spark.sql.delta.redirect.{RedirectReaderWriter, RedirectWriterOnly}
import org.apache.spark.sql.delta.schema.SchemaMergingUtils
import org.apache.spark.sql.delta.schema.SchemaUtils
import org.apache.spark.sql.delta.sources.DeltaSQLConf
import org.apache.spark.sql.delta.util.{Utils => DeltaUtils}
import org.apache.spark.sql.delta.util.FileNames

import org.apache.spark.sql.{Dataset, SparkSession}
import org.apache.spark.sql.types.TimestampNTZType

/* --------------------------------------- *
 |  Table features base class definitions  |
 * --------------------------------------- */

/**
 * A base class for all table features.
 *
 * A feature can be <b>explicitly supported</b> by a table's protocol when the protocol contains a
 * feature's `name`. Writers (for writer-only features) or readers and writers (for reader-writer
 * features) must recognize supported features and must handle them appropriately.
 *
 * A table feature that released before Delta Table Features (reader version 3 and writer version
 * 7) is considered as a <b>legacy feature</b>. Legacy features are <b>implicitly supported</b>
 * when (a) the protocol does not support table features, i.e., has reader version less than 3 or
 * writer version less than 7 and (b) the feature's minimum reader/writer version is less than or
 * equal to the current protocol's reader/writer version.
 *
 * Separately, a feature can be automatically supported by a table's metadata when certain
 * feature-specific table properties are set. For example, `changeDataFeed` is automatically
 * supported when there's a table property `delta.enableChangeDataFeed=true`. This is independent
 * of the table's enabled features. When a feature is supported (explicitly or implicitly) by the
 * table protocol but its metadata requirements are not satisfied, then clients still have to
 * understand the feature (at least to the extent that they can read and preserve the existing
 * data in the table that uses the feature). See the documentation of
 * [[FeatureAutomaticallyEnabledByMetadata]] for more information.
 *
 * @param name
 *   a globally-unique string indicator to represent the feature. All characters must be letters
 *   (a-z, A-Z), digits (0-9), '-', or '_'. Words must be in camelCase.
 * @param minReaderVersion
 *   the minimum reader version this feature requires. For a feature that can only be explicitly
 *   supported, this is either `0` or `3` (the reader protocol version that supports table
 *   features), depending on the feature is writer-only or reader-writer. For a legacy feature
 *   that can be implicitly supported, this is the first protocol version which the feature is
 *   introduced.
 * @param minWriterVersion
 *   the minimum writer version this feature requires. For a feature that can only be explicitly
 *   supported, this is the writer protocol `7` that supports table features. For a legacy feature
 *   that can be implicitly supported, this is the first protocol version which the feature is
 *   introduced.
 */
// @TODO: distinguish Delta and 3rd-party features and give appropriate error messages
sealed abstract class TableFeature(
    val name: String,
    val minReaderVersion: Int,
    val minWriterVersion: Int) extends java.io.Serializable {

  require(name.forall(c => c.isLetterOrDigit || c == '-' || c == '_'))

  /**
   * Get a [[Protocol]] object stating the minimum reader and writer versions this feature
   * requires. For a feature that can only be explicitly supported, this method returns a protocol
   * version that supports table features, either `(0,7)` or `(3,7)` depending on the feature is
   * writer-only or reader-writer. For a legacy feature that can be implicitly supported, this
   * method returns the first protocol version which introduced the said feature.
   *
   * For all features, if the table's protocol version does not support table features, then the
   * minimum protocol version is enough. However, if the protocol version supports table features
   * for the feature type (writer-only or reader-writer), then the minimum protocol version is not
   * enough to support a feature. In this case the feature must also be explicitly listed in the
   * appropriate feature sets in the [[Protocol]].
   */
  def minProtocolVersion: Protocol = Protocol(minReaderVersion, minWriterVersion)

  /** Determine if this feature applies to both readers and writers. */
  def isReaderWriterFeature: Boolean = this.isInstanceOf[ReaderWriterFeatureType]

  /**
   * Determine if this feature is a legacy feature. See the documentation of [[TableFeature]] for
   * more information.
   */
  def isLegacyFeature: Boolean = this.isInstanceOf[LegacyFeatureType]

  /**
   * True if this feature can be removed.
   */
  def isRemovable: Boolean = this.isInstanceOf[RemovableFeature]

  /**
   * Set of table features that this table feature depends on. I.e. the set of features that need
   * to be enabled if this table feature is enabled.
   */
  def requiredFeatures: Set[TableFeature] = Set.empty
}

/** A trait to indicate a feature applies to readers and writers. */
sealed trait ReaderWriterFeatureType

/** A trait to indicate a feature is legacy, i.e., released before Table Features. */
sealed trait LegacyFeatureType

/**
 * A trait indicating this feature can be automatically enabled via a change in a table's
 * metadata, e.g., through setting particular values of certain feature-specific table properties.
 *
 * When the feature's metadata requirements are satisfied for <b>new tables</b>, or for
 * <b>existing tables when [[automaticallyUpdateProtocolOfExistingTables]] set to `true`</b>, the
 * client will silently add the feature to the protocol's `readerFeatures` and/or
 * `writerFeatures`. Otherwise, a proper protocol version bump must be present in the same
 * transaction.
 */
sealed trait FeatureAutomaticallyEnabledByMetadata { this: TableFeature =>

  /**
   * Whether the feature can automatically update the protocol of an existing table when the
   * metadata requirements are satisfied. As a rule of thumb, a table feature that requires
   * explicit operations (e.g., turning on a table property) should set this flag to `true`, while
   * features that are used implicitly (e.g., when using a new data type) should set this flag to
   * `false`.
   */
  def automaticallyUpdateProtocolOfExistingTables: Boolean = this.isLegacyFeature

  /**
   * Determine whether the feature must be supported and enabled because its metadata requirements
   * are satisfied.
   */
  def metadataRequiresFeatureToBeEnabled(
      protocol: Protocol, metadata: Metadata, spark: SparkSession): Boolean

  require(
    !this.isLegacyFeature || automaticallyUpdateProtocolOfExistingTables,
    "Legacy feature must be auto-update capable.")
}

/**
 * A trait indicating a feature can be removed. Classes that extend the trait need to
 * implement the following four functions:
 *
 * a) preDowngradeCommand. This is where all required actions for removing the feature are
 *    implemented. For example, to remove the DVs feature we need to remove metadata config
 *    and purge all DVs from table. This action takes place before the protocol downgrade in
 *    separate commit(s). Note, the command needs to be implemented in a way concurrent
 *    transactions do not nullify the effect. For example, disabling DVs on a table before
 *    purging will stop concurrent transactions from adding DVs. During protocol downgrade
 *    we perform a validation in [[validateRemoval]] to make sure all invariants still hold.
 *
 * b) validateRemoval. Add any feature-specific checks before proceeding to the protocol
 *    downgrade. This function is guaranteed to be called at the latest version before the
 *    protocol downgrade is committed to the table. When the protocol downgrade txn conflicts,
 *    the validation is repeated against the winning txn snapshot. As soon as the protocol
 *    downgrade succeeds, all subsequent interleaved txns are aborted.
 *    The implementation should return true if there are no feature traces in the latest
 *    version. False otherwise.
 *
 * c) requiresHistoryProtection. It indicates whether the feature leaves traces in the table
 *    history that may result in incorrect behaviour if the table is read/written by a client
 *    that does not support the feature. This is by default true for all reader+writer features
 *    and false for writer features.
 *    WARNING: Disabling [[requiresHistoryProtection]] for relevant features could result in
 *    incorrect snapshot reconstruction.
 *
 * d) actionUsesFeature. For features that require history truncation we verify whether past
 *    versions contain any traces of the removed feature. This is achieved by calling
 *    [[actionUsesFeature]] for every action of every reachable commit version in the log.
 *    Note, a feature may leave traces in both data and metadata. Depending on the feature, we
 *    need to check several types of actions such as Metadata, AddFile, RemoveFile etc.
 *
 *    WARNING: actionUsesFeature should not check Protocol actions for the feature being removed,
 *    because at the time actionUsesFeature is invoked the protocol downgrade did not happen yet.
 *    Thus, the feature-to-remove is still active. As a result, any unrelated operations that
 *    produce a protocol action (while we are waiting for the retention period to expire) will
 *    "carry" the feature-to-remove. Checking protocol for that feature would result in an
 *    unnecessary failure during the history validation of the next DROP FEATURE call. Note,
 *    while the feature-to-remove is supported in the protocol we cannot generate a legit protocol
 *    action that adds support for that feature since it is already supported.
 */
sealed trait RemovableFeature { self: TableFeature =>
  def preDowngradeCommand(table: DeltaTableV2): PreDowngradeTableFeatureCommand
  def validateRemoval(snapshot: Snapshot): Boolean
  def requiresHistoryProtection: Boolean = isReaderWriterFeature
  def actionUsesFeature(action: Action): Boolean

  /**
   * Examines all historical commits for traces of the removableFeature.
   * This is achieved as follows:
   *
   * 1) We find the earliest valid checkpoint, recreate a snapshot at that version and we check
   *    whether there any traces of the feature-to-remove.
   * 2) We check all commits that exist between version 0 and the current version.
   *    This includes the versions we validated the snapshots. This is because a commit
   *    might include information that is not available in the snapshot. Examples include
   *    CommitInfo, CDCInfo etc. Note, there can still be valid log commit files with
   *    versions prior the earliest checkpoint version.
   * 3) We do not need to recreate a snapshot at the current version because this is already being
   *    handled by validateRemoval.
   *
   * Note, this is a slow process.
   *
   * @param spark The SparkSession.
   * @param downgradeTxnReadSnapshot The read snapshot of the protocol downgrade transaction.
   * @return True if the history contains any trace of the feature.
   */
  def historyContainsFeature(
      spark: SparkSession,
      downgradeTxnReadSnapshot: Snapshot): Boolean = {
    require(requiresHistoryProtection)
    val deltaLog = downgradeTxnReadSnapshot.deltaLog
    val earliestCheckpointVersion = deltaLog.findEarliestReliableCheckpoint.getOrElse(0L)
    val toVersion = downgradeTxnReadSnapshot.version

    // Use the snapshot at earliestCheckpointVersion to validate the checkpoint identified by
    // findEarliestReliableCheckpoint.
    val earliestSnapshot = deltaLog.getSnapshotAt(earliestCheckpointVersion)

    // Tombstones may contain traces of the removed feature. The earliest snapshot will include
    // all tombstones within the tombstoneRetentionPeriod. This may disallow protocol downgrade
    // because the log retention period is not aligned with the tombstoneRetentionPeriod.
    // To resolve this issue, we filter out all tombstones from the earliest checkpoint.
    // Tombstones at the earliest checkpoint should be irrelevant and should not be an
    // issue for readers that do not support the feature.
    if (containsFeatureTraces(earliestSnapshot.stateDS.filter("remove is null"))) {
      return true
    }

    // Check if commits between 0 version and toVersion contain any traces of the feature.
    val allHistoricalDeltaFiles = deltaLog
      .getChangeLogFiles(0)
      .takeWhile { case (version, _) => version <= toVersion }
      .map { case (_, file) => file }
      .filter(FileNames.isDeltaFile)
      .toSeq
    DeltaLogFileIndex(DeltaLogFileIndex.COMMIT_FILE_FORMAT, allHistoricalDeltaFiles)
      .exists(i => containsFeatureTraces(deltaLog.loadIndex(i, Action.logSchema).as[SingleAction]))
  }

  /** Returns whether a dataset of actions contains any trace of this feature. */
  private def containsFeatureTraces(ds: Dataset[SingleAction]): Boolean = {
    import org.apache.spark.sql.delta.implicits._
    ds.mapPartitions { actions =>
      actions
        .map(_.unwrap)
        .collectFirst { case a if actionUsesFeature(a) => true }
        .toIterator
    }.take(1).nonEmpty
  }
}

/**
 * A base class for all writer-only table features that can only be explicitly supported.
 *
 * @param name
 *   a globally-unique string indicator to represent the feature. All characters must be letters
 *   (a-z, A-Z), digits (0-9), '-', or '_'. Words must be in camelCase.
 */
sealed abstract class WriterFeature(name: String)
  extends TableFeature(
    name,
    minReaderVersion = 0,
    minWriterVersion = TableFeatureProtocolUtils.TABLE_FEATURES_MIN_WRITER_VERSION)

/**
 * A base class for all reader-writer table features that can only be explicitly supported.
 *
 * @param name
 *   a globally-unique string indicator to represent the feature. All characters must be letters
 *   (a-z, A-Z), digits (0-9), '-', or '_'. Words must be in camelCase.
 */
sealed abstract class ReaderWriterFeature(name: String)
  extends WriterFeature(name)
  with ReaderWriterFeatureType {
  override val minReaderVersion: Int = TableFeatureProtocolUtils.TABLE_FEATURES_MIN_READER_VERSION
}

/**
 * A base class for all table legacy writer-only features.
 *
 * @param name
 *   a globally-unique string indicator to represent the feature. Allowed characters are letters
 *   (a-z, A-Z), digits (0-9), '-', and '_'. Words must be in camelCase.
 * @param minWriterVersion
 *   the minimum writer protocol version that supports this feature.
 */
sealed abstract class LegacyWriterFeature(name: String, minWriterVersion: Int)
  extends TableFeature(name, minReaderVersion = 0, minWriterVersion = minWriterVersion)
  with LegacyFeatureType

/**
 * A base class for all legacy writer-only table features.
 *
 * @param name
 *   a globally-unique string indicator to represent the feature. Allowed characters are letters
 *   (a-z, A-Z), digits (0-9), '-', and '_'. Words must be in camelCase.
 * @param minReaderVersion
 *   the minimum reader protocol version that supports this feature.
 * @param minWriterVersion
 *   the minimum writer protocol version that supports this feature.
 */
sealed abstract class LegacyReaderWriterFeature(
    name: String,
    override val minReaderVersion: Int,
    minWriterVersion: Int)
  extends LegacyWriterFeature(name, minWriterVersion)
  with ReaderWriterFeatureType

object TableFeature {
  val isTesting = DeltaUtils.isTesting

  /**
   * All table features recognized by this client. Update this set when you added a new Table
   * Feature.
   *
   * Warning: Do not call `get` on this Map to get a specific feature because keys in this map are
   * in lower cases. Use [[featureNameToFeature]] instead.
   */
  def allSupportedFeaturesMap: Map[String, TableFeature] = {
    val testingFeaturesEnabled =
      try {
        SparkSession
        .getActiveSession
        .map(_.conf.get(DeltaSQLConf.TABLE_FEATURES_TEST_FEATURES_ENABLED))
        .getOrElse(true)
      } catch {
          case _ => true
      }
   var features: Set[TableFeature] = Set(
      AllowColumnDefaultsTableFeature,
      AppendOnlyTableFeature,
      ChangeDataFeedTableFeature,
      CheckConstraintsTableFeature,
      ClusteringTableFeature,
      DomainMetadataTableFeature,
      GeneratedColumnsTableFeature,
      IdentityColumnsTableFeature,
      InvariantsTableFeature,
      ColumnMappingTableFeature,
      TimestampNTZTableFeature,
      TypeWideningPreviewTableFeature,
      TypeWideningTableFeature,
      IcebergCompatV1TableFeature,
      IcebergCompatV2TableFeature,
      DeletionVectorsTableFeature,
      VacuumProtocolCheckTableFeature,
      V2CheckpointTableFeature,
      RowTrackingFeature,
      InCommitTimestampTableFeature,
      VariantTypePreviewTableFeature,
      VariantTypeTableFeature,
<<<<<<< HEAD
      VariantShreddingPreviewTableFeature,
=======
      CatalogOwnedTableFeature,
>>>>>>> d47c09ac
      CoordinatedCommitsTableFeature,
      CheckpointProtectionTableFeature)
    if (isTesting && testingFeaturesEnabled) {
      features ++= Set(
        RedirectReaderWriterFeature,
        RedirectWriterOnlyFeature,
        TestLegacyWriterFeature,
        TestLegacyReaderWriterFeature,
        TestWriterFeature,
        TestUnsupportedWriterFeature,
        TestWriterMetadataNoAutoUpdateFeature,
        TestReaderWriterFeature,
        TestUnsupportedReaderWriterFeature,
        TestUnsupportedNoHistoryProtectionReaderWriterFeature,
        TestReaderWriterMetadataAutoUpdateFeature,
        TestReaderWriterMetadataNoAutoUpdateFeature,
        TestRemovableWriterFeature,
        TestRemovableWriterFeatureWithDependency,
        TestRemovableWriterWithHistoryTruncationFeature,
        TestRemovableLegacyWriterFeature,
        TestRemovableReaderWriterFeature,
        TestRemovableLegacyReaderWriterFeature,
        TestFeatureWithDependency,
        TestFeatureWithTransitiveDependency,
        TestWriterFeatureWithTransitiveDependency)
    }
    val featureMap = features.map(f => f.name.toLowerCase(Locale.ROOT) -> f).toMap
    require(features.size == featureMap.size, "Lowercase feature names must not duplicate.")
    featureMap
  }

  /** Test only features that appear unsupported in order to test protocol validations. */
  def testUnsupportedFeatures: Set[TableFeature] = {
    if (!isTesting) return Set.empty
    Set(TestUnsupportedReaderWriterFeature,
      TestUnsupportedNoHistoryProtectionReaderWriterFeature,
      TestUnsupportedWriterFeature)
  }

  private val allDependentFeaturesMap: Map[TableFeature, Set[TableFeature]] = {
    val dependentFeatureTuples =
      allSupportedFeaturesMap.values.toSeq.flatMap(f => f.requiredFeatures.map(_ -> f))
    dependentFeatureTuples
      .groupBy(_._1)
      .mapValues(_.map(_._2).toSet)
      .toMap
  }

  /** Get a [[TableFeature]] object by its name. */
  def featureNameToFeature(featureName: String): Option[TableFeature] =
    allSupportedFeaturesMap.get(featureName.toLowerCase(Locale.ROOT))

  /** Returns a set of [[TableFeature]]s that require the given feature to be enabled. */
  def getDependentFeatures(feature: TableFeature): Set[TableFeature] =
    allDependentFeaturesMap.getOrElse(feature, Set.empty)

  /**
   * Extracts the removed features by comparing new and old protocols.
   * Returns None if there are no removed features.
   */
  protected def getDroppedFeatures(
      newProtocol: Protocol,
      oldProtocol: Protocol): Set[TableFeature] = {
    val newFeatureNames = newProtocol.implicitlyAndExplicitlySupportedFeatures
    val oldFeatureNames = oldProtocol.implicitlyAndExplicitlySupportedFeatures
    oldFeatureNames -- newFeatureNames
  }

  /** Identifies whether there was any feature removal between two protocols. */
  def isProtocolRemovingFeatures(newProtocol: Protocol, oldProtocol: Protocol): Boolean = {
    getDroppedFeatures(newProtocol = newProtocol, oldProtocol = oldProtocol).nonEmpty
  }

  /**
   * Identifies whether there were any features with requiresHistoryProtection removed
   * between the two protocols.
   */
  def isProtocolRemovingFeatureWithHistoryProtection(
      newProtocol: Protocol,
      oldProtocol: Protocol): Boolean = {
    getDroppedFeatures(newProtocol = newProtocol, oldProtocol = oldProtocol).exists {
        case r: RemovableFeature if r.requiresHistoryProtection => true
        case _ => false
      }
  }

  /**
   * Validates whether all requirements of a removed feature hold against the provided snapshot.
   */
  def validateFeatureRemovalAtSnapshot(
      newProtocol: Protocol,
      oldProtocol: Protocol,
      snapshot: Snapshot): Boolean = {
    val droppedFeatures = TableFeature.getDroppedFeatures(
      newProtocol = newProtocol,
      oldProtocol = oldProtocol)
    val droppedFeature = droppedFeatures match {
      case f if f.size == 1 => f.head
      // We do not support dropping more than one feature at a time so we have to reject
      // the validation.
      case f if f.size > 1 => return false
      case _ => return true
    }

    droppedFeature match {
      case feature: RemovableFeature => feature.validateRemoval(snapshot)
      case _ => throw DeltaErrors.dropTableFeatureFeatureNotSupportedByClient(droppedFeature.name)
    }
  }
}

/* ---------------------------------------- *
 |  All table features known to the client  |
 * ---------------------------------------- */

object AppendOnlyTableFeature
  extends LegacyWriterFeature(name = "appendOnly", minWriterVersion = 2)
  with FeatureAutomaticallyEnabledByMetadata {
  override def metadataRequiresFeatureToBeEnabled(
      protocol: Protocol,
      metadata: Metadata,
      spark: SparkSession): Boolean = {
    DeltaConfigs.IS_APPEND_ONLY.fromMetaData(metadata)
  }
}

object InvariantsTableFeature
  extends LegacyWriterFeature(name = "invariants", minWriterVersion = 2)
  with FeatureAutomaticallyEnabledByMetadata {
  override def metadataRequiresFeatureToBeEnabled(
      protocol: Protocol,
      metadata: Metadata,
      spark: SparkSession): Boolean = {
    Invariants.getFromSchema(metadata.schema, spark).nonEmpty
  }
}

object CheckConstraintsTableFeature
  extends LegacyWriterFeature(name = "checkConstraints", minWriterVersion = 3)
  with FeatureAutomaticallyEnabledByMetadata
  with RemovableFeature {
  override def metadataRequiresFeatureToBeEnabled(
      protocol: Protocol,
      metadata: Metadata,
      spark: SparkSession): Boolean = {
    Constraints.getCheckConstraints(metadata, spark).nonEmpty
  }

  override def preDowngradeCommand(table: DeltaTableV2): PreDowngradeTableFeatureCommand =
    CheckConstraintsPreDowngradeTableFeatureCommand(table)

  override def validateRemoval(snapshot: Snapshot): Boolean =
    Constraints.getCheckConstraintNames(snapshot.metadata).isEmpty

  override def actionUsesFeature(action: Action): Boolean = {
    // This method is never called, as it is only used for ReaderWriterFeatures.
    throw new UnsupportedOperationException()
  }
}

object ChangeDataFeedTableFeature
  extends LegacyWriterFeature(name = "changeDataFeed", minWriterVersion = 4)
  with FeatureAutomaticallyEnabledByMetadata {
  override def metadataRequiresFeatureToBeEnabled(
      protocol: Protocol,
      metadata: Metadata,
      spark: SparkSession): Boolean = {
    DeltaConfigs.CHANGE_DATA_FEED.fromMetaData(metadata)
  }
}

object GeneratedColumnsTableFeature
  extends LegacyWriterFeature(name = "generatedColumns", minWriterVersion = 4)
  with FeatureAutomaticallyEnabledByMetadata {
  override def metadataRequiresFeatureToBeEnabled(
      protocol: Protocol,
      metadata: Metadata,
      spark: SparkSession): Boolean = {
    GeneratedColumn.hasGeneratedColumns(metadata.schema)
  }
}

object ColumnMappingTableFeature
  extends LegacyReaderWriterFeature(
    name = "columnMapping",
    minReaderVersion = 2,
    minWriterVersion = 5)
  with RemovableFeature
  with FeatureAutomaticallyEnabledByMetadata {
  override def metadataRequiresFeatureToBeEnabled(
      protocol: Protocol,
      metadata: Metadata,
      spark: SparkSession): Boolean = {
    metadata.columnMappingMode match {
      case NoMapping => false
      case _ => true
    }
  }

  override def validateRemoval(snapshot: Snapshot): Boolean = {
    val schemaHasNoColumnMappingMetadata =
      !DeltaColumnMapping.schemaHasColumnMappingMetadata(snapshot.schema)
    val metadataHasNoMappingMode = snapshot.metadata.columnMappingMode match {
      case NoMapping => true
      case _ => false
    }
    schemaHasNoColumnMappingMetadata && metadataHasNoMappingMode
  }

  override def actionUsesFeature(action: Action): Boolean = action match {
      case m: Metadata => DeltaConfigs.COLUMN_MAPPING_MODE.fromMetaData(m) != NoMapping
      case _ => false
    }

  override def preDowngradeCommand(table: DeltaTableV2): PreDowngradeTableFeatureCommand =
    ColumnMappingPreDowngradeCommand(table)
}

object IdentityColumnsTableFeature
  extends LegacyWriterFeature(name = "identityColumns", minWriterVersion = 6)
  with FeatureAutomaticallyEnabledByMetadata {
  override def metadataRequiresFeatureToBeEnabled(
      protocol: Protocol,
      metadata: Metadata,
      spark: SparkSession): Boolean = {
    ColumnWithDefaultExprUtils.hasIdentityColumn(metadata.schema)
  }
}

object TimestampNTZTableFeature extends ReaderWriterFeature(name = "timestampNtz")
    with FeatureAutomaticallyEnabledByMetadata {
  override def metadataRequiresFeatureToBeEnabled(
      protocol: Protocol, metadata: Metadata, spark: SparkSession): Boolean = {
    SchemaUtils.checkForTimestampNTZColumnsRecursively(metadata.schema)
  }
}

object RedirectReaderWriterFeature
  extends ReaderWriterFeature(name = "redirectReaderWriter-preview")
  with FeatureAutomaticallyEnabledByMetadata with RemovableFeature {
  override def metadataRequiresFeatureToBeEnabled(
    protocol: Protocol,
    metadata: Metadata,
    spark: SparkSession
  ): Boolean = RedirectReaderWriter.isFeatureSet(metadata)

  override def automaticallyUpdateProtocolOfExistingTables: Boolean = true

  override def preDowngradeCommand(table: DeltaTableV2): PreDowngradeTableFeatureCommand =
    RedirectReaderWriterPreDowngradeCommand(table)

  /**
   * [[RedirectReaderWriterPreDowngradeCommand]] will try to remove
   * [[DeltaConfigs.REDIRECT_READER_WRITER]],
   * we check that here to make sure there is no concurrent txn that re-enables redirection.
   */
  override def validateRemoval(snapshot: Snapshot): Boolean =
    !RedirectReaderWriter.isFeatureSet(snapshot.metadata)

  // There is no action that is associated with this feature.
  override def actionUsesFeature(action: Action): Boolean = false

  // There is no action associated with this feature, so we don't need to truncate history to remove
  // the traces of it. Note that the table properties for this feature will be left in the history
  // but legacy clients who don't understand this feature will simply ignore them.
  override def requiresHistoryProtection: Boolean = false
}

object RedirectWriterOnlyFeature extends WriterFeature(name = "redirectWriterOnly-preview")
  with FeatureAutomaticallyEnabledByMetadata with RemovableFeature {
  override def metadataRequiresFeatureToBeEnabled(
    protocol: Protocol,
    metadata: Metadata,
    spark: SparkSession
  ): Boolean = RedirectWriterOnly.isFeatureSet(metadata)

  override def automaticallyUpdateProtocolOfExistingTables: Boolean = true

  override def preDowngradeCommand(table: DeltaTableV2): PreDowngradeTableFeatureCommand =
    RedirectWriterOnlyPreDowngradeCommand(table)

  /**
   * [[RedirectWriterOnlyPreDowngradeCommand]] will try to remove
   * [[DeltaConfigs.REDIRECT_WRITER_ONLY]],
   * we check that here to make sure there is no concurrent txn that re-enables redirection.
   */
  override def validateRemoval(snapshot: Snapshot): Boolean =
    !RedirectWriterOnly.isFeatureSet(snapshot.metadata)

  // Writer features should directly return false, as it is only used for reader+writer features.
  override def actionUsesFeature(action: Action): Boolean = false
}

trait BinaryVariantTableFeature {
  def forcePreviewTableFeature: Boolean = SparkSession
    .getActiveSession
    .map(_.conf.get(DeltaSQLConf.FORCE_USE_PREVIEW_VARIANT_FEATURE))
    .getOrElse(false)
}

/**
 * Preview feature for variant. The preview feature isn't enabled automatically anymore when
 * variants are present in the table schema and the GA feature is used instead.
 *
 * Note: Users can manually add both the preview and stable features to a table using ADD FEATURE,
 * although that's undocumented. The feature spec did not change between preview and GA so the two
 * feature specifications are compatible and supported.
 */
object VariantTypePreviewTableFeature extends ReaderWriterFeature(name = "variantType-preview")
  with FeatureAutomaticallyEnabledByMetadata
    with BinaryVariantTableFeature {
  override def metadataRequiresFeatureToBeEnabled(
      protocol: Protocol, metadata: Metadata, spark: SparkSession): Boolean = {
    if (forcePreviewTableFeature) {
      SchemaUtils.checkForVariantTypeColumnsRecursively(metadata.schema) &&
      // Do not require this table feature to be enabled when the 'variantType' table feature is
      // enabled so existing tables with variant columns with only 'variantType' and not
      // 'variantType-preview' can be operated on when the 'FORCE_USE_PREVIEW_VARIANT_FEATURE'
      // config is enabled.
      !protocol.isFeatureSupported(VariantTypeTableFeature)
    } else {
      false
    }
  }
}

object VariantTypeTableFeature extends ReaderWriterFeature(name = "variantType")
    with FeatureAutomaticallyEnabledByMetadata
    with BinaryVariantTableFeature {
  override def metadataRequiresFeatureToBeEnabled(
      protocol: Protocol, metadata: Metadata, spark: SparkSession): Boolean = {
    if (forcePreviewTableFeature) {
      false
    } else {
      SchemaUtils.checkForVariantTypeColumnsRecursively(metadata.schema) &&
      // Do not require this table feature to be enabled when the 'variantType-preview' table
      // feature is enabled so old tables with only the preview table feature can be read.
      !protocol.isFeatureSupported(VariantTypePreviewTableFeature)
    }
  }
}

object VariantShreddingPreviewTableFeature
    extends ReaderWriterFeature(name = "variantShredding-preview")
    with FeatureAutomaticallyEnabledByMetadata {
  override def automaticallyUpdateProtocolOfExistingTables: Boolean = true

  override def metadataRequiresFeatureToBeEnabled(
      protocol: Protocol, metadata: Metadata, spark: SparkSession): Boolean = {
    DeltaConfigs.ENABLE_VARIANT_SHREDDING.fromMetaData(metadata)
  }
}

object DeletionVectorsTableFeature
  extends ReaderWriterFeature(name = "deletionVectors")
  with RemovableFeature
  with FeatureAutomaticallyEnabledByMetadata {
  override def automaticallyUpdateProtocolOfExistingTables: Boolean = true

  override def metadataRequiresFeatureToBeEnabled(
      protocol: Protocol,
      metadata: Metadata,
      spark: SparkSession): Boolean = {
    DeltaConfigs.ENABLE_DELETION_VECTORS_CREATION.fromMetaData(metadata)
  }

  /**
   * Validate whether all deletion vector traces are removed from the snapshot.
   *
   * Note, we do not need to validate whether DV tombstones exist. These are added in the
   * pre-downgrade stage and always cover all DVs within the retention period. This invariant can
   * never change unless we enable again DVs. If DVs are enabled before the protocol downgrade
   * we will abort the operation.
   */
  override def validateRemoval(snapshot: Snapshot): Boolean = {
    val dvsWritable = DeletionVectorUtils.deletionVectorsWritable(snapshot)
    val dvsExist = snapshot.numDeletionVectorsOpt.getOrElse(0L) > 0

    !(dvsWritable || dvsExist)
  }

  override def actionUsesFeature(action: Action): Boolean = {
    action match {
      case m: Metadata => DeltaConfigs.ENABLE_DELETION_VECTORS_CREATION.fromMetaData(m)
      case a: AddFile => a.deletionVector != null
      case r: RemoveFile => r.deletionVector != null
      // In general, CDC actions do not contain DVs. We added this for safety.
      case cdc: AddCDCFile => cdc.deletionVector != null
      case _ => false
    }
  }

  override def preDowngradeCommand(table: DeltaTableV2): PreDowngradeTableFeatureCommand =
    DeletionVectorsPreDowngradeCommand(table)
}

object RowTrackingFeature extends WriterFeature(name = "rowTracking")
  with FeatureAutomaticallyEnabledByMetadata {
  override def automaticallyUpdateProtocolOfExistingTables: Boolean = true

  override def metadataRequiresFeatureToBeEnabled(
      protocol: Protocol,
      metadata: Metadata,
      spark: SparkSession): Boolean =
    DeltaConfigs.ROW_TRACKING_ENABLED.fromMetaData(metadata)

  override def requiredFeatures: Set[TableFeature] = Set(DomainMetadataTableFeature)
}

object DomainMetadataTableFeature extends WriterFeature(name = "domainMetadata")

object IcebergCompatV1TableFeature extends WriterFeature(name = "icebergCompatV1")
  with FeatureAutomaticallyEnabledByMetadata {

  override def automaticallyUpdateProtocolOfExistingTables: Boolean = true

  override def metadataRequiresFeatureToBeEnabled(
      protocol: Protocol,
      metadata: Metadata,
      spark: SparkSession): Boolean = IcebergCompatV1.isEnabled(metadata)

  override def requiredFeatures: Set[TableFeature] = Set(ColumnMappingTableFeature)
}

object IcebergCompatV2TableFeature extends WriterFeature(name = "icebergCompatV2")
  with FeatureAutomaticallyEnabledByMetadata {

  override def automaticallyUpdateProtocolOfExistingTables: Boolean = true

  override def metadataRequiresFeatureToBeEnabled(
      protocol: Protocol,
      metadata: Metadata,
      spark: SparkSession): Boolean = IcebergCompatV2.isEnabled(metadata)

  override def requiredFeatures: Set[TableFeature] = Set(ColumnMappingTableFeature)
}

/**
 * Clustering table feature is enabled when a table is created with CLUSTER BY clause.
 */
object ClusteringTableFeature extends WriterFeature("clustering") {
  override val requiredFeatures: Set[TableFeature] = Set(DomainMetadataTableFeature)
}

/**
 * This table feature represents support for column DEFAULT values for Delta Lake. With this
 * feature, it is possible to assign default values to columns either at table creation time or
 * later by using commands of the form: ALTER TABLE t ALTER COLUMN c SET DEFAULT v. Thereafter,
 * queries from the table will return the specified default value instead of NULL when the
 * corresponding field is not present in storage.
 *
 * We create this as a writer-only feature rather than a reader/writer feature in order to simplify
 * the query execution implementation for scanning Delta tables. This means that commands of the
 * following form are not allowed: ALTER TABLE t ADD COLUMN c DEFAULT v. The reason is that when
 * commands of that form execute (such as for other data sources like CSV or JSON), then the data
 * source scan implementation must take responsibility to return the supplied default value for all
 * rows, including those previously present in the table before the command executed. We choose to
 * avoid this complexity for Delta table scans, so we make this a writer-only feature instead.
 * Therefore, the analyzer can take care of the entire job when processing commands that introduce
 * new rows into the table by injecting the column default value (if present) into the corresponding
 * query plan. This comes at the expense of preventing ourselves from easily adding a default value
 * to an existing non-empty table, because all data files would need to be rewritten to include the
 * new column value in an expensive backfill.
 */
object AllowColumnDefaultsTableFeature extends WriterFeature(name = "allowColumnDefaults")


/**
 * V2 Checkpoint table feature is for checkpoints with sidecars and the new format and
 * file naming scheme.
 */
object V2CheckpointTableFeature
  extends ReaderWriterFeature(name = "v2Checkpoint")
  with RemovableFeature
  with FeatureAutomaticallyEnabledByMetadata {

  override def automaticallyUpdateProtocolOfExistingTables: Boolean = true

  private def isV2CheckpointSupportNeededByMetadata(metadata: Metadata): Boolean =
    DeltaConfigs.CHECKPOINT_POLICY.fromMetaData(metadata).needsV2CheckpointSupport

  override def metadataRequiresFeatureToBeEnabled(
      protocol: Protocol,
      metadata: Metadata,
      spark: SparkSession): Boolean = isV2CheckpointSupportNeededByMetadata(metadata)

  override def validateRemoval(snapshot: Snapshot): Boolean = {
    // Fail validation if v2 checkpoints are still enabled in the current snapshot
    if (isV2CheckpointSupportNeededByMetadata(snapshot.metadata)) return false

    // Validation also fails if the current snapshot might depend on a v2 checkpoint.
    // NOTE: Empty and preloaded checkpoint providers never reference v2 checkpoints.
    snapshot.checkpointProvider match {
      case p if p.isEmpty => true
      case _: PreloadedCheckpointProvider => true
      case lazyProvider: LazyCompleteCheckpointProvider =>
        lazyProvider.underlyingCheckpointProvider.isInstanceOf[PreloadedCheckpointProvider]
      case _ => false
    }
  }

  override def actionUsesFeature(action: Action): Boolean = action match {
    case m: Metadata => isV2CheckpointSupportNeededByMetadata(m)
    case _: CheckpointMetadata => true
    case _: SidecarFile => true
    case _ => false
  }

  override def preDowngradeCommand(table: DeltaTableV2): PreDowngradeTableFeatureCommand =
    V2CheckpointPreDowngradeCommand(table)
}

/** Table feature to represent tables whose commits are managed by separate commit-coordinator */
object CoordinatedCommitsTableFeature
  extends WriterFeature(name = "coordinatedCommits-preview")
    with FeatureAutomaticallyEnabledByMetadata
    with RemovableFeature {

  override def automaticallyUpdateProtocolOfExistingTables: Boolean = true

  override def metadataRequiresFeatureToBeEnabled(
      protocol: Protocol,
      metadata: Metadata,
      spark: SparkSession): Boolean = {
    DeltaConfigs.COORDINATED_COMMITS_COORDINATOR_NAME.fromMetaData(metadata).nonEmpty
  }

  override def requiredFeatures: Set[TableFeature] =
    Set(InCommitTimestampTableFeature, VacuumProtocolCheckTableFeature)

  override def preDowngradeCommand(table: DeltaTableV2)
      : PreDowngradeTableFeatureCommand = CoordinatedCommitsPreDowngradeCommand(table)

  override def validateRemoval(snapshot: Snapshot): Boolean = {
    !CoordinatedCommitsUtils.tablePropertiesPresent(snapshot.metadata) &&
      !CoordinatedCommitsUtils.unbackfilledCommitsPresent(snapshot)
  }

  // This is a writer feature, so it should directly return false.
  override def actionUsesFeature(action: Action): Boolean = false
}

/** Table feature to represent tables that commits are managed by catalog */
object CatalogOwnedTableFeature
  extends ReaderWriterFeature(name = "catalogOwned-preview")
  with RemovableFeature {

  override def requiredFeatures: Set[TableFeature] =
    Set(InCommitTimestampTableFeature, VacuumProtocolCheckTableFeature)

  override def preDowngradeCommand(table: DeltaTableV2): PreDowngradeTableFeatureCommand = {
    // Note: We don't support downgrade for this feature yet.
    throw DeltaErrors.dropTableFeatureFeatureNotSupportedByClient(name)
  }

  override def validateRemoval(snapshot: Snapshot): Boolean = {
    !CoordinatedCommitsUtils.unbackfilledCommitsPresent(snapshot)
  }

  // Before downgrade, we require to backfill all unbackfilled commits, hence time-travel is safe.
  override def actionUsesFeature(action: Action): Boolean = false
}


/** Common base shared by the preview and stable type widening table features. */
abstract class TypeWideningTableFeatureBase(name: String) extends ReaderWriterFeature(name)
    with RemovableFeature {

  protected def isTypeWideningSupportNeededByMetadata(metadata: Metadata): Boolean =
    DeltaConfigs.ENABLE_TYPE_WIDENING.fromMetaData(metadata)

  override def validateRemoval(snapshot: Snapshot): Boolean =
    !isTypeWideningSupportNeededByMetadata(snapshot.metadata) &&
      !TypeWideningMetadata.containsTypeWideningMetadata(snapshot.metadata.schema)

  override def actionUsesFeature(action: Action): Boolean =
    action match {
      case m: Metadata => TypeWideningMetadata.containsTypeWideningMetadata(m.schema)
      case _ => false
    }

  override def preDowngradeCommand(table: DeltaTableV2): PreDowngradeTableFeatureCommand =
    TypeWideningPreDowngradeCommand(table)
}

/**
 * Feature used for the preview phase of type widening. Tables that enabled this feature during the
 * preview are still supported after the preview.
 *
 * Note: Users can manually add both the preview and stable features to a table using ADD FEATURE,
 * although that's undocumented for type widening. This is allowed: the two feature specifications
 * are compatible and supported.
 */
object TypeWideningPreviewTableFeature
  extends TypeWideningTableFeatureBase(name = "typeWidening-preview")

/**
 * Stable feature for type widening.
 */
object TypeWideningTableFeature
  extends TypeWideningTableFeatureBase(name = "typeWidening")
  with FeatureAutomaticallyEnabledByMetadata {
  override def automaticallyUpdateProtocolOfExistingTables: Boolean = true

  override def metadataRequiresFeatureToBeEnabled(
      protocol: Protocol,
      metadata: Metadata,
      spark: SparkSession): Boolean = isTypeWideningSupportNeededByMetadata(metadata) &&
    // Don't automatically enable the stable feature if the preview feature is already supported, to
    // avoid possibly breaking old clients that only support the preview feature.
    !protocol.isFeatureSupported(TypeWideningPreviewTableFeature)
}

/**
 * inCommitTimestamp table feature is a writer feature that makes
 * every writer write a monotonically increasing timestamp inside the commit file.
 */
object InCommitTimestampTableFeature
  extends WriterFeature(name = "inCommitTimestamp")
  with FeatureAutomaticallyEnabledByMetadata
  with RemovableFeature {

  override def automaticallyUpdateProtocolOfExistingTables: Boolean = true

  override def metadataRequiresFeatureToBeEnabled(
      protocol: Protocol,
      metadata: Metadata,
      spark: SparkSession): Boolean = {
    DeltaConfigs.IN_COMMIT_TIMESTAMPS_ENABLED.fromMetaData(metadata)
  }

  override def preDowngradeCommand(table: DeltaTableV2): PreDowngradeTableFeatureCommand =
    InCommitTimestampsPreDowngradeCommand(table)


  /**
   * As per the spec, we can disable ICT by just setting
   * [[DeltaConfigs.IN_COMMIT_TIMESTAMPS_ENABLED]] to `false`. There is no need to remove the
   * provenance properties. However, [[InCommitTimestampsPreDowngradeCommand]] will try to remove
   * these properties because they can be removed as part of the same metadata update that sets
   * [[DeltaConfigs.IN_COMMIT_TIMESTAMPS_ENABLED]] to `false`. We check all three properties here
   * as well for consistency.
   */
  override def validateRemoval(snapshot: Snapshot): Boolean = {
    val provenancePropertiesAbsent = Seq(
        DeltaConfigs.IN_COMMIT_TIMESTAMP_ENABLEMENT_TIMESTAMP.key,
        DeltaConfigs.IN_COMMIT_TIMESTAMP_ENABLEMENT_VERSION.key)
      .forall(!snapshot.metadata.configuration.contains(_))
    val ictEnabledInMetadata =
      DeltaConfigs.IN_COMMIT_TIMESTAMPS_ENABLED.fromMetaData(snapshot.metadata)
    provenancePropertiesAbsent && !ictEnabledInMetadata
  }

  // Writer features should directly return false, as it is only used for reader+writer features.
  override def actionUsesFeature(action: Action): Boolean = false
}

/**
 * A ReaderWriter table feature for VACUUM. If this feature is enabled:
 * A writer should follow one of the following:
 *   1. Non-Support for Vacuum: Writers can explicitly state that they do not support VACUUM for
 *      any table, regardless of whether the Vacuum Protocol Check Table feature exists.
 *   2. Implement Writer Protocol Check: Ensure that the VACUUM implementation includes a writer
 *      protocol check before any file deletions occur.
 * Readers don't need to understand or change anything new; they just need to acknowledge the
 * feature exists
 */
object VacuumProtocolCheckTableFeature
  extends ReaderWriterFeature(name = "vacuumProtocolCheck")
  with RemovableFeature {

  override def preDowngradeCommand(table: DeltaTableV2): PreDowngradeTableFeatureCommand = {
    VacuumProtocolCheckPreDowngradeCommand(table)
  }

  // The delta snapshot doesn't have any trace of the [[VacuumProtocolCheckTableFeature]] feature.
  // Other than it being present in PROTOCOL, which will be handled by the table feature downgrade
  // command once this method returns true.
  override def validateRemoval(snapshot: Snapshot): Boolean = true

  // None of the actions uses [[VacuumProtocolCheckTableFeature]]
  override def actionUsesFeature(action: Action): Boolean = false
}

/**
 * Writer feature that enforces writers to cleanup metadata iff metadata can be cleaned up to
 * requireCheckpointProtectionBeforeVersion in one go. This means that a single cleanup
 * operation should truncate up to requireCheckpointProtectionBeforeVersion as opposed to
 * several cleanup operations truncating in chunks.
 *
 * The are two exceptions to this rule. If any of the two holds, the rule
 * above can be ignored:
 *
 *   a) The writer verifies it supports all protocols between
 *      [start, min(requireCheckpointProtectionBeforeVersion, targetCleanupVersion)] versions
 *      it intends to truncate.
 *   b) The writer does not create any checkpoints during history cleanup and does not erase any
 *      checkpoints after the truncation version.
 *
 * The CheckpointProtectionTableFeature can only be removed if history is truncated up to
 * at least requireCheckpointProtectionBeforeVersion.
 */
object CheckpointProtectionTableFeature
    extends WriterFeature(name = "checkpointProtection")
    with RemovableFeature {
  def getCheckpointProtectionVersion(snapshot: Snapshot): Long = {
    if (!snapshot.protocol.isFeatureSupported(CheckpointProtectionTableFeature)) return 0
    DeltaConfigs.REQUIRE_CHECKPOINT_PROTECTION_BEFORE_VERSION.fromMetaData(snapshot.metadata)
  }

  def metadataWithCheckpointProtection(metadata: Metadata, version: Long): Metadata = {
    val versionPropKey = DeltaConfigs.REQUIRE_CHECKPOINT_PROTECTION_BEFORE_VERSION.key
    val versionConf = versionPropKey -> version.toString
    metadata.copy(configuration = metadata.configuration + versionConf)
  }

  /** Verify whether any deltas exist between version 0 to toVersion (inclusive). */
  private def deltasUpToVersionAreTruncated(deltaLog: DeltaLog, toVersion: Long): Boolean = {
    deltaLog
      .getChangeLogFiles(startVersion = 0, endVersion = toVersion, failOnDataLoss = false)
      .map { case (_, file) => file }
      .filter(FileNames.isDeltaFile)
      .take(1).isEmpty
  }

  def historyPriorToCheckpointProtectionVersionIsTruncated(snapshot: Snapshot): Boolean = {
    val checkpointProtectionVersion = getCheckpointProtectionVersion(snapshot)
    if (checkpointProtectionVersion <= 0) return true

    val deltaLog = snapshot.deltaLog
    // In most cases, the earliest checkpoint matches the version of the earliest commit. This is
    // not true for new tables that were never cleaned up. Furthermore, if there is no checkpoint it
    // means history is not truncated.
    deltaLog.findEarliestReliableCheckpoint.exists(_ >= checkpointProtectionVersion) &&
      deltasUpToVersionAreTruncated(deltaLog, checkpointProtectionVersion - 1)
  }

  /**
   * This is a special feature in the sense that it requires history truncation but implements it
   * as part of its downgrade process. This is implemented like this for 2 reasons:
   *
   *  1. It allows us to remove the feature table property after the clean up in the preDowngrade
   *     command is successful.
   *  2. It does not require to scan the history for features traces as long as all history
   *     before requireCheckpointProtectionBeforeVersion is truncated.
   */
  override def requiresHistoryProtection: Boolean = false

  override def preDowngradeCommand(table: DeltaTableV2): PreDowngradeTableFeatureCommand = {
    CheckpointProtectionPreDowngradeCommand(table)
  }

  /** Returns true if table property is absent. */
  override def validateRemoval(snapshot: Snapshot): Boolean = {
    val property = DeltaConfigs.REQUIRE_CHECKPOINT_PROTECTION_BEFORE_VERSION.key
    !snapshot.metadata.configuration.contains(property)
  }

  /**
   * The feature uses the `requireCheckpointProtectionBeforeVersion` property. This is removed when
   * dropping the feature but we allow it to exist in the history. This is to allow history
   * truncation at the boundary of requireCheckpointProtectionBeforeVersion rather than the last
   * 24 hours. Otherwise, dropping the feature would always require 24 hour waiting time.
   */
  override def actionUsesFeature(action: Action): Boolean = false
}

/**
 * Features below are for testing only, and are being registered to the system only in the testing
 * environment. See [[TableFeature.allSupportedFeaturesMap]] for the registration.
 */

object TestLegacyWriterFeature
  extends LegacyWriterFeature(name = "testLegacyWriter", minWriterVersion = 5)

object TestWriterFeature extends WriterFeature(name = "testWriter")

object TestWriterMetadataNoAutoUpdateFeature
  extends WriterFeature(name = "testWriterMetadataNoAutoUpdate")
  with FeatureAutomaticallyEnabledByMetadata {
  val TABLE_PROP_KEY = "_123testWriterMetadataNoAutoUpdate321_"
  override def metadataRequiresFeatureToBeEnabled(
      protocol: Protocol,
      metadata: Metadata,
      spark: SparkSession): Boolean = {
    metadata.configuration.get(TABLE_PROP_KEY).exists(_.toBoolean)
  }
}

object TestLegacyReaderWriterFeature
  extends LegacyReaderWriterFeature(
    name = "testLegacyReaderWriter",
    minReaderVersion = 2,
    minWriterVersion = 5)

object TestReaderWriterFeature extends ReaderWriterFeature(name = "testReaderWriter")

object TestReaderWriterMetadataNoAutoUpdateFeature
  extends ReaderWriterFeature(name = "testReaderWriterMetadataNoAutoUpdate")
  with FeatureAutomaticallyEnabledByMetadata {
  val TABLE_PROP_KEY = "_123testReaderWriterMetadataNoAutoUpdate321_"
  override def metadataRequiresFeatureToBeEnabled(
      protocol: Protocol,
      metadata: Metadata,
      spark: SparkSession): Boolean = {
    metadata.configuration.get(TABLE_PROP_KEY).exists(_.toBoolean)
  }
}

object TestReaderWriterMetadataAutoUpdateFeature
  extends ReaderWriterFeature(name = "testReaderWriterMetadataAutoUpdate")
  with FeatureAutomaticallyEnabledByMetadata {
  val TABLE_PROP_KEY = "_123testReaderWriterMetadataAutoUpdate321_"

  override def automaticallyUpdateProtocolOfExistingTables: Boolean = true

  override def metadataRequiresFeatureToBeEnabled(
      protocol: Protocol,
      metadata: Metadata,
      spark: SparkSession): Boolean = {
    metadata.configuration.get(TABLE_PROP_KEY).exists(_.toBoolean)
  }
}

object TestRemovableWriterFeature
  extends WriterFeature(name = "testRemovableWriter")
  with FeatureAutomaticallyEnabledByMetadata
  with RemovableFeature {

  val TABLE_PROP_KEY = "_123TestRemovableWriter321_"
  override def metadataRequiresFeatureToBeEnabled(
      protocol: Protocol,
      metadata: Metadata,
      spark: SparkSession): Boolean = {
    metadata.configuration.get(TABLE_PROP_KEY).exists(_.toBoolean)
  }

  /** Make sure the property is not enabled on the table. */
  override def validateRemoval(snapshot: Snapshot): Boolean =
    !snapshot.metadata.configuration.get(TABLE_PROP_KEY).exists(_.toBoolean)

  override def preDowngradeCommand(table: DeltaTableV2): PreDowngradeTableFeatureCommand =
    TestWriterFeaturePreDowngradeCommand(table)

  override def actionUsesFeature(action: Action): Boolean = false
}

/** Test feature that appears unsupported and it is used for testing protocol checks. */
object TestUnsupportedReaderWriterFeature
    extends ReaderWriterFeature(name = "testUnsupportedReaderWriter")
    with RemovableFeature {

  override def validateRemoval(snapshot: Snapshot): Boolean = true

  override def preDowngradeCommand(table: DeltaTableV2): PreDowngradeTableFeatureCommand =
    TestUnsupportedReaderWriterFeaturePreDowngradeCommand(table)

  override def actionUsesFeature(action: Action): Boolean = false
}

/**
 * Test feature that appears unsupported and can be dropped without checkpoint protection.
 * it is used only for testing purposes.
 */
object TestUnsupportedNoHistoryProtectionReaderWriterFeature
    extends ReaderWriterFeature(name = "testUnsupportedNoHistoryProtectionReaderWriter")
    with RemovableFeature {

  override def validateRemoval(snapshot: Snapshot): Boolean = true

  override def requiresHistoryProtection: Boolean = false

  override def preDowngradeCommand(table: DeltaTableV2): PreDowngradeTableFeatureCommand =
    TestUnsupportedReaderWriterFeaturePreDowngradeCommand(table)

  override def actionUsesFeature(action: Action): Boolean = false
}

object TestUnsupportedWriterFeature
  extends WriterFeature(name = "testUnsupportedWriter")
  with RemovableFeature {

  /** Make sure the property is not enabled on the table. */
  override def validateRemoval(snapshot: Snapshot): Boolean = true

  override def preDowngradeCommand(table: DeltaTableV2): PreDowngradeTableFeatureCommand =
    TestUnsupportedWriterFeaturePreDowngradeCommand(table)

  override def actionUsesFeature(action: Action): Boolean = false
}

private[sql] object TestRemovableWriterFeatureWithDependency
  extends WriterFeature(name = "testRemovableWriterFeatureWithDependency")
  with FeatureAutomaticallyEnabledByMetadata
  with RemovableFeature {

  val TABLE_PROP_KEY = "_123TestRemovableWriterFeatureWithDependency321_"
  override def metadataRequiresFeatureToBeEnabled(
      protocol: Protocol,
      metadata: Metadata,
      spark: SparkSession): Boolean = {
    metadata.configuration.get(TABLE_PROP_KEY).exists(_.toBoolean)
  }

  /** Make sure the property is not enabled on the table. */
  override def validateRemoval(snapshot: Snapshot): Boolean =
    !snapshot.metadata.configuration.get(TABLE_PROP_KEY).exists(_.toBoolean)

  override def preDowngradeCommand(table: DeltaTableV2): PreDowngradeTableFeatureCommand =
    TestWriterFeaturePreDowngradeCommand(table)

  override def actionUsesFeature(action: Action): Boolean = false

  override def requiredFeatures: Set[TableFeature] =
    Set(TestRemovableReaderWriterFeature, TestRemovableWriterFeature)
}

object TestRemovableReaderWriterFeature
  extends ReaderWriterFeature(name = "testRemovableReaderWriter")
    with FeatureAutomaticallyEnabledByMetadata
    with RemovableFeature {

  val TABLE_PROP_KEY = "_123TestRemovableReaderWriter321_"
  override def metadataRequiresFeatureToBeEnabled(
      protocol: Protocol,
      metadata: Metadata,
      spark: SparkSession): Boolean = {
    metadata.configuration.get(TABLE_PROP_KEY).exists(_.toBoolean)
  }

  /** Make sure the property is not enabled on the table. */
  override def validateRemoval(snapshot: Snapshot): Boolean =
    !snapshot.metadata.configuration.get(TABLE_PROP_KEY).exists(_.toBoolean)

  override def actionUsesFeature(action: Action): Boolean = action match {
    case m: Metadata => m.configuration.get(TABLE_PROP_KEY).exists(_.toBoolean)
    case _ => false
  }

  override def preDowngradeCommand(table: DeltaTableV2): PreDowngradeTableFeatureCommand =
    TestReaderWriterFeaturePreDowngradeCommand(table)
}

object TestRemovableLegacyWriterFeature
  extends LegacyWriterFeature(name = "testRemovableLegacyWriter", minWriterVersion = 5)
  with FeatureAutomaticallyEnabledByMetadata
  with RemovableFeature {

  val TABLE_PROP_KEY = "_123TestRemovableLegacyWriter321_"
  override def metadataRequiresFeatureToBeEnabled(
      protocol: Protocol,
      metadata: Metadata,
      spark: SparkSession): Boolean = {
    metadata.configuration.get(TABLE_PROP_KEY).exists(_.toBoolean)
  }

  override def validateRemoval(snapshot: Snapshot): Boolean = {
    !snapshot.metadata.configuration.contains(TABLE_PROP_KEY)
  }

  override def preDowngradeCommand(table: DeltaTableV2): PreDowngradeTableFeatureCommand =
    TestLegacyWriterFeaturePreDowngradeCommand(table)

  override def actionUsesFeature(action: Action): Boolean = false
}

object TestRemovableLegacyReaderWriterFeature
  extends LegacyReaderWriterFeature(
      name = "testRemovableLegacyReaderWriter", minReaderVersion = 2, minWriterVersion = 5)
  with FeatureAutomaticallyEnabledByMetadata
  with RemovableFeature {

  val TABLE_PROP_KEY = "_123TestRemovableLegacyReaderWriter321_"
  override def metadataRequiresFeatureToBeEnabled(
      protocol: Protocol,
      metadata: Metadata,
      spark: SparkSession): Boolean = {
    metadata.configuration.get(TABLE_PROP_KEY).exists(_.toBoolean)
  }

  override def validateRemoval(snapshot: Snapshot): Boolean = {
    !snapshot.metadata.configuration.contains(TABLE_PROP_KEY)
  }

  override def actionUsesFeature(action: Action): Boolean = {
    action match {
      case m: Metadata => m.configuration.contains(TABLE_PROP_KEY)
      case _ => false
    }
  }

  override def preDowngradeCommand(table: DeltaTableV2): PreDowngradeTableFeatureCommand =
    TestLegacyReaderWriterFeaturePreDowngradeCommand(table)
}

object TestFeatureWithDependency
  extends ReaderWriterFeature(name = "testFeatureWithDependency")
  with FeatureAutomaticallyEnabledByMetadata {

  val TABLE_PROP_KEY = "_123testFeatureWithDependency321_"

  override def automaticallyUpdateProtocolOfExistingTables: Boolean = true

  override def metadataRequiresFeatureToBeEnabled(
      protocol: Protocol, metadata: Metadata, spark: SparkSession): Boolean = {
    metadata.configuration.get(TABLE_PROP_KEY).exists(_.toBoolean)
  }

  override def requiredFeatures: Set[TableFeature] = Set(TestReaderWriterFeature)
}

object TestFeatureWithTransitiveDependency
  extends ReaderWriterFeature(name = "testFeatureWithTransitiveDependency") {

  override def requiredFeatures: Set[TableFeature] = Set(TestFeatureWithDependency)
}

object TestWriterFeatureWithTransitiveDependency
  extends WriterFeature(name = "testWriterFeatureWithTransitiveDependency") {

  override def requiredFeatures: Set[TableFeature] = Set(TestFeatureWithDependency)
}

object TestRemovableWriterWithHistoryTruncationFeature
  extends WriterFeature(name = "TestRemovableWriterWithHistoryTruncationFeature")
  with FeatureAutomaticallyEnabledByMetadata
  with RemovableFeature {

  val TABLE_PROP_KEY = "_123TestRemovableWriterWithHistoryTruncationFeature321_"

  override def metadataRequiresFeatureToBeEnabled(
      protocol: Protocol,
      metadata: Metadata,
      spark: SparkSession): Boolean = {
    metadata.configuration.get(TABLE_PROP_KEY).exists(_.toBoolean)
  }

  /** Make sure the property is not enabled on the table. */
  override def validateRemoval(snapshot: Snapshot): Boolean =
    !snapshot.metadata.configuration.get(TABLE_PROP_KEY).exists(_.toBoolean)

  override def preDowngradeCommand(table: DeltaTableV2): PreDowngradeTableFeatureCommand =
    TestWriterWithHistoryValidationFeaturePreDowngradeCommand(table)

  override def actionUsesFeature(action: Action): Boolean = action match {
    case m: Metadata => m.configuration.get(TABLE_PROP_KEY).exists(_.toBoolean)
    case _ => false
  }

  override def requiresHistoryProtection: Boolean = true
}<|MERGE_RESOLUTION|>--- conflicted
+++ resolved
@@ -370,11 +370,8 @@
       InCommitTimestampTableFeature,
       VariantTypePreviewTableFeature,
       VariantTypeTableFeature,
-<<<<<<< HEAD
       VariantShreddingPreviewTableFeature,
-=======
       CatalogOwnedTableFeature,
->>>>>>> d47c09ac
       CoordinatedCommitsTableFeature,
       CheckpointProtectionTableFeature)
     if (isTesting && testingFeaturesEnabled) {
