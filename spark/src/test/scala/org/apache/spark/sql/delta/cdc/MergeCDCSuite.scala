--- conflicted
+++ resolved
@@ -39,6 +39,7 @@
 
 trait MergeCDCMixin extends SharedSparkSession
   with MergeIntoSQLTestUtils
+  with DeltaDMLByPathTestUtils
   with DeltaColumnMappingTestUtils
   with DeltaSQLCommandTest {
 
@@ -52,15 +53,7 @@
  */
 trait MergeCDCTests extends QueryTest
   with CDCEnabled
-<<<<<<< HEAD
   with MergeCDCMixin {
-=======
-  with MergeIntoSQLTestUtils
-  with DeltaDMLByPathTestUtils
-  with DeltaColumnMappingTestUtils
-  with DeltaSQLCommandTest {
-  import testImplicits._
->>>>>>> 00ad6bcf
 
   import testImplicits._
 
