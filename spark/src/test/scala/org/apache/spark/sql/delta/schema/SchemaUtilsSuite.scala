/*
 * Copyright (2021) The Delta Lake Project Authors.
 *
 * Licensed under the Apache License, Version 2.0 (the "License");
 * you may not use this file except in compliance with the License.
 * You may obtain a copy of the License at
 *
 * http://www.apache.org/licenses/LICENSE-2.0
 *
 * Unless required by applicable law or agreed to in writing, software
 * distributed under the License is distributed on an "AS IS" BASIS,
 * WITHOUT WARRANTIES OR CONDITIONS OF ANY KIND, either express or implied.
 * See the License for the specific language governing permissions and
 * limitations under the License.
 */

package org.apache.spark.sql.delta.schema

// scalastyle:off import.ordering.noEmptyLine
import java.util.Locale
import java.util.regex.Pattern

import scala.annotation.tailrec

import org.apache.spark.sql.delta.{DeltaAnalysisException, DeltaLog, DeltaTestUtils}
import org.apache.spark.sql.delta.RowCommitVersion
import org.apache.spark.sql.delta.RowId
import org.apache.spark.sql.delta.commands.cdc.CDCReader
import org.apache.spark.sql.delta.schema.SchemaMergingUtils._
import org.apache.spark.sql.delta.sources.DeltaSourceUtils.GENERATION_EXPRESSION_METADATA_KEY
import org.apache.spark.sql.delta.sources.DeltaSQLConf
import org.apache.spark.sql.delta.test.DeltaSQLCommandTest
import org.apache.spark.sql.delta.test.DeltaSQLTestUtils
import io.delta.tables.DeltaTable
import org.scalatest.GivenWhenThen

import org.apache.spark.sql.{AnalysisException, Column, DataFrame, QueryTest, Row}
import org.apache.spark.sql.catalyst.{InternalRow, TableIdentifier}
import org.apache.spark.sql.catalyst.analysis.UnresolvedAttribute
import org.apache.spark.sql.catalyst.expressions.{Alias, Cast, Expression}
import org.apache.spark.sql.catalyst.plans.logical.{LogicalPlan, Project}
import org.apache.spark.sql.functions._
import org.apache.spark.sql.internal.SQLConf
import org.apache.spark.sql.test.SharedSparkSession
import org.apache.spark.sql.types._

class SchemaUtilsSuite extends QueryTest
  with SharedSparkSession
  with GivenWhenThen
  with DeltaSQLTestUtils
  with DeltaSQLCommandTest {
  import SchemaUtils._
  import testImplicits._

  private def expectFailure(shouldContain: String*)(f: => Unit): Unit = {
    val e = intercept[AnalysisException] {
      f
    }
    val msg = e.getMessage.toLowerCase(Locale.ROOT)
    assert(shouldContain.map(_.toLowerCase(Locale.ROOT)).forall(msg.contains),
      s"Error message '$msg' didn't contain: $shouldContain")
  }

  private def expectFailurePattern(shouldContainPatterns: String*)(f: => Unit): Unit = {
    val e = intercept[AnalysisException] {
      f
    }
    val patterns =
      shouldContainPatterns.map(regex => Pattern.compile(regex, Pattern.CASE_INSENSITIVE))
    assert(patterns.forall(_.matcher(e.getMessage).find()),
      s"Error message '${e.getMessage}' didn't contain the patterns: $shouldContainPatterns")
  }

  private def expectAnalysisErrorClass(errorClass: String, params: Map[String, String])
                                      (f: => Unit): Unit = {
    val e = intercept[AnalysisException] {
      f
    }

    @tailrec
    def getError(ex: Throwable): Option[DeltaAnalysisException] = ex match {
      case e: DeltaAnalysisException if e.getErrorClass() == errorClass => Some(e)
      case e: AnalysisException => getError(e.getCause)
      case _ => None
    }

    val err = getError(e)
    assert(err.isDefined, "exception with the error class not found")
    checkError(
      err.get,
      errorClass,
      parameters = params,
      matchPVals = true)
  }

  /////////////////////////////
  // Duplicate Column Checks
  /////////////////////////////

  test("duplicate column name in top level") {
    val schema = new StructType()
      .add("dupColName", IntegerType)
      .add("b", IntegerType)
      .add("dupColName", StringType)
    expectFailure("dupColName") { checkColumnNameDuplication(schema, "") }
  }

  test("duplicate column name in top level - case sensitivity") {
    val schema = new StructType()
      .add("dupColName", IntegerType)
      .add("b", IntegerType)
      .add("dupCOLNAME", StringType)
    expectFailure("dupColName") { checkColumnNameDuplication(schema, "") }
  }

  test("duplicate column name for nested column + non-nested column") {
    val schema = new StructType()
      .add("dupColName", new StructType()
        .add("a", IntegerType)
        .add("b", IntegerType))
      .add("dupColName", IntegerType)
    expectFailure("dupColName") { checkColumnNameDuplication(schema, "") }
  }

  test("duplicate column name for nested column + non-nested column - case sensitivity") {
    val schema = new StructType()
      .add("dupColName", new StructType()
        .add("a", IntegerType)
        .add("b", IntegerType))
      .add("dupCOLNAME", IntegerType)
    expectFailure("dupCOLNAME") { checkColumnNameDuplication(schema, "") }
  }

  test("duplicate column name in nested level") {
    val schema = new StructType()
      .add("top", new StructType()
        .add("dupColName", IntegerType)
        .add("b", IntegerType)
        .add("dupColName", StringType)
      )
    expectFailure("top.dupColName") { checkColumnNameDuplication(schema, "") }
  }

  test("duplicate column name in nested level - case sensitivity") {
    val schema = new StructType()
      .add("top", new StructType()
        .add("dupColName", IntegerType)
        .add("b", IntegerType)
        .add("dupCOLNAME", StringType)
      )
    expectFailure("top.dupColName") { checkColumnNameDuplication(schema, "") }
  }

  test("duplicate column name in double nested level") {
    val schema = new StructType()
      .add("top", new StructType()
        .add("b", new StructType()
          .add("dupColName", StringType)
          .add("c", IntegerType)
          .add("dupColName", StringType))
        .add("d", IntegerType)
      )
    expectFailure("top.b.dupColName") { checkColumnNameDuplication(schema, "") }
  }

  test("duplicate column name in double nested array") {
    val schema = new StructType()
      .add("top", new StructType()
        .add("b", ArrayType(ArrayType(new StructType()
          .add("dupColName", StringType)
          .add("c", IntegerType)
          .add("dupColName", StringType))))
        .add("d", IntegerType)
      )
    expectFailure("top.b.element.element.dupColName") { checkColumnNameDuplication(schema, "") }
  }

  test("duplicate column name in double nested map") {
    val keyType = new StructType()
      .add("dupColName", IntegerType)
      .add("d", StringType)
    expectFailure("top.b.key.dupColName") {
      val schema = new StructType()
        .add("top", new StructType()
          .add("b", MapType(keyType.add("dupColName", StringType), keyType))
        )
      checkColumnNameDuplication(schema, "")
    }
    expectFailure("top.b.value.dupColName") {
      val schema = new StructType()
        .add("top", new StructType()
          .add("b", MapType(keyType, keyType.add("dupColName", StringType)))
        )
      checkColumnNameDuplication(schema, "")
    }
    // This is okay
    val schema = new StructType()
      .add("top", new StructType()
        .add("b", MapType(keyType, keyType))
      )
    checkColumnNameDuplication(schema, "")
  }

  test("duplicate column name in nested array") {
    val schema = new StructType()
      .add("top", ArrayType(new StructType()
        .add("dupColName", IntegerType)
        .add("b", IntegerType)
        .add("dupColName", StringType))
      )
    expectFailure("top.element.dupColName") { checkColumnNameDuplication(schema, "") }
  }

  test("duplicate column name in nested array - case sensitivity") {
    val schema = new StructType()
      .add("top", ArrayType(new StructType()
        .add("dupColName", IntegerType)
        .add("b", IntegerType)
        .add("dupCOLNAME", StringType))
      )
    expectFailure("top.element.dupColName") { checkColumnNameDuplication(schema, "") }
  }

  test("non duplicate column because of back tick") {
    val schema = new StructType()
      .add("top", new StructType()
        .add("a", IntegerType)
        .add("b", IntegerType))
      .add("top.a", IntegerType)
    checkColumnNameDuplication(schema, "")
  }

  test("non duplicate column because of back tick - nested") {
    val schema = new StructType()
      .add("first", new StructType()
        .add("top", new StructType()
          .add("a", IntegerType)
          .add("b", IntegerType))
        .add("top.a", IntegerType))
    checkColumnNameDuplication(schema, "")
  }

  test("duplicate column with back ticks - nested") {
    val schema = new StructType()
      .add("first", new StructType()
        .add("top.a", StringType)
        .add("b", IntegerType)
        .add("top.a", IntegerType))
    expectFailure("first.`top.a`") { checkColumnNameDuplication(schema, "") }
  }

  test("duplicate column with back ticks - nested and case sensitivity") {
    val schema = new StructType()
      .add("first", new StructType()
        .add("TOP.a", StringType)
        .add("b", IntegerType)
        .add("top.a", IntegerType))
    expectFailure("first.`top.a`") { checkColumnNameDuplication(schema, "") }
  }

  /////////////////////////////
  // Read Compatibility Checks
  /////////////////////////////

  /**
   * Tests change of datatype within a schema.
   *  - the make() function is a "factory" function to create schemas that vary only by the
   *    given datatype in a specific position in the schema.
   *  - other tests will call this method with different make() functions to test datatype
   *    incompatibility in all the different places within a schema (in a top-level struct,
   *    in a nested struct, as the element type of an array, etc.)
   */
  def testDatatypeChange(scenario: String)(make: DataType => StructType): Unit = {
    val schemas = Map(
      ("int", make(IntegerType)),
      ("string", make(StringType)),
      ("struct", make(new StructType().add("a", StringType))),
      ("array", make(ArrayType(IntegerType))),
      ("map", make(MapType(StringType, FloatType)))
    )
    test(s"change of datatype should fail read compatibility - $scenario") {
      for (a <- schemas.keys; b <- schemas.keys if a != b) {
        assert(!isReadCompatible(schemas(a), schemas(b)),
          s"isReadCompatible should have failed for: ${schemas(a)}, ${schemas(b)}")
      }
    }
  }

  /**
   * Tests change of nullability within a schema (making a field nullable is not allowed,
   * but making a nullable field non-nullable is ok).
   *  - the make() function is a "factory" function to create schemas that vary only by the
   *    nullability (of a field, array element, or map values) in a specific position in the schema.
   *  - other tests will call this method with different make() functions to test nullability
   *    incompatibility in all the different places within a schema (in a top-level struct,
   *    in a nested struct, for the element type of an array, etc.)
   */
  def testNullability(scenario: String)(make: Boolean => StructType): Unit = {
    val nullable = make(true)
    val nonNullable = make(false)
    Seq(true, false).foreach { forbidTightenNullability =>
      val (blockedCase, blockedExisting, blockedRead) = if (forbidTightenNullability) {
        (s"tighten nullability should fail read compatibility " +
          s"(forbidTightenNullability=$forbidTightenNullability) - $scenario",
          nullable, nonNullable)
      } else {
        (s"relax nullability should fail read compatibility " +
          s"(forbidTightenNullability=$forbidTightenNullability) - $scenario",
          nonNullable, nullable)
      }
      val (allowedCase, allowedExisting, allowedRead) = if (forbidTightenNullability) {
        (s"relax nullability should not fail read compatibility " +
          s"(forbidTightenNullability=$forbidTightenNullability) - $scenario",
          nonNullable, nullable)
      } else {
        (s"tighten nullability should not fail read compatibility " +
          s"(forbidTightenNullability=$forbidTightenNullability) - $scenario",
          nullable, nonNullable)
      }
      test(blockedCase) {
        assert(!isReadCompatible(blockedExisting, blockedRead, forbidTightenNullability))
      }
      test(allowedCase) {
        assert(isReadCompatible(allowedExisting, allowedRead, forbidTightenNullability))
      }
    }
  }

  /**
   * Tests for fields of a struct: adding/dropping fields, changing nullability, case variation
   *  - The make() function is a "factory" method to produce schemas. It takes a function that
   *    mutates a struct (for example, but adding a column, or it could just not make any change).
   *  - Following tests will call this method with different factory methods, to mutate the
   *    various places where a struct can appear (at the top-level, nested in another struct,
   *    within an array, etc.)
   *  - This allows us to have one shared code to test compatibility of a struct field in all the
   *    different places where it may occur.
   */
  def testColumnVariations(scenario: String)
      (make: (StructType => StructType) => StructType): Unit = {

    // generate one schema without extra column, one with, one nullable, and one with mixed case
    val withoutExtra = make(struct => struct) // produce struct WITHOUT extra field
    val withExtraNullable = make(struct => struct.add("extra", StringType))
    val withExtraMixedCase = make(struct => struct.add("eXtRa", StringType))
    val withExtraNonNullable = make(struct => struct.add("extra", StringType, nullable = false))

    test(s"dropping a field should fail read compatibility - $scenario") {
      assert(!isReadCompatible(withExtraNullable, withoutExtra))
    }
    test(s"adding a nullable field should not fail read compatibility - $scenario") {
      assert(isReadCompatible(withoutExtra, withExtraNullable))
    }
    test(s"adding a non-nullable field should not fail read compatibility - $scenario") {
      assert(isReadCompatible(withoutExtra, withExtraNonNullable))
    }
    test(s"case variation of field name should fail read compatibility - $scenario") {
      assert(!isReadCompatible(withExtraNullable, withExtraMixedCase))
    }
    testNullability(scenario)(b => make(struct => struct.add("extra", StringType, nullable = b)))
    testDatatypeChange(scenario)(datatype => make(struct => struct.add("extra", datatype)))
  }

  // --------------------------------------------------------------------
  // tests for all kinds of places where a field can appear in a struct
  // --------------------------------------------------------------------

  testColumnVariations("top level")(
    f => f(new StructType().add("a", IntegerType)))

  testColumnVariations("nested struct")(
    f => new StructType()
      .add("a", f(new StructType().add("b", IntegerType))))

  testColumnVariations("nested in array")(
    f => new StructType()
      .add("array", ArrayType(
        f(new StructType().add("b", IntegerType)))))

  testColumnVariations("nested in map key")(
    f => new StructType()
      .add("map", MapType(
        f(new StructType().add("b", IntegerType)),
        StringType)))

  testColumnVariations("nested in map value")(
    f => new StructType()
      .add("map", MapType(
        StringType,
        f(new StructType().add("b", IntegerType)))))

  // --------------------------------------------------------------------
  // tests for data type change in places other than struct
  // --------------------------------------------------------------------

  testDatatypeChange("array element")(
    datatype => new StructType()
      .add("array", ArrayType(datatype)))

  testDatatypeChange("map key")(
    datatype => new StructType()
      .add("map", MapType(datatype, StringType)))

  testDatatypeChange("map value")(
    datatype => new StructType()
      .add("map", MapType(StringType, datatype)))

  // --------------------------------------------------------------------
  // tests for nullability change in places other than struct
  // --------------------------------------------------------------------

  testNullability("array contains null")(
    b => new StructType()
      .add("array", ArrayType(StringType, containsNull = b)))

  testNullability("map contains null values")(
    b => new StructType()
      .add("map", MapType(IntegerType, StringType, valueContainsNull = b)))

  testNullability("map nested in array")(
    b => new StructType()
      .add("map", ArrayType(
        MapType(IntegerType, StringType, valueContainsNull = b))))

  testNullability("array nested in map")(
    b => new StructType()
      .add("map", MapType(
        IntegerType,
        ArrayType(StringType, containsNull = b))))

  ////////////////////////////
  // reportDifference
  ////////////////////////////

  /**
   * @param existing the existing schema to compare to
   * @param specified the new specified schema
   * @param expected an expected list of messages, each describing a schema difference.
   *                 Every expected message is actually a regex patterns that is matched
   *                 against all diffs that are returned. This is necessary to tolerate
   *                 variance in ordering of field names, for example in a message such as
   *                 "Specified schema has additional field(s): x, y", we cannot predict
   *                 the order of x and y.
   */
  def testReportDifferences(testName: String)
    (existing: StructType, specified: StructType, expected: String*): Unit = {
    test(testName) {
      val differences = SchemaUtils.reportDifferences(existing, specified)
      // make sure every expected difference is reported
      expected foreach ((exp: String) =>
        assert(differences.exists(message => exp.r.findFirstMatchIn(message).isDefined),
          s"""Difference not reported.
             |Expected:
             |- $exp
             |Reported: ${differences.mkString("\n- ", "\n- ", "")}
            """.stripMargin))
      // make sure there are no extra differences reported
      assert(expected.size == differences.size,
        s"""Too many differences reported.
           |Expected: ${expected.mkString("\n- ", "\n- ", "")}
           |Reported: ${differences.mkString("\n- ", "\n- ", "")}
          """.stripMargin)
    }
  }

  testReportDifferences("extra columns should be reported as a difference")(
    existing = new StructType()
      .add("a", IntegerType),
    specified = new StructType()
      .add("a", IntegerType)
      .add("b", StringType),
    expected = "additional field[(]s[)]: b"
  )

  testReportDifferences("missing columns should be reported as a difference")(
    existing = new StructType()
      .add("a", IntegerType)
      .add("b", StringType),
    specified = new StructType()
      .add("a", IntegerType),
    expected = "missing field[(]s[)]: b"
  )

  testReportDifferences("making a column nullable should be reported as a difference")(
    existing = new StructType()
      .add("a", IntegerType, nullable = false)
      .add("b", StringType, nullable = true),
    specified = new StructType()
      .add("a", IntegerType, nullable = true)
      .add("b", StringType, nullable = true),
    expected = "a is nullable in specified schema but non-nullable in existing schema"
  )

  testReportDifferences("making a column non-nullable should be reported as a difference")(
    existing = new StructType()
      .add("a", IntegerType, nullable = false)
      .add("b", StringType, nullable = true),
    specified = new StructType()
      .add("a", IntegerType, nullable = false)
      .add("b", StringType, nullable = false),
    expected = "b is non-nullable in specified schema but nullable in existing schema"
  )

  testReportDifferences("change in column metadata should be reported as a difference")(
    existing = new StructType()
      .add("a", IntegerType, nullable = true, new MetadataBuilder().putString("x", "1").build())
      .add("b", StringType),
    specified = new StructType()
      .add("a", IntegerType, nullable = true, new MetadataBuilder().putString("x", "2").build())
      .add("b", StringType),
    expected = "metadata for field a is different"
  )

  testReportDifferences("change in generation expression for generated columns")(
    existing = new StructType()
      .add("a", IntegerType, nullable = true,
        new MetadataBuilder()
          .putString(GENERATION_EXPRESSION_METADATA_KEY, "b + 1")
          .putString("x", "1").build())
      .add("b", StringType),
    specified = new StructType()
      .add("a", IntegerType, nullable = true, new MetadataBuilder()
        .putString(GENERATION_EXPRESSION_METADATA_KEY, "1 + b")
        .putString("x", "1").build())
      .add("b", StringType),
    // Regex flags: DOTALL and MULTILINE
    expected = "(?sm)generation expression for field a is different" +
      // Not include
      "(?!.*metadata for field a is different)"
  )

  testReportDifferences("change in column metadata for generated columns")(
    existing = new StructType()
      .add("a", IntegerType, nullable = true,
        new MetadataBuilder()
          .putString(GENERATION_EXPRESSION_METADATA_KEY, "b + 1")
          .putString("x", "1").build())
      .add("b", StringType),
    specified = new StructType()
      .add("a", IntegerType, nullable = true, new MetadataBuilder()
        .putString(GENERATION_EXPRESSION_METADATA_KEY, "b + 1")
        .putString("x", "2").build())
      .add("b", StringType),
    expected = "metadata for field a is different"
  )

  testReportDifferences("change in generation expression and metadata for generated columns")(
    existing = new StructType()
      .add("a", IntegerType, nullable = true,
        new MetadataBuilder()
          .putString(GENERATION_EXPRESSION_METADATA_KEY, "b + 1")
          .putString("x", "1").build())
      .add("b", StringType),
    specified = new StructType()
      .add("a", IntegerType, nullable = true, new MetadataBuilder()
        .putString(GENERATION_EXPRESSION_METADATA_KEY, "b + 2")
        .putString("x", "2").build())
      .add("b", StringType),
    // Regex flags: DOTALL and MULTILINE
    expected = "(?sm)generation expression for field a is different" +
      ".*metadata for field a is different"
  )

  testReportDifferences("change of column type should be reported as a difference")(
    existing = new StructType()
      .add("a", IntegerType)
      .add("b", StringType),
    specified = new StructType()
      .add("a", IntegerType)
      .add("b", new ArrayType(
        StringType, containsNull = false)),
    expected = "type for b is different"
  )

  testReportDifferences("change of array nullability should be reported as a difference")(
    existing = new StructType()
      .add("a", IntegerType)
      .add("b", new ArrayType(
        new StructType().add("x", LongType), containsNull = true)),
    specified = new StructType()
      .add("a", IntegerType)
      .add("b", new ArrayType(
        new StructType().add("x", LongType), containsNull = false)),
    expected = "b\\[\\] can not contain null in specified schema but can in existing"
  )

  testReportDifferences("change of element type should be reported as a difference")(
    existing = new StructType()
      .add("a", IntegerType)
      .add("b", new ArrayType(LongType, containsNull = true)),
    specified = new StructType()
      .add("a", IntegerType)
      .add("b", new ArrayType(StringType, containsNull = true)),
    expected = "type for b\\[\\] is different"
  )

  testReportDifferences("change of element struct type should be reported as a difference")(
    existing = new StructType()
      .add("a", IntegerType)
      .add("b", new ArrayType(
        new StructType()
          .add("x", LongType),
        containsNull = true)),
    specified = new StructType()
      .add("a", IntegerType)
      .add("b", new ArrayType(
        new StructType()
          .add("x", StringType),
        containsNull = true)),
    expected = "type for b\\[\\].x is different"
  )

  testReportDifferences("change of map value nullability should be reported as a difference")(
    existing = new StructType()
      .add("a", IntegerType)
      .add("b", new MapType(
        StringType,
        new StructType().add("x", LongType), valueContainsNull = true)),
    specified = new StructType()
      .add("a", IntegerType)
      .add("b", new MapType(
        StringType,
        new StructType().add("x", LongType), valueContainsNull = false)),
    expected = "b can not contain null values in specified schema but can in existing"
  )

  testReportDifferences("change of map key type should be reported as a difference")(
    existing = new StructType()
      .add("a", IntegerType)
      .add("b", new MapType(LongType, StringType, valueContainsNull = true)),
    specified = new StructType()
      .add("a", IntegerType)
      .add("b", new MapType(StringType, StringType, valueContainsNull = true)),
    expected = "type for b\\[key\\] is different"
  )

  testReportDifferences("change of value struct type should be reported as a difference")(
    existing = new StructType()
      .add("a", IntegerType)
      .add("b", new MapType(
        StringType,
        new StructType().add("x", LongType),
        valueContainsNull = true)),
    specified = new StructType()
      .add("a", IntegerType)
      .add("b", new MapType(
        StringType,
        new StructType().add("x", FloatType),
        valueContainsNull = true)),
    expected = "type for b\\[value\\].x is different"
  )

  testReportDifferences("nested extra columns should be reported as a difference")(
    existing = new StructType()
      .add("x", new StructType()
        .add("a", IntegerType)),
    specified = new StructType()
      .add("x", new StructType()
        .add("a", IntegerType)
        .add("b", StringType)
        .add("c", LongType)),
    expected = "additional field[(]s[)]: (x.b, x.c|x.c, x.b)"
  )

  testReportDifferences("nested missing columns should be reported as a difference")(
    existing = new StructType()
      .add("x", new StructType()
        .add("a", IntegerType)
        .add("b", StringType)
        .add("c", FloatType)),
    specified = new StructType()
      .add("x", new StructType()
        .add("a", IntegerType)),
    expected = "missing field[(]s[)]: (x.b, x.c|x.c, x.b)"
  )

  testReportDifferences("making a nested column nullable should be reported as a difference")(
    existing = new StructType()
      .add("x", new StructType()
        .add("a", IntegerType, nullable = false)
        .add("b", StringType, nullable = true)),
    specified = new StructType()
      .add("x", new StructType()
        .add("a", IntegerType, nullable = true)
        .add("b", StringType, nullable = true)),
    expected = "x.a is nullable in specified schema but non-nullable in existing schema"
  )

  testReportDifferences("making a nested column non-nullable should be reported as a difference")(
    existing = new StructType()
      .add("x", new StructType()
        .add("a", IntegerType, nullable = false)
        .add("b", StringType, nullable = true)),
    specified = new StructType()
      .add("x", new StructType()
        .add("a", IntegerType, nullable = false)
        .add("b", StringType, nullable = false)),
    expected = "x.b is non-nullable in specified schema but nullable in existing schema"
  )

  testReportDifferences("change in nested column metadata should be reported as a difference")(
    existing = new StructType()
      .add("x", new StructType()
        .add("a", IntegerType, nullable = true, new MetadataBuilder().putString("x", "1").build())
        .add("b", StringType)),
    specified = new StructType()
      .add("x", new StructType()
        .add("a", IntegerType, nullable = true, new MetadataBuilder().putString("x", "2").build())
        .add("b", StringType)),
    expected = "metadata for field x.a is different"
  )

  testReportDifferences("change of nested column type should be reported as a difference")(
    existing = new StructType()
      .add("x", new StructType()
        .add("a", IntegerType)
        .add("b", StringType)),
    specified = new StructType()
      .add("x", new StructType()
        .add("a", IntegerType)
        .add("b", new ArrayType(
          StringType, containsNull = false))),
    expected = "type for x.b is different"
  )

  testReportDifferences("change of nested array nullability should be reported as a difference")(
    existing = new StructType()
      .add("x", new StructType()
        .add("a", IntegerType)
        .add("b", new ArrayType(
          new StructType()
            .add("x", LongType),
          containsNull = true))),
    specified = new StructType()
      .add("x", new StructType()
        .add("a", IntegerType)
        .add("b", new ArrayType(
          new StructType()
            .add("x", LongType),
          containsNull = false))),
    expected = "x.b\\[\\] can not contain null in specified schema but can in existing"
  )

  testReportDifferences("change of nested element type should be reported as a difference")(
    existing = new StructType()
      .add("x", new StructType()
        .add("a", IntegerType)
        .add("b", new ArrayType(LongType, containsNull = true))),
    specified = new StructType()
      .add("x", new StructType()
        .add("a", IntegerType)
        .add("b", new ArrayType(StringType, containsNull = true))),
    expected = "type for x.b\\[\\] is different"
  )

  testReportDifferences("change of nested element struct type should be reported as a difference")(
    existing = new StructType()
      .add("x", new StructType()
        .add("a", IntegerType)
        .add("b", new ArrayType(
          new StructType()
            .add("x", LongType),
          containsNull = true))),
    specified = new StructType()
      .add("x", new StructType()
        .add("a", IntegerType)
        .add("b", new ArrayType(
          new StructType()
            .add("x", StringType),
          containsNull = true))),
    expected = "type for x.b\\[\\].x is different"
  )

  private val piiTrue = new MetadataBuilder().putBoolean("pii", value = true).build()
  private val piiFalse = new MetadataBuilder().putBoolean("pii", value = false).build()

  testReportDifferences("multiple differences should be reported")(
    existing = new StructType()
      .add("a", IntegerType)
      .add("b", StringType)
      .add("c", BinaryType)
      .add("f", LongType, nullable = true, piiTrue)
      .add("g", new MapType(
        IntegerType,
        new StructType()
          .add("a", IntegerType, nullable = false, piiFalse)
          .add("b", StringType)
          .add("d", new ArrayType(
            LongType,
            containsNull = false
          )),
        valueContainsNull = true))
      .add("h", new MapType(
        LongType,
        StringType,
        valueContainsNull = true)),
    specified = new StructType()
      .add("a", FloatType)
      .add("d", StringType)
      .add("e", LongType)
      .add("f", LongType, nullable = false, piiFalse)
      .add("g", new MapType(
        StringType,
        new StructType()
          .add("a", LongType, nullable = true)
          .add("c", StringType)
          .add("d", new ArrayType(
            BooleanType,
            containsNull = true
          )),
        valueContainsNull = false))
      .add("h", new MapType(
        LongType,
        new ArrayType(IntegerType, containsNull = false),
        valueContainsNull = true)),
    "type for a is different",
    "additional field[(]s[)]: (d, e|e, d)",
    "missing field[(]s[)]: (b, c|c, b)",
    "f is non-nullable in specified schema but nullable",
    "metadata for field f is different",
    "type for g\\[key\\] is different",
    "g can not contain null values in specified schema but can in existing",
    "additional field[(]s[)]: g\\[value\\].c",
    "missing field[(]s[)]: g\\[value\\].b",
    "type for g\\[value\\].a is different",
    "g\\[value\\].a is nullable in specified schema but non-nullable in existing",
    "metadata for field g\\[value\\].a is different",
    "field g\\[value\\].d\\[\\] can contain null in specified schema but can not in existing",
    "type for g\\[value\\].d\\[\\] is different",
    "type for h\\[value\\] is different"
  )

  ////////////////////////////
  // findColumnPosition
  ////////////////////////////

  test("findColumnPosition") {
    val schema = new StructType()
      .add("struct", new StructType()
        .add("a", IntegerType)
        .add("b", IntegerType))
      .add("array", ArrayType(new StructType()
        .add("c", IntegerType)
        .add("d", IntegerType)))
      .add("field", StringType)
      .add("map", MapType(
        new StructType()
          .add("e", IntegerType),
        new StructType()
          .add("f", IntegerType)))
      .add("mapStruct", MapType(
        IntegerType,
        new StructType()
          .add("g", new StructType()
          .add("h", IntegerType))))
      .add("arrayMap", ArrayType(
        MapType(
          new StructType()
            .add("i", IntegerType),
          new StructType()
            .add("j", IntegerType))))

    val List(structIdx, arrayIdx, fieldIdx, mapIdx, mapStructIdx, arrayMapIdx) = (0 to 5).toList
    val ARRAY_ELEMENT_INDEX = 0
    val MAP_KEY_INDEX = 0
    val MAP_VALUE_INDEX = 1

    def checkPosition(column: Seq[String], position: Seq[Int]): Unit =
      assert(SchemaUtils.findColumnPosition(column, schema) === position)

    checkPosition(Seq("struct"), Seq(structIdx))
    checkPosition(Seq("STRucT"), Seq(structIdx))
    expectFailure("Couldn't find", schema.treeString) {
      SchemaUtils.findColumnPosition(Seq("struct", "array"), schema)
    }
    checkPosition(Seq("struct", "a"), Seq(structIdx, 0))
    checkPosition(Seq("STRucT", "a"), Seq(structIdx, 0))
    checkPosition(Seq("struct", "A"), Seq(structIdx, 0))
    checkPosition(Seq("STRucT", "A"), Seq(structIdx, 0))
    checkPosition(Seq("struct", "b"), Seq(structIdx, 1))
    checkPosition(Seq("array"), Seq(arrayIdx))
    checkPosition(Seq("array", "element", "C"), Seq(arrayIdx, ARRAY_ELEMENT_INDEX, 0))
    checkPosition(Seq("array", "element", "d"), Seq(arrayIdx, ARRAY_ELEMENT_INDEX, 1))
    checkPosition(Seq("field"), Seq(fieldIdx))
    checkPosition(Seq("map"), Seq(mapIdx))
    checkPosition(Seq("map", "key", "e"), Seq(mapIdx, MAP_KEY_INDEX, 0))
    checkPosition(Seq("map", "value", "f"), Seq(mapIdx, MAP_VALUE_INDEX, 0))
    checkPosition(Seq("map", "value", "F"), Seq(mapIdx, MAP_VALUE_INDEX, 0))
    checkPosition(Seq("mapStruct", "key"), Seq(mapStructIdx, MAP_KEY_INDEX))
    checkPosition(Seq("mapStruct", "value", "g"), Seq(mapStructIdx, MAP_VALUE_INDEX, 0))
    checkPosition(Seq("mapStruct", "key"), Seq(mapStructIdx, MAP_KEY_INDEX))
    checkPosition(Seq("mapStruct", "value"), Seq(mapStructIdx, MAP_VALUE_INDEX))
    checkPosition(Seq("arrayMap"), Seq(arrayMapIdx))
    checkPosition(Seq("arrayMap", "element"), Seq(arrayMapIdx, ARRAY_ELEMENT_INDEX))
    checkPosition(
      Seq("arrayMap", "element", "key"),
      Seq(arrayMapIdx, ARRAY_ELEMENT_INDEX, MAP_KEY_INDEX))
    checkPosition(
      Seq("arrayMap", "element", "value"),
      Seq(arrayMapIdx, ARRAY_ELEMENT_INDEX, MAP_VALUE_INDEX))
    checkPosition(
      Seq("arrayMap", "element", "key", "i"),
      Seq(arrayMapIdx, ARRAY_ELEMENT_INDEX, MAP_KEY_INDEX, 0))
    checkPosition(
      Seq("arrayMap", "element", "value", "j"),
      Seq(arrayMapIdx, ARRAY_ELEMENT_INDEX, MAP_VALUE_INDEX, 0))

    val resolver = org.apache.spark.sql.catalyst.analysis.caseSensitiveResolution
    Seq(Seq("STRucT", "b"), Seq("struct", "B"), Seq("array", "element", "C"),
        Seq("map", "key", "E")).foreach { column =>
      expectFailure("Couldn't find", schema.treeString) {
        SchemaUtils.findColumnPosition(column, schema, resolver)
      }
    }
  }

  test("findColumnPosition that doesn't exist") {
    val schema = new StructType()
      .add("a", IntegerType)
      .add("b", MapType(StringType, StringType))
      .add("c", ArrayType(IntegerType))
    expectFailure("Couldn't find", schema.treeString) {
      SchemaUtils.findColumnPosition(Seq("d"), schema)
    }
    expectFailure("A MapType was found", "mapType", schema.treeString) {
      SchemaUtils.findColumnPosition(Seq("b", "c"), schema)
    }
    expectFailure("An ArrayType was found", "arrayType", schema.treeString) {
      SchemaUtils.findColumnPosition(Seq("c", "b"), schema)
    }
  }

  ////////////////////////////
  // getNestedFieldFromPosition
  ////////////////////////////

  test("getNestedFieldFromPosition") {
    val a = StructField("a", IntegerType)
    val b = StructField("b", IntegerType)
    val c = StructField("c", IntegerType)
    val d = StructField("d", IntegerType)
    val e = StructField("e", IntegerType)
    val f = StructField("f", IntegerType)
    val g = StructField("g", IntegerType)

    val field = StructField("field", StringType)
    val struct = StructField("struct", new StructType().add(a).add(b))
    val arrayElement = StructField("element", new StructType().add(c))
    val array = StructField("array", ArrayType(arrayElement.dataType))
    val mapKey = StructField("key", new StructType().add(d))
    val mapValue = StructField("value", new StructType().add(e))
    val map = StructField("map", MapType(
      keyType = mapKey.dataType,
      valueType = mapValue.dataType))
    val arrayMapKey = StructField("key", new StructType().add(f))
    val arrayMapValue = StructField("value", new StructType().add(g))
    val arrayMapElement = StructField("element", MapType(
      keyType = arrayMapKey.dataType,
      valueType = arrayMapValue.dataType))
    val arrayMap = StructField("arrayMap", ArrayType(arrayMapElement.dataType))

    val root = StructField("root", StructType(Seq(field, struct, array, map, arrayMap)))

    val List(fieldIdx, structIdx, arrayIdx, mapIdx, arrayMapIdx) = (0 to 4).toList
    val ARRAY_ELEMENT_INDEX = 0
    val MAP_KEY_INDEX = 0
    val MAP_VALUE_INDEX = 1

    def checkField(position: Seq[Int], expected: StructField): Unit =
      assert(getNestedFieldFromPosition(root, position) === expected)

    checkField(Seq.empty, root)
    checkField(Seq(fieldIdx), field)
    checkField(Seq(structIdx), struct)
    checkField(Seq(structIdx, 0), a)
    checkField(Seq(structIdx, 1), b)
    checkField(Seq(arrayIdx), array)
    checkField(Seq(arrayIdx, ARRAY_ELEMENT_INDEX), arrayElement)
    checkField(Seq(arrayIdx, ARRAY_ELEMENT_INDEX, 0), c)
    checkField(Seq(mapIdx), map)
    checkField(Seq(mapIdx, MAP_KEY_INDEX), mapKey)
    checkField(Seq(mapIdx, MAP_VALUE_INDEX), mapValue)
    checkField(Seq(mapIdx, MAP_KEY_INDEX, 0), d)
    checkField(Seq(mapIdx, MAP_VALUE_INDEX, 0), e)
    checkField(Seq(arrayMapIdx), arrayMap)
    checkField(Seq(arrayMapIdx, ARRAY_ELEMENT_INDEX), arrayMapElement)
    checkField(Seq(arrayMapIdx, ARRAY_ELEMENT_INDEX, MAP_KEY_INDEX), arrayMapKey)
    checkField(Seq(arrayMapIdx, ARRAY_ELEMENT_INDEX, MAP_VALUE_INDEX), arrayMapValue)
    checkField(Seq(arrayMapIdx, ARRAY_ELEMENT_INDEX, MAP_KEY_INDEX, 0), f)
    checkField(Seq(arrayMapIdx, ARRAY_ELEMENT_INDEX, MAP_VALUE_INDEX, 0), g)

    def checkError(position: Seq[Int]): Unit =
      assertThrows[IllegalArgumentException] {
        getNestedFieldFromPosition(root, position)
      }

    checkError(Seq(-1))
    checkError(Seq(fieldIdx, 0))
    checkError(Seq(structIdx, -1))
    checkError(Seq(structIdx, 2))
    checkError(Seq(arrayIdx, ARRAY_ELEMENT_INDEX - 1))
    checkError(Seq(arrayIdx, ARRAY_ELEMENT_INDEX + 1))
    checkError(Seq(mapIdx, MAP_KEY_INDEX - 1))
    checkError(Seq(mapIdx, MAP_VALUE_INDEX + 1))
    checkError(Seq(arrayMapIdx, ARRAY_ELEMENT_INDEX - 1))
    checkError(Seq(arrayMapIdx, ARRAY_ELEMENT_INDEX + 1))
    checkError(Seq(arrayMapIdx, ARRAY_ELEMENT_INDEX, MAP_KEY_INDEX - 1))
    checkError(Seq(arrayMapIdx, ARRAY_ELEMENT_INDEX, MAP_VALUE_INDEX + 1))
    checkError(Seq(arrayMapIdx + 1))
  }

  test("getNestedTypeFromPosition") {
    val schema = new StructType().add("a", IntegerType)
    assert(getNestedTypeFromPosition(schema, Seq.empty) === schema)
    assert(getNestedTypeFromPosition(schema, Seq(0)) === IntegerType)
    assertThrows[IllegalArgumentException] {
      getNestedTypeFromPosition(schema, Seq(-1))
    }
    assertThrows[IllegalArgumentException] {
      getNestedTypeFromPosition(schema, Seq(1))
    }
  }

  ////////////////////////////
  // addColumn
  ////////////////////////////

  test("addColumn - simple") {
    val a = StructField("a", IntegerType)
    val b = StructField("b", StringType)
    val schema = new StructType().add(a).add(b)

    val x = StructField("x", LongType)
    assert(SchemaUtils.addColumn(schema, x, Seq(0)) === new StructType().add(x).add(a).add(b))
    assert(SchemaUtils.addColumn(schema, x, Seq(1)) === new StructType().add(a).add(x).add(b))
    assert(SchemaUtils.addColumn(schema, x, Seq(2)) === new StructType().add(a).add(b).add(x))

    expectFailure("Index -1", "lower than 0") {
      SchemaUtils.addColumn(schema, x, Seq(-1))
    }
    expectFailure("Index 3", "larger than struct length: 2") {
      SchemaUtils.addColumn(schema, x, Seq(3))
    }
    expectFailure("parent is not a structtype") {
      SchemaUtils.addColumn(schema, x, Seq(0, 0))
    }
  }

  test("addColumn - nested struct") {
    val a = StructField("a", IntegerType)
    val b = StructField("b", StringType)
    val first = StructField("first", new StructType().add(a).add(b))
    val middle = StructField("middle", new StructType().add(a).add(b))
    val last = StructField("last", new StructType().add(a).add(b))
    val schema = new StructType().add(first).add(middle).add(last)

    val x = StructField("x", LongType)
    assert(SchemaUtils.addColumn(schema, x, Seq(0)) ===
      new StructType().add(x).add(first).add(middle).add(last))
    assert(SchemaUtils.addColumn(schema, x, Seq(1)) ===
      new StructType().add(first).add(x).add(middle).add(last))
    assert(SchemaUtils.addColumn(schema, x, Seq(2)) ===
      new StructType().add(first).add(middle).add(x).add(last))
    assert(SchemaUtils.addColumn(schema, x, Seq(3)) ===
      new StructType().add(first).add(middle).add(last).add(x))

    assert(SchemaUtils.addColumn(schema, x, Seq(0, 2)) ===
      new StructType().add("first", new StructType().add(a).add(b).add(x)).add(middle).add(last))
    assert(SchemaUtils.addColumn(schema, x, Seq(0, 1)) ===
      new StructType().add("first", new StructType().add(a).add(x).add(b)).add(middle).add(last))
    assert(SchemaUtils.addColumn(schema, x, Seq(0, 0)) ===
      new StructType().add("first", new StructType().add(x).add(a).add(b)).add(middle).add(last))
    assert(SchemaUtils.addColumn(schema, x, Seq(1, 0)) ===
      new StructType().add(first).add("middle", new StructType().add(x).add(a).add(b)).add(last))
    assert(SchemaUtils.addColumn(schema, x, Seq(2, 0)) ===
      new StructType().add(first).add(middle).add("last", new StructType().add(x).add(a).add(b)))

    expectFailure("Index -1", "lower than 0") {
      SchemaUtils.addColumn(schema, x, Seq(0, -1))
    }
    expectFailure("Index 3", "larger than struct length: 2") {
      SchemaUtils.addColumn(schema, x, Seq(0, 3))
    }
    expectFailure("Struct not found at position 2") {
      SchemaUtils.addColumn(schema, x, Seq(0, 2, 0))
    }
    expectFailure("parent is not a structtype") {
      SchemaUtils.addColumn(schema, x, Seq(0, 0, 0))
    }
  }

  test("addColumn - nested map") {
    val k = StructField("k", IntegerType)
    val v = StructField("v", StringType)
    val schema = new StructType().add("m", MapType(
      keyType = new StructType().add(k),
      valueType = new StructType().add(v)))

    val MAP_KEY_INDEX = 0
    val MAP_VALUE_INDEX = 1

    val x = StructField("x", LongType)
    assert(SchemaUtils.addColumn(schema, x, Seq(0, MAP_KEY_INDEX, 0)) ===
      new StructType().add("m", MapType(
        keyType = new StructType().add(x).add(k),
        valueType = new StructType().add(v))))

    assert(SchemaUtils.addColumn(schema, x, Seq(0, MAP_KEY_INDEX, 1)) ===
      new StructType().add("m", MapType(
        keyType = new StructType().add(k).add(x),
        valueType = new StructType().add(v))))

    assert(SchemaUtils.addColumn(schema, x, Seq(0, MAP_VALUE_INDEX, 0)) ===
      new StructType().add("m", MapType(
        keyType = new StructType().add(k),
        valueType = new StructType().add(x).add(v))))

    assert(SchemaUtils.addColumn(schema, x, Seq(0, MAP_VALUE_INDEX, 1)) ===
      new StructType().add("m", MapType(
        keyType = new StructType().add(k),
        valueType = new StructType().add(v).add(x))))

    // Adding to map key/value.
    expectFailure("parent is not a structtype") {
      SchemaUtils.addColumn(schema, x, Seq(0, MAP_KEY_INDEX))
    }
    expectFailure("parent is not a structtype") {
      SchemaUtils.addColumn(schema, x, Seq(0, MAP_VALUE_INDEX))
    }
    // Invalid map access.
    expectFailure("parent is not a structtype") {
      SchemaUtils.addColumn(schema, x, Seq(0, MAP_KEY_INDEX - 1, 0))
    }
    expectFailure("parent is not a structtype") {
      SchemaUtils.addColumn(schema, x, Seq(0, MAP_VALUE_INDEX + 1, 0))
    }
  }

  test("addColumn - nested maps") {
    // Helper method to create a 2-level deep nested map of structs. The tests below each cover
    // adding a field to one of the leaf struct.
    def schema(
        kk: StructType = new StructType().add("kk", IntegerType),
        kv: StructType = new StructType().add("kv", IntegerType),
        vk: StructType = new StructType().add("vk", IntegerType),
        vv: StructType = new StructType().add("vv", IntegerType))
      : StructType = new StructType().add("m", MapType(
        keyType = MapType(
          keyType = kk,
          valueType = kv),
        valueType = MapType(
          keyType = vk,
          valueType = vv)))

    val MAP_KEY_INDEX = 0
    val MAP_VALUE_INDEX = 1

    val x = StructField("x", LongType)
    // Add field `x` at the front of each leaf struct.
    assert(SchemaUtils.addColumn(schema(), x, Seq(0, MAP_KEY_INDEX, MAP_KEY_INDEX, 0)) ===
      schema(kk = new StructType().add(x).add("kk", IntegerType)))
    assert(SchemaUtils.addColumn(schema(), x, Seq(0, MAP_VALUE_INDEX, MAP_KEY_INDEX, 0)) ===
      schema(vk = new StructType().add(x).add("vk", IntegerType)))
    assert(SchemaUtils.addColumn(schema(), x, Seq(0, MAP_KEY_INDEX, MAP_VALUE_INDEX, 0)) ===
      schema(kv = new StructType().add(x).add("kv", IntegerType)))
    assert(SchemaUtils.addColumn(schema(), x, Seq(0, MAP_VALUE_INDEX, MAP_VALUE_INDEX, 0)) ===
      schema(vv = new StructType().add(x).add("vv", IntegerType)))

    // Add field `x` at the back of each leaf struct.
    assert(SchemaUtils.addColumn(schema(), x, Seq(0, MAP_KEY_INDEX, MAP_KEY_INDEX, 1)) ===
      schema(kk = new StructType().add("kk", IntegerType).add(x)))
    assert(SchemaUtils.addColumn(schema(), x, Seq(0, MAP_VALUE_INDEX, MAP_KEY_INDEX, 1)) ===
      schema(vk = new StructType().add("vk", IntegerType).add(x)))
    assert(SchemaUtils.addColumn(schema(), x, Seq(0, MAP_KEY_INDEX, MAP_VALUE_INDEX, 1)) ===
      schema(kv = new StructType().add("kv", IntegerType).add(x)))
    assert(SchemaUtils.addColumn(schema(), x, Seq(0, MAP_VALUE_INDEX, MAP_VALUE_INDEX, 1)) ===
      schema(vv = new StructType().add("vv", IntegerType).add(x)))

    // Adding to map key/value.
    expectFailure("parent is not a structtype") {
      SchemaUtils.addColumn(schema(), x, Seq(0, MAP_KEY_INDEX, MAP_KEY_INDEX))
    }
    expectFailure("parent is not a structtype") {
      SchemaUtils.addColumn(schema(), x, Seq(0, MAP_KEY_INDEX, MAP_VALUE_INDEX))
    }
    // Invalid map access.
    expectFailure("parent is not a structtype") {
      SchemaUtils.addColumn(schema(), x, Seq(0, MAP_KEY_INDEX, MAP_KEY_INDEX - 1, 0))
    }
    expectFailure("parent is not a structtype") {
      SchemaUtils.addColumn(schema(), x, Seq(0, MAP_KEY_INDEX - 1, MAP_KEY_INDEX, 0))
    }
    expectFailure("parent is not a structtype") {
      SchemaUtils.addColumn(schema(), x, Seq(0, MAP_KEY_INDEX, MAP_VALUE_INDEX + 1, 0))
    }
    expectFailure("parent is not a structtype") {
      SchemaUtils.addColumn(schema(), x, Seq(0, MAP_VALUE_INDEX + 1, MAP_KEY_INDEX, 0))
    }
  }

  test("addColumn - nested array") {
    val e = StructField("e", IntegerType)
    val schema = new StructType().add("a", ArrayType(new StructType().add(e)))
    val x = StructField("x", LongType)

    val ARRAY_ELEMENT_INDEX = 0

    // Add field `x` at the front of the leaf struct.
    assert(SchemaUtils.addColumn(schema, x, Seq(0, ARRAY_ELEMENT_INDEX, 0)) ===
      new StructType().add("a", ArrayType(new StructType().add(x).add(e))))
    // Add field `x` at the back of the leaf struct.
    assert(SchemaUtils.addColumn(schema, x, Seq(0, ARRAY_ELEMENT_INDEX, 1)) ===
      new StructType().add("a", ArrayType(new StructType().add(e).add(x))))

    // Adding to array element.
    expectFailure("parent is not a structtype") {
      SchemaUtils.addColumn(schema, x, Seq(0, ARRAY_ELEMENT_INDEX))
    }
    // Invalid array access.
    expectFailure("Incorrectly accessing an ArrayType") {
      SchemaUtils.addColumn(schema, x, Seq(0, ARRAY_ELEMENT_INDEX - 1, 0))
    }
    expectFailure("Incorrectly accessing an ArrayType") {
      SchemaUtils.addColumn(schema, x, Seq(0, ARRAY_ELEMENT_INDEX + 1, 0))
    }
  }

  test("addColumn - nested arrays") {
    val e = StructField("e", IntegerType)
    val schema = new StructType().add("a", ArrayType(ArrayType(new StructType().add(e))))
    val x = StructField("x", LongType)

    val ARRAY_ELEMENT_INDEX = 0

    // Add field `x` at the front of the leaf struct.
    assert(SchemaUtils.addColumn(schema, x, Seq(0, ARRAY_ELEMENT_INDEX, ARRAY_ELEMENT_INDEX, 0)) ===
      new StructType().add("a", ArrayType(ArrayType(new StructType().add(x).add(e)))))
    // Add field `x` at the back of the leaf struct.
    assert(SchemaUtils.addColumn(schema, x, Seq(0, ARRAY_ELEMENT_INDEX, ARRAY_ELEMENT_INDEX, 1)) ===
      new StructType().add("a", ArrayType(ArrayType(new StructType().add(e).add(x)))))

    // Adding to array element.
    expectFailure("parent is not a structtype") {
      SchemaUtils.addColumn(schema, x, Seq(0, ARRAY_ELEMENT_INDEX, ARRAY_ELEMENT_INDEX))
    }
    // Invalid array access.
    expectFailure("Incorrectly accessing an ArrayType") {
      SchemaUtils.addColumn(schema, x, Seq(0, ARRAY_ELEMENT_INDEX, ARRAY_ELEMENT_INDEX - 1, 0))
    }
    expectFailure("Incorrectly accessing an ArrayType") {
      SchemaUtils.addColumn(schema, x, Seq(0, ARRAY_ELEMENT_INDEX - 1, ARRAY_ELEMENT_INDEX, 0))
    }
    expectFailure("Incorrectly accessing an ArrayType") {
      SchemaUtils.addColumn(schema, x, Seq(0, ARRAY_ELEMENT_INDEX, ARRAY_ELEMENT_INDEX + 1, 0))
    }
    expectFailure("Incorrectly accessing an ArrayType") {
      SchemaUtils.addColumn(schema, x, Seq(0, ARRAY_ELEMENT_INDEX + 1, ARRAY_ELEMENT_INDEX, 0))
    }
  }

  test("addColumn - top level array") {
    val a = StructField("a", IntegerType)
    val b = StructField("b", StringType)
    val schema = ArrayType(new StructType().add(a).add(b))

    val x = StructField("x", LongType)
    assert(SchemaUtils.addColumn(schema, x, Seq(0, 1)) ===
      ArrayType(new StructType().add(a).add(x).add(b)))
  }

  test("addColumn - top level map") {
    val k = StructField("k", IntegerType)
    val v = StructField("v", StringType)
    val schema = MapType(
      keyType = new StructType().add(k),
      valueType = new StructType().add(v))

    val x = StructField("x", LongType)
    assert(SchemaUtils.addColumn(schema, x, Seq(0, 1)) ===
      MapType(
        keyType = new StructType().add(k).add(x),
        valueType = new StructType().add(v)))

    assert(SchemaUtils.addColumn(schema, x, Seq(1, 1)) ===
      MapType(
        keyType = new StructType().add(k),
        valueType = new StructType().add(v).add(x)))
  }

  ////////////////////////////
  // dropColumn
  ////////////////////////////

  test("dropColumn - simple") {
    val a = StructField("a", IntegerType)
    val b = StructField("b", StringType)
    val schema = new StructType().add(a).add(b)

    assert(SchemaUtils.dropColumn(schema, Seq(0)) === ((new StructType().add(b), a)))
    assert(SchemaUtils.dropColumn(schema, Seq(1)) === ((new StructType().add(a), b)))

    expectFailure("Index -1", "lower than 0") {
      SchemaUtils.dropColumn(schema, Seq(-1))
    }
    expectFailure("Index 2", "equals to or is larger than struct length: 2") {
      SchemaUtils.dropColumn(schema, Seq(2))
    }
    expectFailure("Can only drop nested columns from StructType") {
      SchemaUtils.dropColumn(schema, Seq(0, 0))
    }
  }

  test("dropColumn - nested struct") {
    val a = StructField("a", IntegerType)
    val b = StructField("b", StringType)
    val c = StructField("c", StringType)
    val first = StructField("first", new StructType().add(a).add(b).add(c))
    val middle = StructField("middle", new StructType().add(a).add(b).add(c))
    val last = StructField("last", new StructType().add(a).add(b).add(c))
    val schema = new StructType().add(first).add(middle).add(last)

    assert(SchemaUtils.dropColumn(schema, Seq(0)) ===
      new StructType().add(middle).add(last) -> first)
    assert(SchemaUtils.dropColumn(schema, Seq(1)) ===
      new StructType().add(first).add(last) -> middle)
    assert(SchemaUtils.dropColumn(schema, Seq(2)) ===
      new StructType().add(first).add(middle) -> last)

    assert(SchemaUtils.dropColumn(schema, Seq(0, 2)) ===
      new StructType().add("first", new StructType().add(a).add(b)).add(middle).add(last) -> c)
    assert(SchemaUtils.dropColumn(schema, Seq(0, 1)) ===
      new StructType().add("first", new StructType().add(a).add(c)).add(middle).add(last) -> b)
    assert(SchemaUtils.dropColumn(schema, Seq(0, 0)) ===
      new StructType().add("first", new StructType().add(b).add(c)).add(middle).add(last) -> a)
    assert(SchemaUtils.dropColumn(schema, Seq(1, 0)) ===
      new StructType().add(first).add("middle", new StructType().add(b).add(c)).add(last) -> a)
    assert(SchemaUtils.dropColumn(schema, Seq(2, 0)) ===
      new StructType().add(first).add(middle).add("last", new StructType().add(b).add(c)) -> a)

    expectFailure("Index -1", "lower than 0") {
      SchemaUtils.dropColumn(schema, Seq(0, -1))
    }
    expectFailure("Index 3", "equals to or is larger than struct length: 3") {
      SchemaUtils.dropColumn(schema, Seq(0, 3))
    }
    expectFailure("Can only drop nested columns from StructType") {
      SchemaUtils.dropColumn(schema, Seq(0, 0, 0))
    }
  }

  test("dropColumn - nested map") {
    val a = StructField("a", IntegerType)
    val b = StructField("b", StringType)
    val c = StructField("c", LongType)
    val d = StructField("d", DateType)
    val schema = new StructType().add("m", MapType(
      keyType = new StructType().add(a).add(b),
      valueType = new StructType().add(c).add(d)))

    val MAP_KEY_INDEX = 0
    val MAP_VALUE_INDEX = 1

    assert(SchemaUtils.dropColumn(schema, Seq(0, MAP_KEY_INDEX, 0)) ===
      (new StructType().add("m", MapType(
        keyType = new StructType().add(b),
        valueType = new StructType().add(c).add(d))),
      a))

    assert(SchemaUtils.dropColumn(schema, Seq(0, MAP_KEY_INDEX, 1)) ===
      (new StructType().add("m", MapType(
        keyType = new StructType().add(a),
        valueType = new StructType().add(c).add(d))),
      b))

    assert(SchemaUtils.dropColumn(schema, Seq(0, MAP_VALUE_INDEX, 0)) ===
      (new StructType().add("m", MapType(
        keyType = new StructType().add(a).add(b),
        valueType = new StructType().add(d))),
      c))

    assert(SchemaUtils.dropColumn(schema, Seq(0, MAP_VALUE_INDEX, 1)) ===
      (new StructType().add("m", MapType(
        keyType = new StructType().add(a).add(b),
        valueType = new StructType().add(c))),
      d))

    // Dropping map key/value.
    expectFailure("can only drop nested columns from structtype") {
      SchemaUtils.dropColumn(schema, Seq(0, MAP_KEY_INDEX))
    }
    expectFailure("can only drop nested columns from structtype") {
      SchemaUtils.dropColumn(schema, Seq(0, MAP_VALUE_INDEX))
    }
    // Invalid map access.
    expectFailure("can only drop nested columns from structtype") {
      SchemaUtils.dropColumn(schema, Seq(0, MAP_KEY_INDEX - 1, 0))
    }
    expectFailure("can only drop nested columns from structtype") {
      SchemaUtils.dropColumn(schema, Seq(0, MAP_VALUE_INDEX + 1, 0))
    }
  }

  test("dropColumn - nested maps") {
    // Helper method to create a 2-level deep nested map of structs. The tests below each cover
    // dropping a field to one of the leaf struct. Each test adds an extra field `a` at a specific
    // position then drops it to end up with the default schema returned by `schema()`
    def schema(
        kk: StructType = new StructType().add("kk", IntegerType),
        kv: StructType = new StructType().add("kv", IntegerType),
        vk: StructType = new StructType().add("vk", IntegerType),
        vv: StructType = new StructType().add("vv", IntegerType))
      : StructType = new StructType().add("m", MapType(
        keyType = MapType(
          keyType = kk,
          valueType = kv),
        valueType = MapType(
          keyType = vk,
          valueType = vv)))

    val a = StructField("a", LongType)

    val MAP_KEY_INDEX = 0
    val MAP_VALUE_INDEX = 1

    def checkDrop(initialSchema: StructType, position: Seq[Int]): Unit =
      assert(SchemaUtils.dropColumn(initialSchema, position) === (schema(), a))
    // Drop field `a` from the front of each leaf struct.
    checkDrop(
      initialSchema = schema(kk = new StructType().add(a).add("kk", IntegerType)),
      position = Seq(0, MAP_KEY_INDEX, MAP_KEY_INDEX, 0))

    checkDrop(
      initialSchema = schema(kv = new StructType().add(a).add("kv", IntegerType)),
      position = Seq(0, MAP_KEY_INDEX, MAP_VALUE_INDEX, 0))

    checkDrop(
      initialSchema = schema(vk = new StructType().add(a).add("vk", IntegerType)),
      position = Seq(0, MAP_VALUE_INDEX, MAP_KEY_INDEX, 0))

    checkDrop(
      initialSchema = schema(vv = new StructType().add(a).add("vv", IntegerType)),
      position = Seq(0, MAP_VALUE_INDEX, MAP_VALUE_INDEX, 0))

    // Drop field `a` from the back of each leaf struct.
    checkDrop(
      initialSchema = schema(kk = new StructType().add("kk", IntegerType).add(a)),
      position = Seq(0, MAP_KEY_INDEX, MAP_KEY_INDEX, 1))

    checkDrop(
      initialSchema = schema(kv = new StructType().add("kv", IntegerType).add(a)),
      position = Seq(0, MAP_KEY_INDEX, MAP_VALUE_INDEX, 1))

    checkDrop(
      initialSchema = schema(vk = new StructType().add("vk", IntegerType).add(a)),
      position = Seq(0, MAP_VALUE_INDEX, MAP_KEY_INDEX, 1))

    checkDrop(
      initialSchema = schema(vv = new StructType().add("vv", IntegerType).add(a)),
      position = Seq(0, MAP_VALUE_INDEX, MAP_VALUE_INDEX, 1))

    // Dropping map key/value.
    expectFailure("can only drop nested columns from structtype") {
      SchemaUtils.dropColumn(schema(), Seq(0, MAP_KEY_INDEX, MAP_KEY_INDEX))
    }
    expectFailure("can only drop nested columns from structtype") {
      SchemaUtils.dropColumn(schema(), Seq(0, MAP_KEY_INDEX, MAP_VALUE_INDEX))
    }
    // Invalid map access.
    expectFailure("can only drop nested columns from structtype") {
      SchemaUtils.dropColumn(schema(), Seq(0, MAP_KEY_INDEX, MAP_KEY_INDEX - 1, 0))
    }
    expectFailure("can only drop nested columns from structtype") {
      SchemaUtils.dropColumn(schema(), Seq(0, MAP_KEY_INDEX - 1, MAP_KEY_INDEX, 0))
    }
    expectFailure("can only drop nested columns from structtype") {
      SchemaUtils.dropColumn(schema(), Seq(0, MAP_KEY_INDEX, MAP_VALUE_INDEX + 1, 0))
    }
    expectFailure("can only drop nested columns from structtype") {
      SchemaUtils.dropColumn(schema(), Seq(0, MAP_VALUE_INDEX + 1, MAP_KEY_INDEX, 0))
    }
  }

  test("dropColumn - nested array") {
    val e = StructField("e", IntegerType)
    val f = StructField("f", IntegerType)
    val schema = new StructType().add("a", ArrayType(new StructType().add(e).add(f)))

    val ARRAY_ELEMENT_INDEX = 0

    // Drop field from the front of the leaf struct.
    assert(SchemaUtils.dropColumn(schema, Seq(0, ARRAY_ELEMENT_INDEX, 0)) ===
      (new StructType().add("a", ArrayType(new StructType().add(f))), e))
    // Drop field from the back of the leaf struct.
    assert(SchemaUtils.dropColumn(schema, Seq(0, ARRAY_ELEMENT_INDEX, 1)) ===
      (new StructType().add("a", ArrayType(new StructType().add(e))), f))

    // Dropping array element.
    expectFailure("can only drop nested columns from structtype") {
      SchemaUtils.dropColumn(schema, Seq(0, ARRAY_ELEMENT_INDEX))
    }
    // Invalid array access.
    expectFailure("Incorrectly accessing an ArrayType") {
      SchemaUtils.dropColumn(schema, Seq(0, ARRAY_ELEMENT_INDEX - 1, 0))
    }
    expectFailure("Incorrectly accessing an ArrayType") {
      SchemaUtils.dropColumn(schema, Seq(0, ARRAY_ELEMENT_INDEX + 1, 0))
    }
  }

  test("dropColumn - nested arrays") {
    val e = StructField("e", IntegerType)
    val f = StructField("f", IntegerType)
    val schema = new StructType().add("a", ArrayType(ArrayType(new StructType().add(e).add(f))))

    val ARRAY_ELEMENT_INDEX = 0

    // Drop field `x` from the front of the leaf struct.
    assert(SchemaUtils.dropColumn(schema, Seq(0, ARRAY_ELEMENT_INDEX, ARRAY_ELEMENT_INDEX, 0)) ===
      (new StructType().add("a", ArrayType(ArrayType(new StructType().add(f)))), e))
    // Drop field `x` from the back of the leaf struct.
    assert(SchemaUtils.dropColumn(schema, Seq(0, ARRAY_ELEMENT_INDEX, ARRAY_ELEMENT_INDEX, 1)) ===
      (new StructType().add("a", ArrayType(ArrayType(new StructType().add(e)))), f))

    // Dropping array element.
    expectFailure("can only drop nested columns from structtype") {
      SchemaUtils.dropColumn(schema, Seq(0, ARRAY_ELEMENT_INDEX, ARRAY_ELEMENT_INDEX))
    }
    // Invalid array access.
    expectFailure("Incorrectly accessing an ArrayType") {
      SchemaUtils.dropColumn(schema, Seq(0, ARRAY_ELEMENT_INDEX, ARRAY_ELEMENT_INDEX - 1, 0))
    }
    expectFailure("Incorrectly accessing an ArrayType") {
      SchemaUtils.dropColumn(schema, Seq(0, ARRAY_ELEMENT_INDEX - 1, ARRAY_ELEMENT_INDEX, 0))
    }
    expectFailure("Incorrectly accessing an ArrayType") {
      SchemaUtils.dropColumn(schema, Seq(0, ARRAY_ELEMENT_INDEX, ARRAY_ELEMENT_INDEX + 1, 0))
    }
    expectFailure("Incorrectly accessing an ArrayType") {
      SchemaUtils.dropColumn(schema, Seq(0, ARRAY_ELEMENT_INDEX + 1, ARRAY_ELEMENT_INDEX, 0))
    }
  }

  test("dropColumn - top level array") {
    val schema = ArrayType(new StructType().add("a", IntegerType).add("b", StringType))

    assert(SchemaUtils.dropColumn(schema, Seq(0, 0))._1 ===
      ArrayType(new StructType().add("b", StringType)))
  }

  test("dropColumn - top level map") {
    val schema = MapType(
      keyType = new StructType().add("k", IntegerType).add("k2", StringType),
      valueType = new StructType().add("v", StringType).add("v2", StringType))

    assert(SchemaUtils.dropColumn(schema, Seq(0, 0))._1 ===
      MapType(
        keyType = new StructType().add("k2", StringType),
        valueType = new StructType().add("v", StringType).add("v2", StringType)))

    assert(SchemaUtils.dropColumn(schema, Seq(1, 0))._1 ===
      MapType(
        keyType = new StructType().add("k", IntegerType).add("k2", StringType),
        valueType = new StructType().add("v2", StringType)))
  }

  /////////////////////////////////
  // normalizeColumnNamesInDataType
  /////////////////////////////////

  private def checkNormalizedColumnNamesInDataType(
      sourceDataType: DataType,
      tableDataType: DataType,
      expectedDataType: DataType): Unit = {
    assert(normalizeColumnNamesInDataType(
      deltaLog = null,
      sourceDataType,
      tableDataType,
      sourceParentFields = Seq.empty,
      tableSchema = new StructType()) == expectedDataType)
  }

  test("normalize column names in data type - atomic types") {
    val source = new StructType()
      .add("a", IntegerType)
      .add("b", StringType)
    val table = new StructType()
      .add("B", StringType)
      .add("A", IntegerType)
    val expected = new StructType()
      .add("A", IntegerType)
      .add("B", StringType)
    checkNormalizedColumnNamesInDataType(source, table, expected)
  }

  test("normalize column names in data type - incompatible atomic types") {
    val source = new StructType()
      .add("a", IntegerType)
      .add("b", StringType)
    val table = new StructType()
      .add("B", StringType)
      .add("A", StringType) // StringType != IntegerType
    val exception = intercept[AssertionError] {
      normalizeColumnNamesInDataType(
        deltaLog = null,
        source,
        table,
        sourceParentFields = Seq.empty,
        tableSchema = new StructType())
    }
    assert(exception.getMessage.contains("Types without nesting should match"))
  }

  test("normalize column names in data type - different integral types") {
    val source = new StructType()
      .add("a", IntegerType)
      .add("b", StringType)
    val table = new StructType()
      .add("B", StringType)
      .add("A", LongType) // LongType != IntegerType
    val expected = new StructType()
      .add("A", IntegerType)
      .add("B", StringType)
    checkNormalizedColumnNamesInDataType(source, table, expected)
  }

  test("normalize column names in data type - nested structs") {
    val source = new StructType()
      .add("a1", IntegerType)
      .add("a2", new StructType()
        .add("b1", IntegerType)
        .add("b2", new StructType()
          .add("c1", IntegerType)
          .add("c2", LongType)
        )
        .add("b3", LongType)
      )
      .add("a3", new StructType()
        .add("d1", IntegerType)
        .add("d2", LongType)
      )
    val table = new StructType()
      .add("A3", new StructType()
        .add("D2", LongType)
        .add("D3x", StringType)
        .add("D1", IntegerType)
      )
      .add("A2", new StructType()
        .add("B3", LongType)
        .add("B4x", IntegerType)
        .add("B1", IntegerType)
        .add("B2", new StructType()
          .add("C3", LongType)
          .add("C2", LongType)
          .add("C1", IntegerType)
        )
      )
      .add("A4x", StringType)
      .add("A1", IntegerType)
    val expected = new StructType()
      .add("A1", IntegerType)
      .add("A2", new StructType()
        .add("B1", IntegerType)
        .add("B2", new StructType()
          .add("C1", IntegerType)
          .add("C2", LongType))
        .add("B3", LongType)
      )
      .add("A3", new StructType()
        .add("D1", IntegerType)
        .add("D2", LongType)
      )
    checkNormalizedColumnNamesInDataType(source, table, expected)
  }

  test("normalize column names in data type - incompatible types in a struct") {
    val source = new StructType()
      .add("a", new StructType()
      .add("b", new StructType()
      .add("c", MapType(StringType, IntegerType))))
    val table = new StructType()
      .add("A", new StructType()
      .add("B", new StructType()
      .add("C", MapType(IntegerType, StringType))))
    val expected = new StructType()
      .add("A", new StructType()
      .add("B", new StructType()
      .add("C", MapType(StringType, IntegerType))))
    assertThrows[AssertionError] {
      checkNormalizedColumnNamesInDataType(source, table, expected)
    }
  }

  test("normalize column names in data type - arrays, maps, structs") {
    val source = MapType(
      new StructType()
        .add("aa", IntegerType)
        .add("bb", StringType),
      ArrayType(new StructType()
        .add("aa", IntegerType)
        .add("bb", StringType)))
    val table = MapType(
      new StructType()
        .add("aA", IntegerType)
        .add("bB", StringType),
      ArrayType(new StructType()
        .add("Cc", IntegerType)
        .add("Aa", IntegerType)
        .add("Bb", StringType)))
    val expected = MapType(
      new StructType()
        .add("aA", IntegerType)
        .add("bB", StringType),
      ArrayType(new StructType()
        .add("Aa", IntegerType)
        .add("Bb", StringType)))
    checkNormalizedColumnNamesInDataType(source, table, expected)
  }

  test("normalize column names in data type - missing column") {
    val source = ArrayType(
      new StructType()
        .add("aa", IntegerType)
        .add("bb", StringType)
    )
    val target = ArrayType(
      new StructType()
        .add("AA", IntegerType)
        .add("CC", StringType) // "bb" != "CC"
    )
    val exception = intercept[DeltaAnalysisException] {
      normalizeColumnNamesInDataType(deltaLog = null, source, target,
        Seq("x", "Y"), new StructType())
    }
    checkError(
      exception,
      "DELTA_CANNOT_RESOLVE_COLUMN",
      sqlState = "42703",
      parameters = Map("columnName" -> "x.Y.bb", "schema" -> "root\n")
    )
  }

  test("normalize column names in data type - preserve nullability and comments") {
    val source = new StructType()
      .add("a1", IntegerType, nullable = true)
      .add("a2", new StructType()
        .add("b1", IntegerType, nullable = false)
        .add("b2", ArrayType(IntegerType, containsNull = true),
          nullable = true, comment = "comment for b2")
        .add("b3", MapType(IntegerType, StringType, valueContainsNull = false),
          nullable = true, comment = "comment for b3"),
        nullable = false, comment = "comment for a2"
      )
    val table = new StructType()
      .add("A1", IntegerType, nullable = false, "comment for A1")
      .add("A2", new StructType()
        .add("B1", IntegerType, nullable = true)
        .add("B2", ArrayType(IntegerType, containsNull = false),
          nullable = false, comment = "comment for B2")
        .add("B3", MapType(IntegerType, StringType, valueContainsNull = true),
          nullable = false, comment = "comment for B3"),
        nullable = true
      )
    val expected = new StructType()
      .add("A1", IntegerType, nullable = true)
      .add("A2", new StructType()
        .add("B1", IntegerType, nullable = false)
        .add("B2", ArrayType(IntegerType, containsNull = true),
          nullable = true, comment = "comment for b2")
        .add("B3", MapType(IntegerType, StringType, valueContainsNull = false),
          nullable = true, comment = "comment for b3"),
        nullable = false, comment = "comment for a2"
      )
    checkNormalizedColumnNamesInDataType(source, table, expected)
  }

  test("normalize column names in data type - empty source struct") {
    val source = new StructType()
    val table = new StructType().add("a", IntegerType)
    val expected = new StructType()
    checkNormalizedColumnNamesInDataType(source, table, expected)
  }

  ////////////////////////////
  // normalizeColumnNames
  ////////////////////////////

  /**
   * SchemaUtils.normalizeColumnNames() introduces a Project operator where for each of the
   * top-level columns:
   * - If a top-level field name differs from the table schema, we correct it using an Alias.
   * - If a nested field name differs from the table schema, we correct it using a Cast.
   * This function verifies that the Casts are only introduced for the correct subset of top-level
   * columns.
   */
  private def verifyColumnsWithCasts(df: DataFrame, columnsWithCasts: Seq[String]): Unit = {
    @tailrec def isCast(expression: Expression): Boolean = expression match {
      case _: Cast => true
      case Alias(child, _) => isCast(child)
      case _ => false
    }

    val plan = df.queryExecution.analyzed
    val projections = plan.asInstanceOf[Project].projectList
    for (projection <- projections) {
      val expectedIsCast = columnsWithCasts.contains(projection.name)
      val actualIsCast = isCast(projection)
      assert(expectedIsCast === actualIsCast, s"Verifying cast for ${projection.name}")
    }
  }

  test("normalize column names - different top-level ordering") {
    val df = Seq((1, 2, 3)).toDF("def", "gHi", "abC")
    val tableSchema = new StructType()
      .add("abc", IntegerType)
      .add("Def", IntegerType)
      .add("ghi", IntegerType)
      // Add an extra column to the table schema to make sure it is not added, and does not cause
      // an error.
      .add("jkl", StringType)
    val expectedSchema = new StructType()
      .add("Def", IntegerType, false)
      .add("ghi", IntegerType, false)
      .add("abc", IntegerType, false)
    val normalized = normalizeColumnNames(
      deltaLog = null,
      tableSchema,
      df
    )
    verifyColumnsWithCasts(normalized, Seq.empty)
    assert(normalized.schema == expectedSchema)
  }

  test("normalize column names - dots in the name") {
    val df = spark.read.json(Seq("""{"a.b":1,"c.d":{"x.y":2, "y.z":1}}""").toDS())
    val tableSchema = new StructType()
      .add("c.D", new StructType()
        .add("y.z", LongType)
        .add("x.Y", LongType)
      )
      .add("a.B", LongType)
    val expectedSchema = new StructType()
      .add("a.B", LongType, nullable = true)
      .add("c.D", new StructType()
        .add("x.Y", LongType, nullable = true)
        .add("y.z", LongType, nullable = true),
        nullable = true
      )
    val normalized = normalizeColumnNames(
      deltaLog = null,
      tableSchema,
      df
    )
    verifyColumnsWithCasts(normalized, Seq("c.D"))
    assert(normalized.schema === expectedSchema)
  }

  test("normalize column names - different case in struct") {
    // JSON schema inference does not preserve the order of columns, so we need an explicit schema.
    val jsonSchema = new StructType()
      .add("b", new StructType()
        .add("x", LongType)
        .add("y", new StructType()
          .add("T", LongType)
          .add("s", LongType)
        )
      )
      .add("a", LongType)
    val df = spark.read.schema(jsonSchema)
      .json(Seq("""{"b":{"x":1,"y":{"T":2, "s":1}}, "a":1}""").toDS())
    val tableSchema = new StructType()
      .add("a", LongType)
      .add("b", new StructType()
        .add("x", LongType)
        .add("y", new StructType()
          .add("s", LongType)
          .add("t", LongType)
        )
      )
    val expectedSchema = new StructType()
      .add("b", new StructType()
        .add("x", LongType)
        .add("y", new StructType()
          .add("t", LongType)
          .add("s", LongType)
        )
      )
      .add("a", LongType)
    val normalized = normalizeColumnNames(
      deltaLog = null,
      tableSchema,
      df
    )
    verifyColumnsWithCasts(normalized, Seq("b"))
    assert(normalized.schema === expectedSchema)
  }

  test("normalize column names - different case in array") {
    val df = spark.read.json(Seq("""{"X":1,"y":[{"Z": "alpha"},{"Z":"beta"}]}""").toDS())
    val tableSchema = new StructType()
      .add("x", LongType)
      .add("y", ArrayType(new StructType().add("z", StringType)))
    val normalized = normalizeColumnNames(
      deltaLog = null,
      tableSchema,
      df
    )
    verifyColumnsWithCasts(normalized, Seq("y"))
    assert(normalized.schema == tableSchema)
  }

  test("normalize column names - different case in map") {
    val sourceMapType = MapType(StringType, new StructType().add("Z", StringType))
    val df = spark.range(1).toDF("X")
      .withColumn("y", lit(null).cast(sourceMapType))
      .select(col("y"), col("X"))
    val tableSchema = new StructType()
      .add("x", LongType)
      .add("y", MapType(StringType, new StructType()
        .add("z", StringType)
        // Add an extra nested column to the table schema to make sure it is not added.
        .add("v", IntegerType)))
    val expectedSchema = new StructType()
      .add("y", MapType(StringType, new StructType().add("z", StringType)))
      .add("x", LongType, nullable = false)
    val normalized = normalizeColumnNames(
      deltaLog = null,
      tableSchema,
      df
    )
    verifyColumnsWithCasts(normalized, Seq("y"))
    assert(normalized.schema === expectedSchema)
  }

  test("normalize column names - maintain nested column order") {
    val sourceStructColumnNames =
      Seq("the", "quick", "brown", "fox", "jumps", "over", "them", "lazy", "dog")
    val sourceStructType = new StructType(
      sourceStructColumnNames.map(StructField(_, IntegerType)).toArray)

    // Nested columns in the table are all name in upper case, and listed in reverse order.
    val tableStructColumnNames = Seq("LOOK") ++
      sourceStructColumnNames.reverse.map(_.toUpperCase(Locale.ROOT))
    val tableSchema = new StructType()
      .add("s", new StructType(
        tableStructColumnNames.map(StructField(_, IntegerType)).toArray))

    // We expect the columns to maintain the same order as the source.
    val expectedStructColumnNames = sourceStructColumnNames.map(_.toUpperCase(Locale.ROOT))
    val expectedSchema = new StructType()
      .add("s", new StructType(
        expectedStructColumnNames.map(StructField(_, IntegerType)).toArray))

    val df = spark.range(1).toDF("id")
      .select(lit(null).cast(sourceStructType).as("s"))
    val normalized = normalizeColumnNames(
      deltaLog = null,
      tableSchema,
      df
    )
    verifyColumnsWithCasts(normalized, Seq("s"))
    assert(normalized.schema === expectedSchema)
  }

  test("normalize column names - only top-level names of complex columns differ") {
    val structType = new StructType()
      .add("a", IntegerType)
      .add("b", IntegerType)
    val mapType = MapType(structType, structType)
    val arrayType = ArrayType(structType)

    val df = spark.range(1).toDF("id")
      .select(lit(null).cast(structType).as("x"),
        lit(null).cast(mapType).as("y"),
        lit(null).cast(arrayType).as("z"))
    val tableSchema = new StructType()
      .add("X", structType)
      .add("Y", mapType)
      .add("Z", arrayType)
    val normalized = normalizeColumnNames(
      deltaLog = null,
      tableSchema,
      df
    )
    // If only top-level names differ, there is no need to cast complex types.
    verifyColumnsWithCasts(normalized, Seq.empty)
    assert(normalized.schema === tableSchema)
  }

  test("normalize column names - unmatched top-level column") {
    val df = spark.range(1).toDF("id")
      .select(lit(1L).as("one"), lit(2L).as("two"))
    val tableSchema = new StructType()
      .add("ONE", LongType)
      .add("THREE", LongType)
    val exception = intercept[DeltaAnalysisException] {
      normalizeColumnNames(
        deltaLog = null,
        tableSchema,
        df
      )
    }
    checkError(
      exception,
      "DELTA_CANNOT_RESOLVE_COLUMN",
      sqlState = "42703",
      parameters = Map("columnName" -> "two", "schema" -> tableSchema.treeString)
    )
  }

  test("normalize column names - unmatched nested column") {
    val sourceStructType = new StructType()
      .add("one", LongType)
      .add("two", LongType)
    val df = spark.range(1).toDF("id")
      .select(lit(null).cast(sourceStructType).as("s"))
    val tableSchema = new StructType()
      .add("S", new StructType()
        .add("ONE", LongType)
        .add("THREE", LongType)
      )
    val exception = intercept[DeltaAnalysisException] {
      normalizeColumnNames(
        deltaLog = null,
        tableSchema,
        df
      )
    }
    checkError(
      exception,
      "DELTA_CANNOT_RESOLVE_COLUMN",
      sqlState = "42703",
      parameters = Map("columnName" -> "s.two", "schema" -> tableSchema.treeString)
    )
  }

  test("normalize column names - deeply nested schema") {
    // The only difference is the case of the most deeply nested column.
    val structTypes = Seq("z", "Z").map { finalColumnName =>
      new StructType()
        .add("a", IntegerType)
        .add("b", MapType(StringType, new StructType()
          .add("c", IntegerType)
          .add("d", new StructType()
            .add("e", IntegerType)
            .add("f", IntegerType)
            .add("g", ArrayType(new StructType()
              .add("h", IntegerType)
              .add("i", IntegerType)
              .add("j", new StructType()
                .add("k", MapType(StringType, new StructType()
                  .add("l", ArrayType(new StructType()
                    .add("m", IntegerType)
                    .add(finalColumnName, IntegerType)
      ))))))))))
    }.toArray

    val sourceStructType = structTypes(0)
    val df = spark.range(1).toDF("id")
      .select(lit(null).cast(sourceStructType).as("s"))
    val tableStructType = structTypes(1)
    val tableSchema = new StructType()
      .add("s", tableStructType)
    val normalized = normalizeColumnNames(
      deltaLog = null,
      tableSchema,
      df
    )
    verifyColumnsWithCasts(normalized, Seq("s"))
    assert(normalized.schema === tableSchema)
  }

  test("normalize column names - can normalize row id column") {
    withTable("src") {
      spark.range(3).toDF("id").write
        .format("delta")
        .mode("overwrite")
        .option("delta.enableRowTracking", "true")
        .saveAsTable("src")

      val df = spark.read.format("delta").table("src")
        .select(
          col("*"),
          col("_metadata.row_id").as("row_id")
        )
        .withMetadata("row_id", RowId.RowIdMetadataStructField.metadata("name"))

      val tableSchema = new StructType().add("id", LongType)
      val normalized =
        normalizeColumnNames(deltaLog = null, tableSchema, df)
        assert(normalized.schema.fieldNames === Seq("id", "row_id"))
    }
  }

  test("normalize column names - can normalize both row id and commit version columns") {
    withTable("src") {
      spark.range(3).toDF("id").write
        .format("delta")
        .mode("overwrite")
        .option("delta.enableRowTracking", "true")
        .saveAsTable("src")

      val df = spark.read.format("delta").table("src")
        .select(
          col("*"),
          col("_metadata.row_id").as("row_id"),
          col("_metadata.row_commit_version").as("row_commit_version")
        )
        .withMetadata("row_id", RowId.RowIdMetadataStructField.metadata("name"))
        .withMetadata("row_commit_version", RowCommitVersion.MetadataStructField.metadata("name"))

      val tableSchema = new StructType().add("id", LongType)
        val normalized =
        normalizeColumnNames(deltaLog = null, tableSchema, df)
        assert(normalized.schema.fieldNames === Seq("id", "row_id", "row_commit_version"))
    }
  }

  test("normalize column names - can normalize CDC type column") {
    val df = Seq((1, 2, 3, 4)).toDF("Abc", "def", "gHi", CDCReader.CDC_TYPE_COLUMN_NAME)
    val tableSchema = new StructType()
      .add("abc", IntegerType)
      .add("Def", IntegerType)
      .add("ghi", IntegerType)
    val normalized = normalizeColumnNames(
      deltaLog = null,
      tableSchema,
      df
    )
    verifyColumnsWithCasts(normalized, Seq.empty)
    assert(normalized.schema.fieldNames ===
      tableSchema.fieldNames :+ CDCReader.CDC_TYPE_COLUMN_NAME)
  }

  private def checkLatestStatsForOneRowFile(
      tableName: String,
      expectedStats: Map[String, Option[Any]]): Unit = {
    val snapshot = DeltaLog.forTable(spark, TableIdentifier(tableName)).update()
    val fileStats = snapshot.allFiles
      .orderBy(desc("modificationTime"))
      .limit(1)
      .withColumn("stats", from_json(col("stats"), snapshot.statsSchema))
      .select("stats.*")

    val assertions = Seq(assert_true(col("numRecords") === lit(1L))) ++
        expectedStats.flatMap { case (columnName, columnValue) =>
      columnValue match {
        case Some(value) => Seq(
          assert_true(col("minValues." + columnName) === lit(value)),
          assert_true(col("maxValues." + columnName) === lit(value)),
          assert_true(col("nullCount." + columnName) === lit(0L)))
        case None => Seq(
          assert_true(col("minValues." + columnName).isNull),
          assert_true(col("maxValues." + columnName).isNull),
          assert_true(col("nullCount." + columnName) === lit(1L)))
      }
    }
    fileStats.select(assertions: _*).collect()
  }

  for (caseSensitive <- DeltaTestUtils.BOOLEAN_DOMAIN) {
    test(s"normalize column names - e2e nested struct (caseSensitive=$caseSensitive)") {
      withSQLConf(SQLConf.CASE_SENSITIVE.key -> caseSensitive.toString) {
        val sourceData = Seq((105L, "foo", 205L, "bar",
            Struct1("James", 11, "Smith", 3000, "Correct")))
        val sourceDf = sourceData.toDF("long1", "str1", "long2", "str2", "struct1")
        val sourceSchema = new StructType()
          .add("long1", LongType, nullable = false)
          .add("str1", StringType, nullable = true)
          .add("long2", LongType, nullable = false)
          .add("str2", StringType, nullable = true)
          .add("struct1", new StructType()
            .add("firstname", StringType, nullable = true)
            .add("numberone", LongType, nullable = false)
            .add("lastname", StringType, nullable = true)
            .add("numbertwo", LongType, nullable = false)
            .add("CorrectCase", StringType, nullable = true),
            nullable = true
          )
        assert(sourceDf.schema === sourceSchema)
        val createTableCommand =
          """ CREATE TABLE t (
            |  Long2 LONG, Str2 STRING, Long1 LONG, Str1 STRING, Int1 INT,
            |  Struct1 STRUCT<LastName: STRING, NumberTwo: LONG, FirstName: STRING,
            |    NumberOne: LONG, MissingNested: INT, CorrectCase: STRING>
            | ) USING delta
            |""".stripMargin

        withTable("t") {
          sql(createTableCommand)
          sourceDf.write.format("delta").mode("append").saveAsTable("t")

          // Make sure all the values were inserted into the right columns, and columns missing in
          // the source were set to null.
          spark.table("t")
            .select(
              assert_true(col("Long2") === 205L),
              assert_true(col("Str2") === "bar"),
              assert_true(col("Long1") === 105L),
              assert_true(col("Str1") === "foo"),
              assert_true(col("Int1").isNull),
              assert_true(col("Struct1.LastName") === "Smith"),
              assert_true(col("Struct1.NumberTwo") === 3000L),
              assert_true(col("Struct1.FirstName") === "James"),
              assert_true(col("Struct1.NumberOne") === 11L),
              assert_true(col("Struct1.MissingNested").isNull),
              assert_true(col("Struct1.CorrectCase") === "Correct")
            ).collect()

          // Make sure each of the columns stats was computed correctly.
          checkLatestStatsForOneRowFile("t", Map(
            "Long2" -> Some(205L),
            "Str2" -> Some("bar"),
            "Long1" -> Some(105L),
            "Str1" -> Some("foo"),
            "Int1" -> None,
            "Struct1.LastName" -> Some("Smith"),
            "Struct1.NumberTwo" -> Some(3000L),
            "Struct1.FirstName" -> Some("James"),
            "Struct1.NumberOne" -> Some(11L),
            "Struct1.MissingNested" -> None,
            "Struct1.CorrectCase" -> Some("Correct")
          ))
        }
      }
    }
  }

  ////////////////////////////
  // mergeSchemas
  ////////////////////////////

  test("mergeSchemas: missing columns in df") {
    val base = new StructType().add("a", IntegerType).add("b", IntegerType)
    val write = new StructType().add("a", IntegerType)
    assert(mergeSchemas(base, write) === base)
  }

  test("mergeSchemas: missing columns in df - case sensitivity") {
    val base = new StructType().add("a", IntegerType).add("b", IntegerType)
    val write = new StructType().add("A", IntegerType)
    assert(mergeSchemas(base, write) === base)
  }

  test("new columns get added to the tail of the schema") {
    val base = new StructType().add("a", IntegerType)
    val write = new StructType().add("a", IntegerType).add("b", IntegerType)
    val write2 = new StructType().add("b", IntegerType).add("a", IntegerType)
    assert(mergeSchemas(base, write) === write)
    assert(mergeSchemas(base, write2) === write)
  }

  test("new columns get added to the tail of the schema - nested") {
    val base = new StructType()
      .add("regular", StringType)
      .add("struct", new StructType()
        .add("a", IntegerType))

    val write = new StructType()
      .add("other", StringType)
      .add("struct", new StructType()
        .add("b", DateType)
        .add("a", IntegerType))
      .add("this", StringType)

    val expected = new StructType()
      .add("regular", StringType)
      .add("struct", new StructType()
        .add("a", IntegerType)
        .add("b", DateType))
      .add("other", StringType)
      .add("this", StringType)
    assert(mergeSchemas(base, write) === expected)
  }

  test("schema merging of incompatible types") {
    val base = new StructType()
      .add("top", StringType)
      .add("struct", new StructType()
        .add("a", IntegerType))
      .add("array", ArrayType(new StructType()
        .add("b", DecimalType(18, 10))))
      .add("map", MapType(StringType, StringType))

    expectAnalysisErrorClass("DELTA_MERGE_INCOMPATIBLE_DATATYPE",
      Map("currentDataType" -> "StringType", "updateDataType" -> "IntegerType")) {
      mergeSchemas(base, new StructType().add("top", IntegerType))
    }
    expectAnalysisErrorClass("DELTA_MERGE_INCOMPATIBLE_DATATYPE",
      Map("currentDataType" -> "IntegerType", "updateDataType" -> "DateType")) {
      mergeSchemas(base, new StructType()
        .add("struct", new StructType().add("a", DateType)))
    }
    // StructType's toString is different between Scala 2.12 and 2.13.
    // - In Scala 2.12, it extends `scala.collection.Seq` which returns
    //   `StructType(StructField(a,IntegerType,true))`.
    // - In Scala 2.13, it extends `scala.collection.immutable.Seq` which returns
    //   `Seq(StructField(a,IntegerType,true))`.
    expectAnalysisErrorClass("DELTA_MERGE_INCOMPATIBLE_DATATYPE",
      Map("currentDataType" -> "(StructType|Seq)\\(.*", "updateDataType" -> "MapType\\(.*")) {
      mergeSchemas(base, new StructType()
        .add("struct", MapType(StringType, IntegerType)))
    }
    expectAnalysisErrorClass("DELTA_MERGE_INCOMPATIBLE_DATATYPE",
      Map("currentDataType" -> "DecimalType\\(.*", "updateDataType" -> "DoubleType")) {
      mergeSchemas(base, new StructType()
        .add("array", ArrayType(new StructType().add("b", DoubleType))))
    }
    expectAnalysisErrorClass("DELTA_MERGE_INCOMPATIBLE_DECIMAL_TYPE",
      Map("decimalRanges" -> "scale.*")) {
      mergeSchemas(base, new StructType()
        .add("array", ArrayType(new StructType().add("b", DecimalType(18, 12)))))
    }
    expectAnalysisErrorClass("DELTA_MERGE_INCOMPATIBLE_DECIMAL_TYPE",
      Map("decimalRanges" -> "precision.*")) {
      mergeSchemas(base, new StructType()
        .add("array", ArrayType(new StructType().add("b", DecimalType(16, 10)))))
    }
    // See the above comment about `StructType`
    expectAnalysisErrorClass("DELTA_MERGE_INCOMPATIBLE_DATATYPE",
      Map("currentDataType" -> "MapType\\(.*", "updateDataType" -> "(StructType|Seq)\\(.*")) {
      mergeSchemas(base, new StructType()
        .add("map", new StructType().add("b", StringType)))
    }
    expectAnalysisErrorClass("DELTA_MERGE_INCOMPATIBLE_DATATYPE",
      Map("currentDataType" -> "StringType", "updateDataType" -> "IntegerType")) {
      mergeSchemas(base, new StructType()
        .add("map", MapType(StringType, IntegerType)))
    }
    expectAnalysisErrorClass("DELTA_MERGE_INCOMPATIBLE_DATATYPE",
      Map("currentDataType" -> "StringType", "updateDataType" -> "IntegerType")) {
      mergeSchemas(base, new StructType()
        .add("map", MapType(IntegerType, StringType)))
    }
  }

  test("schema merging should pick current nullable and metadata") {
    val m = new MetadataBuilder().putDouble("a", 0.2).build()
    val base = new StructType()
      .add("top", StringType, nullable = false, m)
      .add("struct", new StructType()
        .add("a", IntegerType, nullable = false, m))
      .add("array", ArrayType(new StructType()
        .add("b", DecimalType(18, 10))), nullable = false, m)
      .add("map", MapType(StringType, StringType), nullable = false, m)

    assert(mergeSchemas(base, new StructType().add("top", StringType)) === base)
    assert(mergeSchemas(base, new StructType().add("struct", new StructType()
      .add("a", IntegerType))) === base)
    assert(mergeSchemas(base, new StructType().add("array", ArrayType(new StructType()
      .add("b", DecimalType(18, 10))))) === base)
    assert(mergeSchemas(base, new StructType()
      .add("map", MapType(StringType, StringType))) === base)
  }

  test("schema merging null type") {
    val base = new StructType().add("top", NullType)
    val update = new StructType().add("top", StringType)

    assert(mergeSchemas(base, update) === update)
    assert(mergeSchemas(update, base) === update)
  }

  test("schema merging performs upcast between ByteType, ShortType, and IntegerType") {
    val byteType = new StructType().add("top", ByteType)
    val shortType = new StructType().add("top", ShortType)
    val intType = new StructType().add("top", IntegerType)

    assert(mergeSchemas(byteType, shortType) === shortType)
    assert(mergeSchemas(byteType, intType) === intType)
    assert(mergeSchemas(shortType, intType) === intType)
    assert(mergeSchemas(shortType, byteType) === shortType)
    assert(mergeSchemas(intType, shortType) === intType)
    assert(mergeSchemas(intType, byteType) === intType)

    val structInt = new StructType().add("top", new StructType().add("leaf", IntegerType))
    val structShort = new StructType().add("top", new StructType().add("leaf", ShortType))
    assert(mergeSchemas(structInt, structShort) === structInt)

    val map1 = new StructType().add("top", new MapType(IntegerType, ShortType, true))
    val map2 = new StructType().add("top", new MapType(ShortType, IntegerType, true))
    val mapMerged = new StructType().add("top", new MapType(IntegerType, IntegerType, true))
    assert(mergeSchemas(map1, map2) === mapMerged)

    val arrInt = new StructType().add("top", new ArrayType(IntegerType, true))
    val arrShort = new StructType().add("top", new ArrayType(ShortType, true))
    assert(mergeSchemas(arrInt, arrShort) === arrInt)
  }

  test("schema merging allows upcasting to LongType with allowImplicitConversions") {
    val byteType = new StructType().add("top", ByteType)
    val shortType = new StructType().add("top", ShortType)
    val intType = new StructType().add("top", IntegerType)
    val longType = new StructType().add("top", LongType)

    Seq(byteType, shortType, intType).foreach { sourceType =>
      assert(
        longType === mergeSchemas(
          longType, sourceType, allowImplicitConversions = true))
      val e = intercept[DeltaAnalysisException] {
          mergeSchemas(longType, sourceType)
        }
      checkError(
        e.getCause.asInstanceOf[AnalysisException],
        "DELTA_MERGE_INCOMPATIBLE_DATATYPE",
        parameters = Map("currentDataType" -> "LongType",
          "updateDataType" -> sourceType.head.dataType.toString))
    }
  }

  test("Upcast between ByteType, ShortType and IntegerType is OK for parquet") {
    import org.apache.spark.sql.functions._
    def testParquetUpcast(): Unit = {
      withTempDir { dir =>
        val tempDir = dir.getCanonicalPath
        spark.range(1.toByte).select(col("id") cast ByteType).write.save(tempDir + "/byte")
        spark.range(1.toShort).select(col("id") cast ShortType).write.save(tempDir + "/short")
        spark.range(1).select(col("id") cast IntegerType).write.save(tempDir + "/int")

        val shortSchema = new StructType().add("id", ShortType)
        val intSchema = new StructType().add("id", IntegerType)

        spark.read.schema(shortSchema).parquet(tempDir + "/byte").collect() === Seq(Row(1.toShort))
        spark.read.schema(intSchema).parquet(tempDir + "/short").collect() === Seq(Row(1))
        spark.read.schema(intSchema).parquet(tempDir + "/byte").collect() === Seq(Row(1))
      }
    }

    testParquetUpcast()

  }

<<<<<<< HEAD
  test("keepExistingType and allowTypeWidening both true allows both widening and " +
    "preserving non-widenable existing types") {
    val base = new StructType()
      .add("widened", ShortType)
      .add("struct", new StructType()
        .add("b", ByteType)
        .add("a", StringType))
      .add("map", MapType(ShortType, IntegerType))
      .add("array", ArrayType(StringType))
      .add("nonwidened", IntegerType)

    val update = new StructType()
      .add("widened", IntegerType)
      .add("struct", new StructType()
        .add("b", IntegerType)
        .add("a", IntegerType))
      .add("map", MapType(IntegerType, StringType))
      .add("array", ArrayType(ByteType))
      .add("nonwidened", StringType)

    val expected = new StructType()
      .add("widened", IntegerType)
      .add("struct", new StructType()
        .add("b", IntegerType)
        .add("a", StringType))
      .add("map", MapType(IntegerType, IntegerType))
      .add("array", ArrayType(StringType))
      .add("nonwidened", IntegerType)
    assert(
      mergeSchemas(base, update, allowTypeWidening = true, keepExistingType = true) === expected
    )
=======
  test("schema merging non struct root type") {
    // Array root type
    val base1 = ArrayType(new StructType().add("a", IntegerType))
    val update1 = ArrayType(new StructType().add("b", IntegerType))

    assert(mergeDataTypes(
      base1, update1, false, false, false, false, allowOverride = false) ===
      ArrayType(new StructType().add("a", IntegerType).add("b", IntegerType)))

    // Map root type
    val base2 = MapType(
      new StructType().add("a", IntegerType),
      new StructType().add("b", IntegerType)
    )
    val update2 = MapType(
      new StructType().add("b", IntegerType),
      new StructType().add("c", IntegerType)
    )

    assert(mergeDataTypes(
      base2, update2, false, false, false, false, allowOverride = false) ===
      MapType(
        new StructType().add("a", IntegerType).add("b", IntegerType),
        new StructType().add("b", IntegerType).add("c", IntegerType)
      ))
  }

  test("schema merging allow override") {
    // override root type
    val base1 = new StructType().add("a", IntegerType)
    val update1 = ArrayType(LongType)

    assert(mergeDataTypes(
      base1, update1, false, false, false, false, allowOverride = true) === ArrayType(LongType))

    // override nested type
    val base2 = ArrayType(new StructType().add("a", IntegerType).add("b", StringType))
    val update2 = ArrayType(new StructType().add("a", MapType(StringType, StringType)))

    assert(mergeDataTypes(
      base2, update2, false, false, false, false, allowOverride = true) ===
      ArrayType(new StructType().add("a", MapType(StringType, StringType)).add("b", StringType)))
>>>>>>> 9d4e0988
  }

  ////////////////////////////
  // transformColumns
  ////////////////////////////

  test("transform columns - simple") {
    val base = new StructType()
      .add("a", IntegerType)
      .add("b", StringType)
    val update = new StructType()
      .add("c", IntegerType)
      .add("b", StringType)

    // Identity.
    var visitedFields = 0
    val res1 = SchemaMergingUtils.transformColumns(base) {
      case (Seq(), field, _) =>
        visitedFields += 1
        field
    }
    assert(visitedFields === 2)
    assert(base === res1)

    // Rename a -> c
    visitedFields = 0
    val res2 = SchemaMergingUtils.transformColumns(base) {
      case (Seq(), field, _) =>
        visitedFields += 1
        val name = field.name
        field.copy(name = if (name == "a") "c" else name)
    }
    assert(visitedFields === 2)
    assert(update === res2)

    // Rename a -> c; using input map.
    visitedFields = 0
    val res3 = transformColumns(base, (Seq("A"), "c") :: Nil) {
      case (Seq(), field, Seq((_, newName))) =>
        visitedFields += 1
        field.copy(name = newName)
    }
    assert(visitedFields === 1)
    assert(update === res3)
  }

  test("transform element field type") {
    val base = new StructType()
      .add("a", new StructType()
        .add("element", StringType))

    val update = new StructType()
      .add("a", new StructType()
        .add("element", IntegerType))

    // Update type
    var visitedFields = 0
    val res = SchemaMergingUtils.transformColumns(base) { (path, field, _) =>
      visitedFields += 1
      val dataType = path :+ field.name match {
        case Seq("a", "element") => IntegerType
        case _ => field.dataType
      }
      field.copy(dataType = dataType)
    }
    assert(visitedFields === 2)
    assert(update === res)
  }

  test("transform array nested field type") {
    val nested = new StructType()
      .add("s1", IntegerType)
      .add("s2", LongType)
    val base = new StructType()
      .add("arr", ArrayType(nested))

    val updatedNested = new StructType()
      .add("s1", StringType)
      .add("s2", LongType)
    val update = new StructType()
      .add("arr", ArrayType(updatedNested))

    // Update type
    var visitedFields = 0
    val res = SchemaMergingUtils.transformColumns(base) { (path, field, _) =>
      visitedFields += 1
      val dataType = path :+ field.name match {
        case Seq("arr", "element", "s1") => StringType
        case _ => field.dataType
      }
      field.copy(dataType = dataType)
    }
    assert(visitedFields === 3)
    assert(update === res)
  }

  test("transform map nested field type") {
    val nested = new StructType()
      .add("s1", IntegerType)
      .add("s2", LongType)
    val base = new StructType()
      .add("m", MapType(StringType, nested))

    val updatedNested = new StructType()
      .add("s1", StringType)
      .add("s2", LongType)
    val update = new StructType()
      .add("m", MapType(StringType, updatedNested))

    // Update type
    var visitedFields = 0
    val res = SchemaMergingUtils.transformColumns(base) { (path, field, _) =>
      visitedFields += 1
      val dataType = path :+ field.name match {
        case Seq("m", "value", "s1") => StringType
        case _ => field.dataType
      }
      field.copy(dataType = dataType)
    }
    assert(visitedFields === 3)
    assert(update === res)
  }

  test("transform map type") {
    val base = new StructType()
      .add("m", MapType(StringType, IntegerType))
    val update = new StructType()
      .add("m", MapType(StringType, StringType))

    // Update type
    var visitedFields = 0
    val res = SchemaMergingUtils.transformColumns(base) { (path, field, _) =>
      visitedFields += 1
      val dataType = path :+ field.name match {
        case Seq("m") => MapType(field.dataType.asInstanceOf[MapType].keyType, StringType)
        case _ => field.dataType
      }
      field.copy(dataType = dataType)
    }
    assert(visitedFields === 1)
    assert(update === res)
  }

  test("transform columns - nested") {
    val nested = new StructType()
      .add("s1", IntegerType)
      .add("s2", LongType)
    val base = new StructType()
      .add("nested", nested)
      .add("arr", ArrayType(nested))
      .add("kvs", MapType(nested, nested))
    val update = new StructType()
      .add("nested",
        new StructType()
          .add("t1", IntegerType)
          .add("s2", LongType))
      .add("arr", ArrayType(
        new StructType()
          .add("s1", IntegerType)
          .add("a2", LongType)))
      .add("kvs", MapType(
        new StructType()
          .add("k1", IntegerType)
          .add("s2", LongType),
        new StructType()
          .add("s1", IntegerType)
          .add("v2", LongType)))

    // Identity.
    var visitedFields = 0
    val res1 = SchemaMergingUtils.transformColumns(base) {
      case (_, field, _) =>
        visitedFields += 1
        field
    }
    assert(visitedFields === 11)
    assert(base === res1)

    // Rename
    visitedFields = 0
    val res2 = SchemaMergingUtils.transformColumns(base) { (path, field, _) =>
      visitedFields += 1
      val name = path :+ field.name match {
        case Seq("nested", "s1") => "t1"
        case Seq("arr", "element", "s2") => "a2"
        case Seq("kvs", "key", "s1") => "k1"
        case Seq("kvs", "value", "s2") => "v2"
        case _ => field.name
      }
      field.copy(name = name)
    }
    assert(visitedFields === 11)
    assert(update === res2)

    // Rename; using map
    visitedFields = 0
    val mapping = Seq(
      Seq("nested", "s1") -> "t1",
      Seq("arr", "element", "s2") -> "a2",
      Seq("kvs", "key", "S1") -> "k1",
      Seq("kvs", "value", "s2") -> "v2")
    val res3 = transformColumns(base, mapping) {
      case (_, field, Seq((_, name))) =>
        visitedFields += 1
        field.copy(name = name)
    }
    assert(visitedFields === 4)
    assert(update === res3)
  }

  test("transform top level array type") {
    val at = ArrayType(
      new StructType()
        .add("s1", IntegerType)
    )

    var visitedFields = 0
    val updated = SchemaMergingUtils.transformColumns(at) {
      case (_, field, _) =>
        visitedFields += 1
        field.copy(name = "s1_1", dataType = StringType)
    }

    assert(visitedFields === 1)
    assert(updated === ArrayType(new StructType().add("s1_1", StringType)))
  }

  test("transform top level map type") {
    val mt = MapType(
      new StructType()
        .add("k1", IntegerType),
      new StructType()
        .add("v1", IntegerType)
    )

    var visitedFields = 0
    val updated = SchemaMergingUtils.transformColumns(mt) {
      case (_, field, _) =>
        visitedFields += 1
        field.copy(name = field.name + "_1", dataType = StringType)
    }

    assert(visitedFields === 2)
    assert(updated === MapType(
      new StructType().add("k1_1", StringType),
      new StructType().add("v1_1", StringType)
    ))
  }

  ////////////////////////////
  // pruneEmptyStructs
  ////////////////////////////
  test("prune empty structs") {
    val emptySchema = new StructType()
    var schema = emptySchema
    assert(SchemaMergingUtils.pruneEmptyStructs(schema).isEmpty)

    val elementType = new StructType()
      .add("a", emptySchema)
      .add("b", new StructType().add("1", emptySchema).add("2", StringType))
    val filteredElementType = new StructType().add("b", new StructType().add("2", StringType))

    assert(SchemaMergingUtils.pruneEmptyStructs(elementType).get == filteredElementType)

    // filter out array element type with empty schema
    schema = new StructType().add("a", new ArrayType(emptySchema, false))
    assert(SchemaMergingUtils.pruneEmptyStructs(schema).isEmpty)

    // nested empty schema
    schema = new StructType().add("a", new ArrayType(new StructType().add("a", emptySchema), false))
    assert(SchemaMergingUtils.pruneEmptyStructs(schema).isEmpty)

    schema = new StructType().add("a", new ArrayType(elementType, false))
    assert(
      SchemaMergingUtils.pruneEmptyStructs(schema).get ==
        new StructType().add("a", new ArrayType(filteredElementType, false))
    )

    schema = new StructType().add("a", new MapType(emptySchema, StringType, false))
    assert(SchemaMergingUtils.pruneEmptyStructs(schema).isEmpty)

    schema = new StructType().add("a", new MapType(StringType, emptySchema, false))
    assert(SchemaMergingUtils.pruneEmptyStructs(schema).isEmpty)

    schema = new StructType().add("a", new MapType(StringType, elementType, false))
    assert(
      SchemaMergingUtils.pruneEmptyStructs(schema).get ==
        new StructType().add("a", new MapType(StringType, filteredElementType, false))
    )
  }

  ////////////////////////////
  // checkFieldNames
  ////////////////////////////

  test("check non alphanumeric column characters") {
    val badCharacters = " ,;{}()\n\t="
    val goodCharacters = "#.`!@$%^&*~_<>?/:"

    badCharacters.foreach { char =>
      Seq(s"a${char}b", s"${char}ab", s"ab${char}", char.toString).foreach { name =>
        checkError(
          intercept[AnalysisException] {
            SchemaUtils.checkFieldNames(Seq(name))
          },
          "DELTA_INVALID_CHARACTERS_IN_COLUMN_NAME",
          parameters = Map("columnName" -> s"$name")
        )
      }
    }

    goodCharacters.foreach { char =>
      // no issues here
      SchemaUtils.checkFieldNames(Seq(s"a${char}b", s"${char}ab", s"ab${char}", char.toString))
    }
  }

  test("fieldToColumn") {
    assert(SchemaUtils.fieldToColumn(StructField("a", IntegerType)).expr ==
      new UnresolvedAttribute("a" :: Nil))
    // Dot in the column name should be converted correctly
    assert(SchemaUtils.fieldToColumn(StructField("a.b", IntegerType)).expr ==
      new UnresolvedAttribute("a.b" :: Nil))
  }

  ////////////////////////////
  // findNestedFieldIgnoreCase
  ////////////////////////////

  test("complex schema access") {
    val st = StringType
    val it = IntegerType
    def m(a: DataType, b: DataType): MapType = MapType(a, b)
    def a(el: DataType): ArrayType = ArrayType(el)
    def struct(el: DataType): StructType = new StructType().add("f1", el)

    val schema = new StructType()
      .add("a", it)
      .add("b", struct(st))
      .add("c", struct(struct(struct(st))))
      .add("d", a(it))
      .add("e", a(a(it)))
      .add("f", a(a(struct(st))))
      .add("g", m(m(st, it), m(st, it)))
      .add("h", m(a(st), a(it)))
      .add("i", m(a(struct(st)), a(struct(st))))
      .add("j", m(m(struct(st), struct(it)), m(struct(st), struct(it))))
      .add("k", m(struct(a(a(struct(a(struct(st)))))),
                m(m(struct(st), struct(it)), m(struct(st), struct(it)))))

    def find(names: Seq[String]): Option[StructField] =
      SchemaUtils.findNestedFieldIgnoreCase(schema, names, true)

    val checks = Map(
      "a" -> it,
      "b" -> struct(st),
      "b.f1" -> st,
      "c.f1.f1.f1" -> st,
      "d.element" -> it,
      "e.element.element" -> it,
      "f.element.element.f1" -> st,
      "g.key.key" -> st,
      "g.key.value" -> it,
      "g.value.key" -> st,
      "g.value.value" -> it,
      "h.key.element" -> st,
      "h.value.element" -> it,
      "i.key.element.f1" -> st,
      "i.value.element.f1" -> st,
      "j.key.key.f1" -> st,
      "j.key.value.f1" -> it,
      "j.value.key.f1" -> st,
      "j.value.value.f1" -> it,
      "k.key.f1.element.element.f1.element.f1" -> st,
      "k.value.key.key.f1" -> st,
      "k.value.key.value.f1" -> it,
      "k.value.value.key.f1" -> st,
      "k.value.value.value.f1" -> it
    )

    checks.foreach { pair =>
      val (key, t) = pair
      val path = key.split('.')
      val f = find(path)
      assert(f.isDefined, s"cannot find $key")
      assert(f.get.name == path.last && f.get.dataType == t)
    }

    val negativeChecks = Seq(
      "x",
      "b.f2",
      "c.f1.f2",
      "c.f1.f1.f2",
      "d.f1",
      "d.element.f1",
      "e.element.element.f1",
      "f.element.key.f1",
      "g.key.element",
      "g.key.keyy",
      "g.key.valuee",
      "h.key.element.f1",
      "k.key.f1.element.element.f2.element.f1",
      "k.value.value.f1"
    )

    negativeChecks.foreach { key =>
      val path = key.split('.')
      val f = find(path)
      assert(f.isEmpty, s"$key should be empty")
    }

  }

  test("findUnsupportedDataTypes") {
    def assertUnsupportedDataType(
        dataType: DataType,
        expected: Seq[UnsupportedDataTypeInfo]): Unit = {
      val schema = StructType(Seq(StructField("col", dataType)))
      assert(findUnsupportedDataTypes(schema) == expected)
    }

    assertUnsupportedDataType(NullType, Nil)
    assertUnsupportedDataType(BooleanType, Nil)
    assertUnsupportedDataType(ByteType, Nil)
    assertUnsupportedDataType(ShortType, Nil)
    assertUnsupportedDataType(IntegerType, Nil)
    assertUnsupportedDataType(LongType, Nil)
    assertUnsupportedDataType(
      YearMonthIntervalType.DEFAULT,
      Seq(UnsupportedDataTypeInfo("col", YearMonthIntervalType.DEFAULT)))
    assertUnsupportedDataType(
      DayTimeIntervalType.DEFAULT,
      Seq(UnsupportedDataTypeInfo("col", DayTimeIntervalType.DEFAULT)))
    assertUnsupportedDataType(FloatType, Nil)
    assertUnsupportedDataType(DoubleType, Nil)
    assertUnsupportedDataType(StringType, Nil)
    assertUnsupportedDataType(DateType, Nil)
    assertUnsupportedDataType(TimestampType, Nil)
    assertUnsupportedDataType(
      CalendarIntervalType,
      Seq(UnsupportedDataTypeInfo("col", CalendarIntervalType)))
    assertUnsupportedDataType(BinaryType, Nil)
    assertUnsupportedDataType(DataTypes.createDecimalType(), Nil)
    assertUnsupportedDataType(
      UnsupportedDataType,
      Seq(UnsupportedDataTypeInfo("col", UnsupportedDataType)))

    // array
    assertUnsupportedDataType(ArrayType(IntegerType, true), Nil)
    assertUnsupportedDataType(
      ArrayType(UnsupportedDataType, true),
      Seq(UnsupportedDataTypeInfo("col[]", UnsupportedDataType)))

    // map
    assertUnsupportedDataType(MapType(IntegerType, IntegerType, true), Nil)
    assertUnsupportedDataType(
      MapType(UnsupportedDataType, IntegerType, true),
      Seq(UnsupportedDataTypeInfo("col[key]", UnsupportedDataType)))
    assertUnsupportedDataType(
      MapType(IntegerType, UnsupportedDataType, true),
      Seq(UnsupportedDataTypeInfo("col[value]", UnsupportedDataType)))
    assertUnsupportedDataType(
      MapType(UnsupportedDataType, UnsupportedDataType, true),
      Seq(
        UnsupportedDataTypeInfo("col[key]", UnsupportedDataType),
        UnsupportedDataTypeInfo("col[value]", UnsupportedDataType)))

    // struct
    assertUnsupportedDataType(StructType(StructField("f", LongType) :: Nil), Nil)
    assertUnsupportedDataType(
      StructType(StructField("a", LongType) :: StructField("dot.name", UnsupportedDataType) :: Nil),
      Seq(UnsupportedDataTypeInfo("col.`dot.name`", UnsupportedDataType)))
    val nestedStructType = StructType(Seq(
      StructField("a", LongType),
      StructField("b", StructType(Seq(
        StructField("c", LongType),
        StructField("d", UnsupportedDataType)
      ))),
      StructField("e", StructType(Seq(
        StructField("f", LongType),
        StructField("g", UnsupportedDataType)
      )))
    ))
    assertUnsupportedDataType(
      nestedStructType,
      Seq(
        UnsupportedDataTypeInfo("col.b.d", UnsupportedDataType),
        UnsupportedDataTypeInfo("col.e.g", UnsupportedDataType)))

    // udt
    assertUnsupportedDataType(new PointUDT, Nil)
    assertUnsupportedDataType(
      new UnsupportedUDT,
      Seq(UnsupportedDataTypeInfo("col", UnsupportedDataType)))
  }

  test("findUndefinedTypes: basic types") {
    val schema = StructType(Seq(
      StructField("c1", NullType),
      StructField("c2", BooleanType),
      StructField("c3", ByteType),
      StructField("c4", ShortType),
      StructField("c5", IntegerType),
      StructField("c6", LongType),
      StructField("c7", FloatType),
      StructField("c8", DoubleType),
      StructField("c9", StringType),
      StructField("c10", DateType),
      StructField("c11", TimestampType),
      StructField("c12", BinaryType),
      StructField("c13", DataTypes.createDecimalType()),
      // undefined types
      StructField("c14", TimestampNTZType),
      StructField("c15", YearMonthIntervalType.DEFAULT),
      StructField("c16", DayTimeIntervalType.DEFAULT),
      StructField("c17", new PointUDT) // UserDefinedType
    ))
    val udts = findUndefinedTypes(schema)
    assert(udts.map(_.getClass.getName.stripSuffix("$")) ==
      Seq(
        classOf[TimestampNTZType],
        classOf[YearMonthIntervalType],
        classOf[DayTimeIntervalType],
        classOf[PointUDT]
      ).map(_.getName.stripSuffix("$"))
    )
  }

  test("findUndefinedTypes: complex types") {
    val schema = StructType(Seq(
      StructField("c1", new PointUDT),
      StructField("c2", ArrayType(new PointUDT, true)),
      StructField("c3", MapType(new PointUDT, new PointUDT, true)),
      StructField("c4", StructType(Seq(
        StructField("c1", new PointUDT),
        StructField("c2", ArrayType(new PointUDT, true)),
        StructField("c3", MapType(new PointUDT, new PointUDT, true))
      )))
    ))
    val udts = findUndefinedTypes(schema)
    assert(udts.size == 8)
    assert(udts.map(_.getClass.getName).toSet == Set(classOf[PointUDT].getName))
  }

}

object UnsupportedDataType extends DataType {
  override def defaultSize: Int = throw new UnsupportedOperationException("defaultSize")
  override def asNullable: DataType = throw new UnsupportedOperationException("asNullable")
  override def toString: String = "UnsupportedDataType"
}

@SQLUserDefinedType(udt = classOf[PointUDT])
case class Point(x: Int, y: Int)

class PointUDT extends UserDefinedType[Point] {
  override def sqlType: DataType = StructType(Array(
    StructField("x", IntegerType, nullable = false),
    StructField("y", IntegerType, nullable = false)))

  override def serialize(obj: Point): Any = InternalRow(obj.x, obj.y)

  override def deserialize(datum: Any): Point = datum match {
    case row: InternalRow => Point(row.getInt(0), row.getInt(1))
  }

  override def userClass: Class[Point] = classOf[Point]

  override def toString: String = "PointUDT"
}

class UnsupportedUDT extends PointUDT {
  override def sqlType: DataType = UnsupportedDataType
}
case class Struct1(
    firstname: String,
    numberone: Long,
    lastname: String,
    numbertwo: Long,
    CorrectCase: String)<|MERGE_RESOLUTION|>--- conflicted
+++ resolved
@@ -2429,7 +2429,50 @@
 
   }
 
-<<<<<<< HEAD
+  test("schema merging non struct root type") {
+    // Array root type
+    val base1 = ArrayType(new StructType().add("a", IntegerType))
+    val update1 = ArrayType(new StructType().add("b", IntegerType))
+
+    assert(mergeDataTypes(
+      base1, update1, false, false, false, false, allowOverride = false) ===
+      ArrayType(new StructType().add("a", IntegerType).add("b", IntegerType)))
+
+    // Map root type
+    val base2 = MapType(
+      new StructType().add("a", IntegerType),
+      new StructType().add("b", IntegerType)
+    )
+    val update2 = MapType(
+      new StructType().add("b", IntegerType),
+      new StructType().add("c", IntegerType)
+    )
+
+    assert(mergeDataTypes(
+      base2, update2, false, false, false, false, allowOverride = false) ===
+      MapType(
+        new StructType().add("a", IntegerType).add("b", IntegerType),
+        new StructType().add("b", IntegerType).add("c", IntegerType)
+      ))
+  }
+
+  test("schema merging allow override") {
+    // override root type
+    val base1 = new StructType().add("a", IntegerType)
+    val update1 = ArrayType(LongType)
+
+    assert(mergeDataTypes(
+      base1, update1, false, false, false, false, allowOverride = true) === ArrayType(LongType))
+
+    // override nested type
+    val base2 = ArrayType(new StructType().add("a", IntegerType).add("b", StringType))
+    val update2 = ArrayType(new StructType().add("a", MapType(StringType, StringType)))
+
+    assert(mergeDataTypes(
+      base2, update2, false, false, false, false, allowOverride = true) ===
+      ArrayType(new StructType().add("a", MapType(StringType, StringType)).add("b", StringType)))
+  }
+    
   test("keepExistingType and allowTypeWidening both true allows both widening and " +
     "preserving non-widenable existing types") {
     val base = new StructType()
@@ -2461,50 +2504,6 @@
     assert(
       mergeSchemas(base, update, allowTypeWidening = true, keepExistingType = true) === expected
     )
-=======
-  test("schema merging non struct root type") {
-    // Array root type
-    val base1 = ArrayType(new StructType().add("a", IntegerType))
-    val update1 = ArrayType(new StructType().add("b", IntegerType))
-
-    assert(mergeDataTypes(
-      base1, update1, false, false, false, false, allowOverride = false) ===
-      ArrayType(new StructType().add("a", IntegerType).add("b", IntegerType)))
-
-    // Map root type
-    val base2 = MapType(
-      new StructType().add("a", IntegerType),
-      new StructType().add("b", IntegerType)
-    )
-    val update2 = MapType(
-      new StructType().add("b", IntegerType),
-      new StructType().add("c", IntegerType)
-    )
-
-    assert(mergeDataTypes(
-      base2, update2, false, false, false, false, allowOverride = false) ===
-      MapType(
-        new StructType().add("a", IntegerType).add("b", IntegerType),
-        new StructType().add("b", IntegerType).add("c", IntegerType)
-      ))
-  }
-
-  test("schema merging allow override") {
-    // override root type
-    val base1 = new StructType().add("a", IntegerType)
-    val update1 = ArrayType(LongType)
-
-    assert(mergeDataTypes(
-      base1, update1, false, false, false, false, allowOverride = true) === ArrayType(LongType))
-
-    // override nested type
-    val base2 = ArrayType(new StructType().add("a", IntegerType).add("b", StringType))
-    val update2 = ArrayType(new StructType().add("a", MapType(StringType, StringType)))
-
-    assert(mergeDataTypes(
-      base2, update2, false, false, false, false, allowOverride = true) ===
-      ArrayType(new StructType().add("a", MapType(StringType, StringType)).add("b", StringType)))
->>>>>>> 9d4e0988
   }
 
   ////////////////////////////
