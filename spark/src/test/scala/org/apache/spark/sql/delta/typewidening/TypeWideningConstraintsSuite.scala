/*
 * Copyright (2021) The Delta Lake Project Authors.
 *
 * Licensed under the Apache License, Version 2.0 (the "License");
 * you may not use this file except in compliance with the License.
 * You may obtain a copy of the License at
 *
 * http://www.apache.org/licenses/LICENSE-2.0
 *
 * Unless required by applicable law or agreed to in writing, software
 * distributed under the License is distributed on an "AS IS" BASIS,
 * WITHOUT WARRANTIES OR CONDITIONS OF ANY KIND, either express or implied.
 * See the License for the specific language governing permissions and
 * limitations under the License.
 */

package org.apache.spark.sql.delta.typewidening

import org.apache.spark.sql.delta.DeltaAnalysisException
import org.apache.spark.sql.delta.sources.DeltaSQLConf

import org.apache.spark.sql.{QueryTest, Row}
import org.apache.spark.sql.types._

/**
 * Suite covering changing the type of columns referenced by constraints, e.g. CHECK constraints or
 * NOT NULL constraints.
 */
class TypeWideningConstraintsSuite
  extends QueryTest
    with TypeWideningTestMixin
    with TypeWideningConstraintsTests

trait TypeWideningConstraintsTests { self: QueryTest with TypeWideningTestMixin =>

  test("not null constraint with type change") {
    withTable("t") {
      sql("CREATE TABLE t (a byte NOT NULL) USING DELTA")
      sql("INSERT INTO t VALUES (1)")
      checkAnswer(sql("SELECT * FROM t"), Row(1))

      // Changing the type of a column with a NOT NULL constraint is allowed.
      sql("ALTER TABLE t CHANGE COLUMN a TYPE SMALLINT")
      assert(sql("SELECT * FROM t").schema("a").dataType === ShortType)

      sql("INSERT INTO t VALUES (2)")
      checkAnswer(sql("SELECT * FROM t"), Seq(Row(1), Row(2)))
    }
  }

  test("check constraint with type change") {
    withTable("t") {
      sql("CREATE TABLE t (a byte, b byte) USING DELTA")
      sql("ALTER TABLE t ADD CONSTRAINT ck CHECK (hash(a) > 0)")
      sql("INSERT INTO t VALUES (2, 2)")
      checkAnswer(sql("SELECT hash(a) FROM t"), Row(1765031574))

      // Changing the type of a column that a CHECK constraint depends on is not allowed.
      checkError(
        intercept[DeltaAnalysisException] {
          sql("ALTER TABLE t CHANGE COLUMN a TYPE SMALLINT")
        },
        "DELTA_CONSTRAINT_DEPENDENT_COLUMN_CHANGE",
        parameters = Map(
          "columnName" -> "a",
          "constraints" -> "delta.constraints.ck -> hash ( a ) > 0"
      ))

      // Changing the type of `b` is allowed as it's not referenced by the constraint.
      sql("ALTER TABLE t CHANGE COLUMN b TYPE SMALLINT")
      assert(sql("SELECT * FROM t").schema("b").dataType === ShortType)
      checkAnswer(sql("SELECT * FROM t"), Row(2, 2))
    }
  }

  test("check constraint on nested field with type change") {
    withTable("t") {
      sql("CREATE TABLE t (a struct<x: byte, y: byte>) USING DELTA")
      sql("ALTER TABLE t ADD CONSTRAINT ck CHECK (hash(a.x) > 0)")
      sql("INSERT INTO t (a) VALUES (named_struct('x', 2, 'y', 3))")
      checkAnswer(sql("SELECT hash(a.x) FROM t"), Row(1765031574))

      checkError(
        intercept[DeltaAnalysisException] {
          sql("ALTER TABLE t CHANGE COLUMN a.x TYPE SMALLINT")
        },
<<<<<<< HEAD
       "DELTA_CONSTRAINT_DEPENDENT_COLUMN_CHANGE",
=======
        "DELTA_CONSTRAINT_DEPENDENT_COLUMN_CHANGE",
>>>>>>> b2339cb5
        parameters = Map(
          "columnName" -> "a.x",
          "constraints" -> "delta.constraints.ck -> hash ( a . x ) > 0"
      ))

      // Changing the type of a.y is allowed since it's not referenced by the CHECK constraint.
      sql("ALTER TABLE t CHANGE COLUMN a.y TYPE SMALLINT")
      checkAnswer(sql("SELECT * FROM t"), Row(Row(2, 3)))
    }
  }

  test(s"check constraint with type evolution") {
    withTable("t") {
      sql(s"CREATE TABLE t (a byte) USING DELTA")
      sql("ALTER TABLE t ADD CONSTRAINT ck CHECK (hash(a) > 0)")
      sql("INSERT INTO t VALUES (2)")
      checkAnswer(sql("SELECT hash(a) FROM t"), Row(1765031574))

      withSQLConf(DeltaSQLConf.DELTA_SCHEMA_AUTO_MIGRATE.key -> "true") {
        checkError(
          intercept[DeltaAnalysisException] {
            sql("INSERT INTO t VALUES (200)")
          },
<<<<<<< HEAD
         "DELTA_CONSTRAINT_DATA_TYPE_MISMATCH",
=======
          "DELTA_CONSTRAINT_DATA_TYPE_MISMATCH",
>>>>>>> b2339cb5
          parameters = Map(
            "columnName" -> "a",
            "columnType" -> "TINYINT",
            "dataType" -> "INT",
            "constraints" -> "delta.constraints.ck -> hash ( a ) > 0"
        ))
      }
    }
  }

  test("check constraint on nested field with type evolution") {
    withTable("t") {
      sql("CREATE TABLE t (a struct<x: byte, y: byte>) USING DELTA")
      sql("ALTER TABLE t ADD CONSTRAINT ck CHECK (hash(a.x) > 0)")
      sql("INSERT INTO t (a) VALUES (named_struct('x', 2, 'y', 3))")
      checkAnswer(sql("SELECT hash(a.x) FROM t"), Row(1765031574))

      withSQLConf(DeltaSQLConf.DELTA_SCHEMA_AUTO_MIGRATE.key -> "true") {
        checkError(
          intercept[DeltaAnalysisException] {
            sql("INSERT INTO t (a) VALUES (named_struct('x', 200, 'y', CAST(5 AS byte)))")
          },
<<<<<<< HEAD
         "DELTA_CONSTRAINT_DATA_TYPE_MISMATCH",
=======
          "DELTA_CONSTRAINT_DATA_TYPE_MISMATCH",
>>>>>>> b2339cb5
          parameters = Map(
            "columnName" -> "a.x",
            "columnType" -> "TINYINT",
            "dataType" -> "INT",
            "constraints" -> "delta.constraints.ck -> hash ( a . x ) > 0"
          )
        )

        // changing the type of struct field `a.y` when it's not
        // the field referenced by the CHECK constraint is allowed.
        sql("INSERT INTO t (a) VALUES (named_struct('x', CAST(2 AS byte), 'y', 500))")
        checkAnswer(sql("SELECT hash(a.x) FROM t"), Seq(Row(1765031574), Row(1765031574)))
      }
    }
  }

  test("check constraint on nested field with complex type evolution") {
    withTable("t") {
      sql("CREATE TABLE t (a struct<x: struct<z: byte, h: byte>, y: byte>) USING DELTA")
      sql("ALTER TABLE t ADD CONSTRAINT ck CHECK (hash(a.x.z) > 0)")
      sql("INSERT INTO t (a) VALUES (named_struct('x', named_struct('z', 2, 'h', 3), 'y', 4))")
      checkAnswer(sql("SELECT hash(a.x.z) FROM t"), Row(1765031574))

      withSQLConf(DeltaSQLConf.DELTA_SCHEMA_AUTO_MIGRATE.key -> "true") {
        checkError(
          intercept[DeltaAnalysisException] {
            sql(
              s"""
                 | INSERT INTO t (a) VALUES (
                 |   named_struct('x', named_struct('z', 200, 'h', 3), 'y', 4)
                 | )
                 |""".stripMargin
            )
          },
<<<<<<< HEAD
         "DELTA_CONSTRAINT_DATA_TYPE_MISMATCH",
=======
          "DELTA_CONSTRAINT_DATA_TYPE_MISMATCH",
>>>>>>> b2339cb5
          parameters = Map(
            "columnName" -> "a.x.z",
            "columnType" -> "TINYINT",
            "dataType" -> "INT",
            "constraints" -> "delta.constraints.ck -> hash ( a . x . z ) > 0"
          )
        )

        // changing the type of struct field `a.y` and `a.x.h` when it's not
        // the field referenced by the CHECK constraint is allowed.
        sql(
          """
            | INSERT INTO t (a) VALUES (
            |   named_struct('x', named_struct('z', CAST(2 AS BYTE), 'h', 2002), 'y', 1030)
            | )
            |""".stripMargin
        )
        checkAnswer(sql("SELECT hash(a.x.z) FROM t"), Seq(Row(1765031574), Row(1765031574)))
      }
    }
  }

  test("add constraint after type change then RESTORE") {
    withTable("t") {
      sql("CREATE TABLE t (a byte) USING DELTA")
      sql("INSERT INTO t VALUES (2)")
      sql("ALTER TABLE t CHANGE COLUMN a TYPE INT")
      sql("INSERT INTO t VALUES (5)")
      checkAnswer(sql("SELECT a, hash(a) FROM t"), Seq(Row(2, 1765031574), Row(5, 1023896466)))
      sql("ALTER TABLE t ADD CONSTRAINT ck CHECK (hash(a) > 0)")
      // Constraints are stored in the table metadata, RESTORE removes the constraint so the type
      // change can't get in the way.
      sql(s"RESTORE TABLE t VERSION AS OF 1")
      sql("INSERT INTO t VALUES (1)")
      checkAnswer(sql("SELECT a, hash(a) FROM t"), Seq(Row(2, 1765031574), Row(1, -559580957)))
    }
  }
}<|MERGE_RESOLUTION|>--- conflicted
+++ resolved
@@ -84,11 +84,7 @@
         intercept[DeltaAnalysisException] {
           sql("ALTER TABLE t CHANGE COLUMN a.x TYPE SMALLINT")
         },
-<<<<<<< HEAD
-       "DELTA_CONSTRAINT_DEPENDENT_COLUMN_CHANGE",
-=======
         "DELTA_CONSTRAINT_DEPENDENT_COLUMN_CHANGE",
->>>>>>> b2339cb5
         parameters = Map(
           "columnName" -> "a.x",
           "constraints" -> "delta.constraints.ck -> hash ( a . x ) > 0"
@@ -112,11 +108,7 @@
           intercept[DeltaAnalysisException] {
             sql("INSERT INTO t VALUES (200)")
           },
-<<<<<<< HEAD
-         "DELTA_CONSTRAINT_DATA_TYPE_MISMATCH",
-=======
           "DELTA_CONSTRAINT_DATA_TYPE_MISMATCH",
->>>>>>> b2339cb5
           parameters = Map(
             "columnName" -> "a",
             "columnType" -> "TINYINT",
@@ -139,11 +131,7 @@
           intercept[DeltaAnalysisException] {
             sql("INSERT INTO t (a) VALUES (named_struct('x', 200, 'y', CAST(5 AS byte)))")
           },
-<<<<<<< HEAD
-         "DELTA_CONSTRAINT_DATA_TYPE_MISMATCH",
-=======
           "DELTA_CONSTRAINT_DATA_TYPE_MISMATCH",
->>>>>>> b2339cb5
           parameters = Map(
             "columnName" -> "a.x",
             "columnType" -> "TINYINT",
@@ -178,11 +166,7 @@
                  |""".stripMargin
             )
           },
-<<<<<<< HEAD
-         "DELTA_CONSTRAINT_DATA_TYPE_MISMATCH",
-=======
           "DELTA_CONSTRAINT_DATA_TYPE_MISMATCH",
->>>>>>> b2339cb5
           parameters = Map(
             "columnName" -> "a.x.z",
             "columnType" -> "TINYINT",
