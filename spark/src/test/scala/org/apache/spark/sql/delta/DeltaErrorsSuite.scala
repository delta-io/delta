--- conflicted
+++ resolved
@@ -961,19 +961,11 @@
         SchemaMergingUtils.mergeSchemas(s1, s2)
       }
       checkError(
-<<<<<<< HEAD
-        exception = e,
-        "DELTA_FAILED_TO_MERGE_FIELDS",
-        parameters = Map("currentField" -> "c0", "updateField" -> "c0"))
-      checkError(
-        exception = e.getCause.asInstanceOf[DeltaAnalysisException],
-=======
         e,
         "DELTA_FAILED_TO_MERGE_FIELDS",
         parameters = Map("currentField" -> "c0", "updateField" -> "c0"))
       checkError(
         e.getCause.asInstanceOf[DeltaAnalysisException],
->>>>>>> b2339cb5
         "DELTA_MERGE_INCOMPATIBLE_DATATYPE",
         parameters = Map("currentDataType" -> "IntegerType", "updateDataType" -> "StringType"))
     }
