--- conflicted
+++ resolved
@@ -78,49 +78,6 @@
           println(s"Intercepted AnalysisException: ${Utils.exceptionString(ex)}")
           errorContains(Utils.exceptionString(ex), error)
         } else {
-<<<<<<< HEAD
-          executeMerge(s"delta.`$tempPath` t", "source s", cond, clauses: _*)
-          val actualData = spark.read.format("delta").load(tempPath)
-          try {
-            checkAnswer(actualData, df.collect())
-          } catch {
-            case e: Throwable =>
-              println("=== Data Mismatch ===")
-              println("Expected:")
-              df.show(truncate = false)
-              println("Actual:")
-              actualData.show(truncate = false)
-              throw e
-          }
-
-          if (schema != null) {
-            val actualSchema = actualData.schema
-            try {
-              assert(actualSchema === schema)
-            } catch {
-              case e: Throwable =>
-                println("=== Schema Mismatch ===")
-                println("Expected Schema:")
-                println(schema.treeString)
-                println("Actual Schema:")
-                println(actualSchema.treeString)
-                throw e
-            }
-          } else {
-            val actualSchema = actualData.schema.asNullable
-            val expectedSchema = df.schema.asNullable
-            try {
-              assert(actualSchema === expectedSchema)
-            } catch {
-              case e: Throwable =>
-                println("=== Inferred Schema Mismatch ===")
-                println("Expected (from df):")
-                println(expectedSchema.treeString)
-                println("Actual:")
-                println(actualSchema.treeString)
-                throw e
-            }
-=======
           executeMerge(s"$tableSQLIdentifier t", "source s", cond, clauses: _*)
           checkAnswer(readDeltaTableByIdentifier(tableSQLIdentifier), df.collect())
           if (schema != null) {
@@ -131,7 +88,6 @@
             // we ignore it.
             assert(readDeltaTableByIdentifier(tableSQLIdentifier).schema.asNullable ===
               df.schema.asNullable)
->>>>>>> da61348c
           }
         }
       }
