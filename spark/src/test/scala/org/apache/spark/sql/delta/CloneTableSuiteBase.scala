/*
 * Copyright (2021) The Delta Lake Project Authors.
 *
 * Licensed under the Apache License, Version 2.0 (the "License");
 * you may not use this file except in compliance with the License.
 * You may obtain a copy of the License at
 *
 * http://www.apache.org/licenses/LICENSE-2.0
 *
 * Unless required by applicable law or agreed to in writing, software
 * distributed under the License is distributed on an "AS IS" BASIS,
 * WITHOUT WARRANTIES OR CONDITIONS OF ANY KIND, either express or implied.
 * See the License for the specific language governing permissions and
 * limitations under the License.
 */

package org.apache.spark.sql.delta

import java.io.File
import java.util.Locale

import com.databricks.spark.util.{Log4jUsageLogger, UsageRecord}
import org.apache.spark.sql.delta.DataFrameUtils
import org.apache.spark.sql.delta.actions.{FileAction, Metadata, Protocol, SetTransaction, SingleAction, TableFeatureProtocolUtils}
import org.apache.spark.sql.delta.actions.TableFeatureProtocolUtils.TABLE_FEATURES_MIN_WRITER_VERSION
import org.apache.spark.sql.delta.catalog.DeltaTableV2
import org.apache.spark.sql.delta.commands._
import org.apache.spark.sql.delta.coordinatedcommits.CoordinatedCommitsBaseSuite
import org.apache.spark.sql.delta.coordinatedcommits.CoordinatedCommitsTestUtils
import org.apache.spark.sql.delta.sources.DeltaSQLConf
import org.apache.spark.sql.delta.test.{DeltaColumnMappingSelectedTestMixin, DeltaSQLCommandTest}
import org.apache.spark.sql.delta.util.FileNames.unsafeDeltaFile
import org.apache.spark.sql.delta.util.JsonUtils
import org.apache.hadoop.fs.Path
import org.scalatest.Tag

import org.apache.spark.sql.{AnalysisException, DataFrame, Dataset, QueryTest, Row, SparkSession}
import org.apache.spark.sql.catalyst.TableIdentifier
import org.apache.spark.sql.catalyst.expressions.Literal
import org.apache.spark.sql.connector.catalog.CatalogManager
import org.apache.spark.sql.execution.datasources.LogicalRelation
import org.apache.spark.sql.streaming.OutputMode
import org.apache.spark.sql.test.SharedSparkSession
import org.apache.spark.sql.types.{IntegerType, StructType}
import org.apache.spark.util.Utils

trait CloneTableSuiteBase extends QueryTest
  with SharedSparkSession
  with DeltaColumnMappingTestUtils
  with DeltaSQLCommandTest
  with CoordinatedCommitsBaseSuite
  with CoordinatedCommitsTestUtils
  with DeletionVectorsTestUtils {

  protected val TAG_HAS_SHALLOW_CLONE = new Tag("SHALLOW CLONE")
  protected val TAG_MODIFY_PROTOCOL = new Tag("CHANGES PROTOCOL")
  protected val TAG_CHANGE_COLUMN_MAPPING_MODE = new Tag("CHANGES COLUMN MAPPING MODE")
  protected val TAG_USES_CONVERT_TO_DELTA = new Tag("USES CONVERT TO DELTA")

  protected def withSourceTargetDir(f: (String, String) => Unit): Unit = {
    withTempDir { dir =>
      val firstDir = new File(dir, "source").getCanonicalPath
      val secondDir = new File(dir, "clone").getCanonicalPath
      f(firstDir, secondDir)
    }
  }

  protected def cloneTypeStr(isShallow: Boolean): String = {
      "SHALLOW"
  }

  /**
   * Run the given test function for SHALLOW clone.
   */
  protected def testAllClones(testName: String, testTags: org.scalatest.Tag*)
      (testFunc: (String, String, Boolean) => Unit): Unit = {
    val tags = Seq(TAG_HAS_SHALLOW_CLONE)
    cloneTest(s"$testName", testTags ++ tags: _*) {
      (source, target) => testFunc(source, target, true)
    }
  }

  protected def cloneTest(
      testName: String, testTags: org.scalatest.Tag*)(f: (String, String) => Unit): Unit = {
    if (testTags.exists(_.name == TAG_CHANGE_COLUMN_MAPPING_MODE.name) &&
        columnMappingMode != "none") {
      ignore(testName + " (not supporting changing column mapping mode)") {
        withSourceTargetDir(f)
      }
    } else {
      test(testName, testTags: _*) {
        withSourceTargetDir(f)
      }
    }
  }

  // Extracted function so it can be overriden in subclasses.
  protected def uniqueFileActionGroupBy(action: FileAction): String = action.pathAsUri.toString

  import testImplicits._
  // scalastyle:off
  protected def runAndValidateClone(
      source: String,
      target: String,
      isShallow: Boolean,
      sourceIsTable: Boolean = false,
      targetIsTable: Boolean = false,
      targetLocation: Option[String] = None,
      sourceVersion: Option[Long] = None,
      sourceTimestamp: Option[String] = None,
      isCreate: Boolean = true,
      // If we are doing a replace on an existing table
      isReplaceOperation: Boolean = false,
      // If we are doing a replace, whether it is on a Delta table
      isReplaceDelta: Boolean = true,
      tableProperties: Map[String, String] = Map.empty,
      commitLargeMetricsMap: Map[String, String] = Map.empty,
      expectedDataframe: DataFrame = spark.emptyDataFrame)
      (f: () => Unit =
        () => cloneTable(
          source,
          target,
          isShallow,
          sourceIsTable,
          targetIsTable,
          targetLocation,
          sourceVersion,
          sourceTimestamp,
          isCreate,
          isReplaceOperation,
          tableProperties)): Unit = {
    // scalastyle:on

    // Truncate table before REPLACE
    try {
      if (isReplaceOperation) {
        val targetTbl = if (targetIsTable) {
          target
        } else {
          s"delta.`$target`"
        }
        sql(s"DELETE FROM $targetTbl")
      }
    } catch {
      case _: Throwable =>
        // ignore all
    }

    // Check logged blob for expected values
    val allLogs = Log4jUsageLogger.track {
      f()
    }
    verifyAllCloneOperationsEmitted(allLogs,
      isReplaceOperation && isReplaceDelta,
      commitLargeMetricsMap)

    val blob = JsonUtils.fromJson[Map[String, Any]](allLogs
      .filter(_.metric == "tahoeEvent")
      .filter(_.tags.get("opType").contains("delta.clone"))
      .filter(_.blob.contains("source"))
      .map(_.blob).last)

    val sourceIdent = resolveTableIdentifier(source, Some("delta"), sourceIsTable)
    val (cloneSource: CloneSource, sourceDf: DataFrame) = {
      val sourceLog = DeltaLog.forTable(spark, sourceIdent)
      val timeTravelSpec: Option[DeltaTimeTravelSpec] =
        if (sourceVersion.isDefined || sourceTimestamp.isDefined) {
          Some(DeltaTimeTravelSpec(sourceTimestamp.map(Literal(_)), sourceVersion, None))
        } else {
          None
        }
<<<<<<< HEAD
      val deltaTable = DeltaTableV2(spark, sourceLog.dataPath, None, None, timeTravelSpec)
      val sourceData = DataFrameUtils.ofRows(
=======
      val deltaTable = DeltaTableV2(spark, sourceLog.dataPath, timeTravelOpt = timeTravelSpec)
      val sourceData = Dataset.ofRows(
>>>>>>> cee9e370
        spark,
        LogicalRelation(sourceLog.createRelation(
          snapshotToUseOpt = Some(deltaTable.initialSnapshot),
          isTimeTravelQuery = sourceVersion.isDefined || sourceTimestamp.isDefined)))
      (new CloneDeltaSource(deltaTable), sourceData)
    }

    val targetLog = if (targetIsTable) {
      DeltaLog.forTable(spark, TableIdentifier(target))
    } else {
      DeltaLog.forTable(spark, target)
    }

    val sourceSnapshot = cloneSource.snapshot

    val sourcePath = cloneSource.dataPath
    // scalastyle:off deltahadoopconfiguration
    val fs = sourcePath.getFileSystem(spark.sessionState.newHadoopConf())
    // scalastyle:on deltahadoopconfiguration
    val qualifiedSourcePath = fs.makeQualified(sourcePath)
    val logSource = if (sourceIsTable) {
      val catalog = CatalogManager.SESSION_CATALOG_NAME
      s"$catalog.default.$source".toLowerCase(Locale.ROOT)
    } else {
      s"delta.`$qualifiedSourcePath`"
    }

    val rawTarget = new Path(targetLocation.getOrElse(targetLog.dataPath.toString))
    // scalastyle:off deltahadoopconfiguration
    val targetFs = rawTarget.getFileSystem(targetLog.newDeltaHadoopConf())
    // scalastyle:on deltahadoopconfiguration
    val qualifiedTarget = targetFs.makeQualified(rawTarget)

    // Check whether recordEvent operation is of correct form
    assert(blob("source") != null)
    val actualLogSource = blob("source").toString
    assert(actualLogSource === logSource)
    if (source != target) {
      assert(blob("sourceVersion") === sourceSnapshot.get.version)
    }
    val replacingDeltaTable = isReplaceOperation && isReplaceDelta
    assert(blob("sourcePath") === qualifiedSourcePath.toString)
    assert(blob("target") === qualifiedTarget.toString)
    assert(blob("isReplaceDelta") === replacingDeltaTable)
    assert(blob("sourceTableSize") === cloneSource.sizeInBytes)
    assert(blob("sourceNumOfFiles") === cloneSource.numOfFiles)
    assert(blob("partitionBy") === cloneSource.metadata.partitionColumns)


    // Check whether resulting metadata of target and source at version is the same
    compareMetadata(
      cloneSource,
      targetLog.unsafeVolatileSnapshot,
      targetLocation.isEmpty && targetIsTable,
      isReplaceOperation)

    val commit = unsafeDeltaFile(targetLog.logPath, targetLog.unsafeVolatileSnapshot.version)
    val hadoopConf = targetLog.newDeltaHadoopConf()
    val filePaths: Seq[FileAction] = targetLog.store.read(commit, hadoopConf).flatMap { line =>
      JsonUtils.fromJson[SingleAction](line) match {
        case a if a.add != null => Some(a.add)
        case a if a.remove != null => Some(a.remove)
        case _ => None
      }
    }
    assert(filePaths.groupBy(uniqueFileActionGroupBy(_)).forall(_._2.length === 1),
      "A file was added and removed in the same commit")

    // Check whether the resulting datasets are the same
    val targetDf = DataFrameUtils.ofRows(
      spark,
      LogicalRelation(targetLog.createRelation()))
    checkAnswer(
      targetDf,
      sourceDf)
  }


  protected def verifyAllCloneOperationsEmitted(
      allLogs: Seq[UsageRecord],
      emitHandleExistingTable: Boolean,
      commitLargeMetricsMap: Map[String, String] = Map.empty): Unit = {
    val cloneLogs = allLogs
      .filter(_.metric === "sparkOperationDuration")
      .filter(_.opType.isDefined)
      .filter(_.opType.get.typeName.contains("delta.clone"))


      assert(cloneLogs.count(_.opType.get.typeName.equals("delta.clone.makeAbsolute")) == 1)

    val commitStatsUsageRecords = allLogs
      .filter(_.metric === "tahoeEvent")
      .filter(
        _.tags.get("opType") === Some("delta.commit.stats"))
    assert(commitStatsUsageRecords.length === 1)
    val commitStatsMap = JsonUtils.fromJson[Map[String, Any]](commitStatsUsageRecords.head.blob)
    commitLargeMetricsMap.foreach { case (name, expectedValue) =>
      assert(commitStatsMap(name).toString == expectedValue,
        s"Expected value for $name metrics did not match with the captured value")
    }

  }

  private def compareMetadata(
      cloneSource: CloneSource,
      targetLog: Snapshot,
      targetIsTable: Boolean,
      isReplace: Boolean = false): Unit = {
    val sourceMetadata = cloneSource.metadata
    val targetMetadata = targetLog.metadata

    assert(sourceMetadata.schema === targetMetadata.schema &&
      sourceMetadata.configuration === targetMetadata.configuration &&
      sourceMetadata.dataSchema === targetMetadata.dataSchema &&
      sourceMetadata.partitionColumns === targetMetadata.partitionColumns &&
      sourceMetadata.format === sourceMetadata.format)

    // Protocol should be changed, if source.protocol >= target.protocol, otherwise target must
    // retain it's existing protocol version (i.e. no downgrades).
    assert(cloneSource.protocol === targetLog.protocol || (
      cloneSource.protocol.minReaderVersion <= targetLog.protocol.minReaderVersion &&
        cloneSource.protocol.minWriterVersion <= targetLog.protocol.minWriterVersion))

      assert(targetLog.setTransactions.isEmpty)

    if (!isReplace) {
      assert(sourceMetadata.id != targetMetadata.id &&
        targetMetadata.name === null &&
        targetMetadata.description === null)
    }
  }

  protected def deleteSourceAndCompareData(
      source: String,
      actual: => DataFrame,
      expected: DataFrame): Unit = {
    Utils.deleteRecursively(new File(source))
    checkAnswer(actual, expected)
  }

  // scalastyle:off argcount
  protected def cloneTable(
      source: String,
      target: String,
      isShallow: Boolean,
      sourceIsTable: Boolean = false,
      targetIsTable: Boolean = false,
      targetLocation: Option[String] = None,
      versionAsOf: Option[Long] = None,
      timestampAsOf: Option[String] = None,
      isCreate: Boolean = true,
      isReplace: Boolean = false,
      tableProperties: Map[String, String] = Map.empty): Unit
  // scalastyle:on argcount

  protected def verifyAllFilePaths(
      table: String,
      targetIsTable: Boolean = false,
      expectAbsolute: Boolean): Unit = {
    val targetLog = if (targetIsTable) {
      DeltaLog.forTable(spark, TableIdentifier(table))
    } else {
      DeltaLog.forTable(spark, table)
    }
    assert(targetLog.unsafeVolatileSnapshot.allFiles.collect()
          .forall(p => new Path(p.pathAsUri).isAbsolute == expectAbsolute))
  }

  protected def customConvertToDelta(internal: String, external: String): Unit = {
    ConvertToDeltaCommand(
      TableIdentifier(external, Some("parquet")),
      Option(new StructType().add("part", IntegerType)),
      collectStats = true,
      Some(internal)).run(spark)
  }

  protected def resolveTableIdentifier(
    name: String, format: Option[String], isTable: Boolean): TableIdentifier = {
    if (isTable) {
      TableIdentifier(name)
    } else {
      TableIdentifier(name, format)
    }
  }

   // Test a basic clone with different syntaxes
  protected def testSyntax(
      source: String,
      target: String,
      sqlString: String,
      isShallow: Boolean = true,
      targetIsTable: Boolean = false): Unit = {
    withTable(source) {
      spark.range(5).write.format("delta").saveAsTable(source)
      runAndValidateClone(
        source,
        target,
        isShallow,
        sourceIsTable = true,
        targetIsTable = targetIsTable) {
        () => sql(sqlString)
      }
    }
  }

  cloneTest("simple shallow clone", TAG_HAS_SHALLOW_CLONE) { (source, clone) =>
    val df1 = Seq(1, 2, 3, 4, 5).toDF("id").withColumn("part", 'id % 2)
    val df2 = Seq(8, 9, 10).toDF("id").withColumn("part", 'id % 2)
    df1.write.format("delta").partitionBy("part").mode("append").save(source)
    df2.write.format("delta").mode("append").save(source)

    runAndValidateClone(
      source,
      clone,
      isShallow = true
    )()
    // no files should be copied
    val cloneDir = new File(clone).list()
    assert(cloneDir.length === 1,
      s"There should only be a _delta_log directory but found:\n${cloneDir.mkString("\n")}")

    val cloneLog = DeltaLog.forTable(spark, clone)
    assert(cloneLog.snapshot.version === 0)
    assert(cloneLog.snapshot.metadata.partitionColumns === Seq("part"))
    val files = cloneLog.snapshot.allFiles.collect()
    assert(files.forall(_.pathAsUri.toString.startsWith("file:/")), "paths must be absolute")

    checkAnswer(
      spark.read.format("delta").load(clone),
      df1.union(df2)
    )
  }

  cloneTest("shallow clone a shallow clone", TAG_HAS_SHALLOW_CLONE) { (source, clone) =>
    val shallow1 = new File(clone, "shallow1").getCanonicalPath
    val shallow2 = new File(clone, "shallow2").getCanonicalPath
    val df1 = Seq(1, 2, 3, 4, 5).toDF("id").withColumn("part", 'id % 2)
    df1.write.format("delta").partitionBy("part").mode("append").save(source)

    runAndValidateClone(
      source,
      shallow1,
      isShallow = true
    )()

    runAndValidateClone(
      shallow1,
      shallow2,
      isShallow = true
    )()

    deleteSourceAndCompareData(shallow1, spark.read.format("delta").load(shallow2), df1)
  }

  testAllClones(s"validate commitLarge usage metrics") { (source, clone, isShallow) =>
    val df1 = Seq(1, 2, 3, 4, 5).toDF("id").withColumn("part", 'id % 5)
    df1.write.format("delta").partitionBy("part").mode("append").save(source)
    val df2 = Seq(1, 2).toDF("id").withColumn("part", 'id % 5)
    df2.write.format("delta").partitionBy("part").mode("append").save(source)

    val numAbsolutePathsInAdd = if (isShallow) 7 else 0
    val commitLargeMetricsMap = Map(
      "numAdd" -> "7",
      "numRemove" -> "0",
      "numFilesTotal" -> "7",
      "numCdcFiles" -> "0",
      "commitVersion" -> "0",
      "readVersion" -> "0",
      "numAbsolutePathsInAdd" -> s"$numAbsolutePathsInAdd",
      "startVersion" -> "-1",
      "numDistinctPartitionsInAdd" -> "-1") // distinct Parts are not tracked in commitLarge flow
    runAndValidateClone(
      source,
      clone,
      isShallow,
      commitLargeMetricsMap = commitLargeMetricsMap)()

    checkAnswer(
      spark.read.format("delta").load(clone),
      df1.union(df2)
    )
  }

  cloneTest("shallow clone across file systems", TAG_HAS_SHALLOW_CLONE) { (source, clone) =>
    withSQLConf(
        "fs.s3.impl" -> classOf[S3LikeLocalFileSystem].getName,
        "fs.s3.impl.disable.cache" -> "true") {
      val df1 = Seq(1, 2, 3, 4, 5).toDF("id")
      df1.write.format("delta").mode("append").save(s"s3:$source")

      runAndValidateClone(
        s"s3:$source",
        s"file:$clone",
        isShallow = true
      )()

      checkAnswer(
        spark.read.format("delta").load(clone),
        df1
      )

      val cloneLog = DeltaLog.forTable(spark, clone)
      assert(cloneLog.snapshot.version === 0)
      val files = cloneLog.snapshot.allFiles.collect()
      assert(files.forall(_.pathAsUri.toString.startsWith("s3:/")))
    }
  }

  testAllClones("Negative test: clone into a non-empty directory that has a path based " +
    "delta table") { (source, clone, isShallow) =>
    // Create table to clone
    spark.range(5).write.format("delta").mode("append").save(source)

    // Table already exists at destination directory
    spark.range(5).write.format("delta").mode("append").save(clone)

    // Clone should fail since destination directory is non-empty
    val ex = intercept[AnalysisException] {
      runAndValidateClone(
        source,
        clone,
        isShallow
      )()
    }
    assert(ex.getMessage.contains("is not empty"))
  }

  cloneTest("Negative test: cloning into a non-empty parquet directory",
      TAG_HAS_SHALLOW_CLONE) { (source, clone) =>
    // Create table to clone
    spark.range(5).write.format("delta").mode("append").save(source)

    // Table already exists at destination directory
    spark.range(5).write.format("parquet").mode("overwrite").save(clone)

    // Clone should fail since destination directory is non-empty
    val ex = intercept[AnalysisException] {
      sql(s"CREATE TABLE delta.`$clone` SHALLOW CLONE delta.`$source`")
    }
    assert(ex.getMessage.contains("is not empty and also not a Delta table"))
  }

  testAllClones(
    "Changes to clones only affect the cloned directory") { (source, target, isShallow) =>
    // Create base directory
    Seq(1, 2, 3, 4, 5).toDF("id").write.format("delta").save(source)

    // Create a clone
    runAndValidateClone(
      source,
      target,
      isShallow
    )()

    // Write to clone should be visible
    Seq(6, 7, 8).toDF("id").write.format("delta").mode("append").save(target)
    assert(spark.read.format("delta").load(target).count() === 8)

    // Write to clone should not be visible in original table
    assert(spark.read.format("delta").load(source).count() === 5)
  }

  testAllClones("simple clone of source using table name") { (_, target, isShallow) =>
    val tableName = "source"
    withTable(tableName) {
      spark.range(5).write.format("delta").saveAsTable(tableName)
      runAndValidateClone(
        tableName,
        target,
        isShallow,
        sourceIsTable = true)()
    }
  }

  testAllClones("clone a time traveled source using version") { (_, target, isShallow) =>
    val tableName = "source"
    withTable(tableName) {
      spark.range(5).write.format("delta").saveAsTable(tableName)
      spark.range(5).write.format("delta").mode("append").saveAsTable(tableName)
      spark.range(5).write.format("delta").mode("append").saveAsTable(tableName)
      spark.range(5).write.format("delta").mode("append").saveAsTable(tableName)
      assert(DeltaLog.forTableWithSnapshot(spark, TableIdentifier(tableName))._2.version === 3)

      runAndValidateClone(
        tableName,
        target,
        isShallow,
        sourceIsTable = true,
        sourceVersion = Some(2))()
      assert(spark.read.format("delta").load(target).count() === 15)
    }
  }

  Seq(true, false).foreach { isCreate =>
    cloneTest(s"create or replace table - shallow, isCreate: $isCreate",
        TAG_HAS_SHALLOW_CLONE) { (_, _) =>
      val tbl = "source"
      val target = "target"
      withTable(tbl, target) {
        spark.range(5).write.format("delta").saveAsTable(tbl)
        spark.range(25).write.format("delta").saveAsTable(target)

        runAndValidateClone(
          tbl,
          target,
          isShallow = true,
          sourceIsTable = true,
          targetIsTable = true,
          isCreate = isCreate,
          isReplaceOperation = true)()
      }
    }
  }

  Seq(true, false).foreach { isCreate =>
    Seq("parquet", "json").foreach { format =>
      cloneTest(s"create or replace non Delta table - shallow, isCreate: $isCreate, " +
          s"format: $format", TAG_HAS_SHALLOW_CLONE) { (_, _) =>
        val tbl = "source"
        val target = "target"
        withTable(tbl, target) {
          spark.range(5).write.format("delta").saveAsTable(tbl)
          spark.range(25).write.format(format).saveAsTable(target)

          runAndValidateClone(
            tbl,
            target,
            isShallow = true,
            sourceIsTable = true,
            targetIsTable = true,
            isCreate = isCreate,
            isReplaceOperation = true,
            isReplaceDelta = false)()
        }
      }
    }
  }

  Seq(true, false).foreach { isCreate =>
    cloneTest(s"shallow clone a table unto itself, isCreate: $isCreate",
        TAG_HAS_SHALLOW_CLONE) { (_, _) =>
      val tbl = "source"
      withTable(tbl) {
        spark.range(5).write.format("delta").saveAsTable(tbl)

        runAndValidateClone(
          tbl,
          tbl,
          isShallow = true,
          sourceIsTable = true,
          targetIsTable = true,
          isCreate = isCreate,
          isReplaceOperation = true)()

        val allFiles =
          DeltaLog.forTableWithSnapshot(spark, TableIdentifier(tbl))._2.allFiles.collect()
        allFiles.foreach { file =>
          assert(!file.pathAsUri.isAbsolute, "File paths should not be absolute")
        }
      }
    }
  }

  cloneTest("CLONE ignores reader/writer session defaults", TAG_HAS_SHALLOW_CLONE) {
    (source, clone) =>
      if (coordinatedCommitsEnabledInTests) {
        cancel("Expects base protocol version")
      }
      withSQLConf(
          DeltaSQLConf.DELTA_PROTOCOL_DEFAULT_READER_VERSION.key -> "1",
          DeltaSQLConf.DELTA_PROTOCOL_DEFAULT_WRITER_VERSION.key -> "1") {
        // Create table without a default property setting.
        spark.range(1L).write.format("delta").mode("overwrite").save(source)
        val oldProtocol = DeltaLog.forTable(spark, source).update().protocol
        assert(oldProtocol === Protocol(1, 1))
        // Just use something that can be default.
        withSQLConf(
          DeltaSQLConf.DELTA_PROTOCOL_DEFAULT_READER_VERSION.key -> "2",
          DeltaSQLConf.DELTA_PROTOCOL_DEFAULT_WRITER_VERSION.key -> "2",
          TableFeatureProtocolUtils.defaultPropertyKey(TestWriterFeature) -> "enabled") {
          // Clone in a session with default properties and check that they aren't merged
          // (i.e. target properties are identical to source properties).
          runAndValidateClone(
            source,
            clone,
            isShallow = true
          )()
        }

        val log = DeltaLog.forTable(spark, clone)
        val targetProtocol = log.update().protocol
        assert(targetProtocol === oldProtocol)
      }
  }

  testAllClones("clone a time traveled source using timestamp") { (source, clone, isShallow) =>
    // Create source
    spark.range(5).write.format("delta").save(source)
    spark.range(5).write.format("delta").mode("append").save(source)
    spark.range(5).write.format("delta").mode("append").save(source)
    assert(spark.read.format("delta").load(source).count() === 15)

    // Get time corresponding to date
    val desiredTime = "1996-01-12"
    val format = new java.text.SimpleDateFormat("yyyy-MM-dd")
    val time = format.parse(desiredTime).getTime

    // Change modification time of commit
    val path = new Path(source + "/_delta_log/00000000000000000000.json")
    // scalastyle:off deltahadoopconfiguration
    val fs = path.getFileSystem(spark.sessionState.newHadoopConf())
    // scalastyle:on deltahadoopconfiguration
    fs.setTimes(path, time, 0)
    if (coordinatedCommitsEnabledInTests) {
      InCommitTimestampTestUtils.overwriteICTInDeltaFile(
        DeltaLog.forTable(spark, source),
        path,
        Some(time))
    }

    runAndValidateClone(
      source,
      clone,
      isShallow,
      sourceTimestamp = Some(desiredTime))()
  }

  cloneTest("clones take protocol from the source",
    TAG_HAS_SHALLOW_CLONE, TAG_MODIFY_PROTOCOL, TAG_CHANGE_COLUMN_MAPPING_MODE) { (source, clone) =>
    // Change protocol versions of (read, write) = (2, 5). We cannot initialize this to (0, 0)
    // because min reader and writer versions are at least 1.
    val defaultNewTableProtocol = Protocol.forNewTable(spark, metadataOpt = None)
    val sourceProtocol = Protocol(2, 5)
    // Make sure this is actually an upgrade. Downgrades are not supported, and if it's the same
    // version, we aren't testing anything there.
    assert(sourceProtocol.minWriterVersion > defaultNewTableProtocol.minWriterVersion &&
      sourceProtocol.minReaderVersion > defaultNewTableProtocol.minReaderVersion)
    val log = DeltaLog.forTable(spark, source)
    // make sure to have a dummy schema because we can't have empty schema table by default
    val newSchema = new StructType().add("id", IntegerType, nullable = true)
    log.createLogDirectoriesIfNotExists()
    log.store.write(
      unsafeDeltaFile(log.logPath, 0),
      Iterator(Metadata(schemaString = newSchema.json).json, sourceProtocol.json),
      overwrite = false,
      log.newDeltaHadoopConf())
    log.update()

    // Validate that clone has the new protocol version
    runAndValidateClone(
      source,
      clone,
      isShallow = true
    )()
  }

  testAllClones("clones take the set transactions of the source") { (_, target, isShallow) =>
    withTempDir { dir =>
      // Create source
      val path = dir.getCanonicalPath
      spark.range(5).write.format("delta").save(path)

      // Add a Set Transaction
      val log = DeltaLog.forTable(spark, path)
      val txn = log.startTransaction()
      val setTxn = SetTransaction("app-id", 0, Some(0L)) :: Nil
      val op = DeltaOperations.StreamingUpdate(OutputMode.Complete(), "app-id", 0L)
      txn.commit(setTxn, op)
      log.update()

      runAndValidateClone(
        path,
        target,
        isShallow
      )()
    }
  }

  testAllClones("CLONE with table properties to disable DV") { (source, target, isShallow) =>
    withSQLConf(
        DeltaConfigs.ENABLE_DELETION_VECTORS_CREATION.defaultTablePropertyKey -> "true",
        DeltaSQLConf.DELETE_USE_PERSISTENT_DELETION_VECTORS.key -> "true") {
      spark.range(10).write.format("delta").save(source)
      spark.sql(s"DELETE FROM delta.`$source` WHERE id = 1")
    }
    intercept[DeltaCommandUnsupportedWithDeletionVectorsException] {
      runAndValidateClone(
        source,
        target,
        isShallow,
        tableProperties = Map(DeltaConfigs.ENABLE_DELETION_VECTORS_CREATION.key -> "false"))()
    }.getErrorClass === "DELTA_ADDING_DELETION_VECTORS_DISALLOWED"
  }

  for(targetExists <- BOOLEAN_DOMAIN)
  testAllClones(s"CLONE respects table features set by table property override, " +
    s"targetExists=$targetExists", TAG_MODIFY_PROTOCOL) {
    (source, target, isShallow) =>
      spark.range(10).write.format("delta").save(source)

      if (targetExists) {
        spark.range(0).write.format("delta").save(target)
      }

      val tblPropertyOverrides =
        Seq(
          s"delta.feature.${TestWriterFeature.name}" -> "enabled",
          "delta.minWriterVersion" -> s"$TABLE_FEATURES_MIN_WRITER_VERSION").toMap
      cloneTable(
        source,
        target,
        isShallow,
        isReplace = true,
        tableProperties = tblPropertyOverrides)

      val targetLog = DeltaLog.forTable(spark, target)
      assert(targetLog.update().protocol.isFeatureSupported(TestWriterFeature))
  }

  case class TableFeatureWithProperty(
      feature: TableFeature,
      property: DeltaConfig[Boolean])

  // Delta properties that automatically cause a version upgrade when enabled via ALTER TABLE.
  final val featuresWithAutomaticProtocolUpgrade: Seq[TableFeatureWithProperty] = Seq(
    TableFeatureWithProperty(ChangeDataFeedTableFeature, DeltaConfigs.CHANGE_DATA_FEED),
    TableFeatureWithProperty(
      DeletionVectorsTableFeature, DeltaConfigs.ENABLE_DELETION_VECTORS_CREATION))
  // This test ensures this upgrade also happens when enabled during a CLONE.
  for (featureWithProperty <- featuresWithAutomaticProtocolUpgrade)
    testAllClones("Cloning a table with new table properties" +
      s" that force protocol version upgrade - ${featureWithProperty.property.key}"
    ) { (source, target, isShallow) =>
      if (coordinatedCommitsEnabledInTests) {
        cancel("table needs to start with default protocol versions but enabling " +
          "coordinatedCommits upgrades table protocol version.")
      }
      import DeltaTestUtils.StrictProtocolOrdering

      spark.range(5).write.format("delta").save(source)
      val sourceDeltaLog = DeltaLog.forTable(spark, source)
      val sourceSnapshot = sourceDeltaLog.update()
      // This only works if the featureWithProperty is not enabled by default.
      assert(!featureWithProperty.property.fromMetaData(sourceSnapshot.metadata))
      // Check that the original version is not already sufficient for the featureWithProperty.
      assert(!StrictProtocolOrdering.fulfillsVersionRequirements(
        actual = sourceSnapshot.protocol,
        requirement = featureWithProperty.feature.minProtocolVersion
      ))

      // Clone the table, enabling the featureWithProperty in an override.
      val tblProperties = Map(featureWithProperty.property.key -> "true")
      cloneTable(
        source,
        target,
        isShallow,
        isReplace = true,
        tableProperties = tblProperties)

      val targetDeltaLog = DeltaLog.forTable(spark, target)
      val targetSnapshot = targetDeltaLog.update()
      assert(targetSnapshot.metadata.configuration ===
        sourceSnapshot.metadata.configuration ++ tblProperties)
      // Check that the protocol has been upgraded.
      assert(StrictProtocolOrdering.fulfillsVersionRequirements(
        actual = targetSnapshot.protocol,
        requirement = featureWithProperty.feature.minProtocolVersion
      ))
    }

  testAllClones("Cloning a table without DV property should not upgrade protocol version"
  ) { (source, target, isShallow) =>
    if (coordinatedCommitsEnabledInTests) {
      cancel("table needs to start with default protocol versions but enabling " +
        "coordinatedCommits upgrades table protocol version.")
    }
    import DeltaTestUtils.StrictProtocolOrdering

    spark.range(5).write.format("delta").save(source)
    withSQLConf(DeltaConfigs.ENABLE_DELETION_VECTORS_CREATION.defaultTablePropertyKey -> "true") {
      val sourceDeltaLog = DeltaLog.forTable(spark, source)
      val sourceSnapshot = sourceDeltaLog.update()
      // Should not be enabled, just because it's allowed.
      assert(!DeltaConfigs.ENABLE_DELETION_VECTORS_CREATION.fromMetaData(sourceSnapshot.metadata))
      // Check that the original version is not already sufficient for the feature.
      assert(!StrictProtocolOrdering.fulfillsVersionRequirements(
        actual = sourceSnapshot.protocol,
        requirement = DeletionVectorsTableFeature.minProtocolVersion
      ))

      // Clone the table.
      cloneTable(
        source,
        target,
        isShallow,
        isReplace = true)

      val targetDeltaLog = DeltaLog.forTable(spark, target)
      val targetSnapshot = targetDeltaLog.update()
      // Protocol should not have been upgraded.
      assert(sourceSnapshot.protocol === targetSnapshot.protocol)
    }
  }
}


trait CloneTableColumnMappingSuiteBase
  extends CloneTableSuiteBase
    with DeltaColumnMappingSelectedTestMixin
{

  override protected def runOnlyTests: Seq[String] = Seq(
    "simple shallow clone",
    "shallow clone a shallow clone",
    "create or replace table - shallow, isCreate: false",
    "create or replace table - shallow, isCreate: true",
    "shallow clone a table unto itself, isCreate: false",
    "shallow clone a table unto itself, isCreate: true",
    "clone a time traveled source using version",
    "clone a time traveled source using timestamp",
    "validate commitLarge usage metrics",
    "clones take the set transactions of the source",
    "block changing column mapping mode and modify max id modes under CLONE"
  )

  import testImplicits._

  testAllClones("block changing column mapping mode and modify max id modes under CLONE") {
    (_, _, isShallow) =>
      val df1 = Seq(1, 2, 3, 4, 5).toDF("id").withColumn("part", 'id % 2)

      // block setting max id
      def validateModifyMaxIdError(f: => Any): Unit = {
        val e = intercept[UnsupportedOperationException] { f }
        assert(e.getMessage == DeltaErrors.cannotModifyTableProperty(
          DeltaConfigs.COLUMN_MAPPING_MAX_ID.key
        ).getMessage)
      }

      withSourceTargetDir { (source, target) =>
        df1.write.format("delta").partitionBy("part").mode("append").save(source)
        // change max id w/ table property should be blocked
        validateModifyMaxIdError {
          cloneTable(
            source,
            target,
            isShallow,
            tableProperties = Map(
              DeltaConfigs.COLUMN_MAPPING_MAX_ID.key -> "123123"
          ))
        }
        // change max id w/ SQLConf should be blocked by table property guard
        validateModifyMaxIdError {
          withMaxColumnIdConf("123123") {
            cloneTable(
              source,
              target,
              isShallow
            )
          }
        }
      }

      // block changing column mapping mode
      def validateChangeModeError(f: => Any): Unit = {
        val e = intercept[ColumnMappingUnsupportedException] { f }
        assert(e.getMessage.contains("Changing column mapping mode from"))
      }

      val currentMode = columnMappingModeString

      // currentMode to otherMode
      val otherMode = if (currentMode == "id") "name" else "id"
      withSourceTargetDir { (source, target) =>
        df1.write.format("delta").partitionBy("part").mode("append").save(source)
        // change mode w/ table property should be blocked
        validateChangeModeError {
          cloneTable(
            source,
            target,
            isShallow,
            tableProperties = Map(
              DeltaConfigs.COLUMN_MAPPING_MODE.key -> otherMode
          ))
        }
      }

      withSourceTargetDir { (source, target) =>
        df1.write.format("delta").partitionBy("part").mode("append").save(source)
        // change mode w/ SQLConf should have no effects
        withColumnMappingConf(otherMode) {
          cloneTable(
            source,
            target,
            isShallow
          )
        }
        assert(DeltaLog.forTable(spark, target).snapshot.metadata.columnMappingMode.name ==
          currentMode)
      }

      // currentMode to none
      withSourceTargetDir { (source, target) =>
        df1.write.format("delta").partitionBy("part").mode("append").save(source)
        // change mode w/ table property
        validateChangeModeError {
          cloneTable(
            source,
            target,
            isShallow,
            tableProperties = Map(
              DeltaConfigs.COLUMN_MAPPING_MODE.key -> "none"
          ))
        }
      }
      withSourceTargetDir { (source, target) =>
        df1.write.format("delta").partitionBy("part").mode("append").save(source)
        // change mode w/ SQLConf should have no effects
        withColumnMappingConf("none") {
          cloneTable(
            source,
            target,
            isShallow
          )
        }
        assert(DeltaLog.forTable(spark, target).snapshot.metadata.columnMappingMode.name ==
          currentMode)
      }
  }
}

trait CloneTableColumnMappingNameSuiteBase extends CloneTableColumnMappingSuiteBase {
  override protected def customConvertToDelta(internal: String, external: String): Unit = {
    withColumnMappingConf("none") {
      super.customConvertToDelta(internal, external)
      sql(
        s"""ALTER TABLE delta.`$internal` SET TBLPROPERTIES (
           |${DeltaConfigs.COLUMN_MAPPING_MODE.key} = 'name',
           |${DeltaConfigs.MIN_READER_VERSION.key} = '2',
           |${DeltaConfigs.MIN_WRITER_VERSION.key} = '5'
           |)""".stripMargin)
        .collect()
    }
  }
}<|MERGE_RESOLUTION|>--- conflicted
+++ resolved
@@ -169,13 +169,8 @@
         } else {
           None
         }
-<<<<<<< HEAD
-      val deltaTable = DeltaTableV2(spark, sourceLog.dataPath, None, None, timeTravelSpec)
+      val deltaTable = DeltaTableV2(spark, sourceLog.dataPath, timeTravelOpt = timeTravelSpec)
       val sourceData = DataFrameUtils.ofRows(
-=======
-      val deltaTable = DeltaTableV2(spark, sourceLog.dataPath, timeTravelOpt = timeTravelSpec)
-      val sourceData = Dataset.ofRows(
->>>>>>> cee9e370
         spark,
         LogicalRelation(sourceLog.createRelation(
           snapshotToUseOpt = Some(deltaTable.initialSnapshot),
