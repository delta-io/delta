/*
 * Copyright (2021) The Delta Lake Project Authors.
 *
 * Licensed under the Apache License, Version 2.0 (the "License");
 * you may not use this file except in compliance with the License.
 * You may obtain a copy of the License at
 *
 * http://www.apache.org/licenses/LICENSE-2.0
 *
 * Unless required by applicable law or agreed to in writing, software
 * distributed under the License is distributed on an "AS IS" BASIS,
 * WITHOUT WARRANTIES OR CONDITIONS OF ANY KIND, either express or implied.
 * See the License for the specific language governing permissions and
 * limitations under the License.
 */

package org.apache.spark.sql.delta

import org.apache.spark.sql.delta.sources.DeltaSQLConf

import org.apache.spark.sql.SaveMode
import org.apache.spark.sql.types._

/**
 * Test suite covering implicit casting in INSERT operations when the type of the data to insert
 * doesn't match the type in Delta table.
 *
 * The casting behavior is (unfortunately) dependent on the API used to run the INSERT, e.g.
 * Dataframe V1 insertInto() vs V2 saveAsTable() or using SQL.
 * This suite intends to exhaustively cover all the ways INSERT can be run on a Delta table. See
 * [[DeltaInsertIntoTest]] for a list of these INSERT operations covered.
 */
class DeltaInsertIntoImplicitCastSuite extends DeltaInsertIntoTest {

  for (schemaEvolution <- BOOLEAN_DOMAIN) {
    testInserts("insert with implicit up and down cast on top-level fields, " +
      s"schemaEvolution=$schemaEvolution")(
      initialSchemaDDL = "a long, b int",
      initialJsonData = Seq("""{ "a": 1, "b": 2 }"""),
      partitionBy = Seq("a"),
      overwriteWhere = "a" -> 1,
      insertSchemaDDL = "a int, b long",
      insertJsonData = Seq("""{ "a": 1, "b": 4 }"""),
      expectedResult = ExpectedResult.Success(
        expectedSchema = new StructType()
          .add("a", LongType)
          .add("b", IntegerType)),
      // The following insert operations don't implicitly cast the data but fail instead - see
      // following test covering failure for these cases. We should change this to offer consistent
      // behavior across all inserts.
      excludeInserts = Seq(
        DFv1SaveAsTable(SaveMode.Append),
        DFv1SaveAsTable(SaveMode.Overwrite),
        DFv1Save(SaveMode.Append),
        DFv1Save(SaveMode.Overwrite),
        DFv2Append,
        DFv2Overwrite,
        DFv2OverwritePartition
      ),
      confs = Seq(DeltaSQLConf.DELTA_SCHEMA_AUTO_MIGRATE.key -> schemaEvolution.toString)
    )

    testInserts("insert with implicit up and down cast on top-level fields, " +
      s"schemaEvolution=$schemaEvolution")(
      initialSchemaDDL = "a long, b int",
      initialJsonData = Seq("""{ "a": 1, "b": 2 }"""),
      partitionBy = Seq("a"),
      overwriteWhere = "a" -> 1,
      insertSchemaDDL = "a int, b long",
      insertJsonData = Seq("""{ "a": 1, "b": 4 }"""),
      expectedResult = ExpectedResult.Failure(ex => {
        checkError(
          ex,
<<<<<<< HEAD
         "DELTA_FAILED_TO_MERGE_FIELDS",
=======
          "DELTA_FAILED_TO_MERGE_FIELDS",
>>>>>>> b2339cb5
          parameters = Map(
            "currentField" -> "a",
            "updateField" -> "a"
          ))
      }),
      includeInserts = Seq(
        DFv1SaveAsTable(SaveMode.Append),
        DFv1SaveAsTable(SaveMode.Overwrite),
        DFv1Save(SaveMode.Append),
        DFv1Save(SaveMode.Overwrite),
        DFv2Append,
        DFv2Overwrite,
        DFv2OverwritePartition
      ),
      confs = Seq(DeltaSQLConf.DELTA_SCHEMA_AUTO_MIGRATE.key -> schemaEvolution.toString)
    )

    testInserts("insert with implicit up and down cast on fields nested in array, " +
      s"schemaEvolution=$schemaEvolution")(
      initialSchemaDDL = "key int, a array<struct<x: long, y: int>>",
      initialJsonData = Seq("""{ "key": 1, "a": [ { "x": 1, "y": 2 } ] }"""),
      partitionBy = Seq("key"),
      overwriteWhere = "key" -> 1,
      insertSchemaDDL = "key int, a array<struct<x: int, y: long>>",
      insertJsonData = Seq("""{ "key": 1, "a": [ { "x": 3, "y": 4 } ] }"""),
      expectedResult = ExpectedResult.Success(
        expectedSchema = new StructType()
          .add("key", IntegerType)
          .add("a", ArrayType(new StructType()
            .add("x", LongType)
            .add("y", IntegerType, nullable = true)))),
      // The following insert operations don't implicitly cast the data but fail instead - see
      // following test covering failure for these cases. We should change this to offer consistent
      // behavior across all inserts.
      excludeInserts = Seq(
        DFv1SaveAsTable(SaveMode.Append),
        DFv1SaveAsTable(SaveMode.Overwrite),
        DFv1Save(SaveMode.Append),
        DFv1Save(SaveMode.Overwrite),
        DFv2Append,
        DFv2Overwrite,
        DFv2OverwritePartition
      ),
      confs = Seq(DeltaSQLConf.DELTA_SCHEMA_AUTO_MIGRATE.key -> schemaEvolution.toString)
    )

    testInserts("insert with implicit up and down cast on fields nested in array, " +
      s"schemaEvolution=$schemaEvolution")(
      initialSchemaDDL = "key int, a array<struct<x: long, y: int>>",
      initialJsonData = Seq("""{ "key": 1, "a": [ { "x": 1, "y": 2 } ] }"""),
      partitionBy = Seq("key"),
      overwriteWhere = "key" -> 1,
      insertSchemaDDL = "key int, a array<struct<x: int, y: long>>",
      insertJsonData = Seq("""{ "key": 1, "a": [ { "x": 3, "y": 4 } ] }"""),
      expectedResult = ExpectedResult.Failure(ex => {
        checkError(
          ex,
<<<<<<< HEAD
         "DELTA_FAILED_TO_MERGE_FIELDS",
=======
          "DELTA_FAILED_TO_MERGE_FIELDS",
>>>>>>> b2339cb5
          parameters = Map(
            "currentField" -> "a",
            "updateField" -> "a"
          ))
      }),
      includeInserts = Seq(
        DFv1SaveAsTable(SaveMode.Append),
        DFv1SaveAsTable(SaveMode.Overwrite),
        DFv1Save(SaveMode.Append),
        DFv1Save(SaveMode.Overwrite),
        DFv2Append,
        DFv2Overwrite,
        DFv2OverwritePartition
      ),
      confs = Seq(DeltaSQLConf.DELTA_SCHEMA_AUTO_MIGRATE.key -> schemaEvolution.toString)
    )

    testInserts("insert with implicit up and down cast on fields nested in map, " +
      s"schemaEvolution=$schemaEvolution")(
      initialSchemaDDL = "key int, m map<string, struct<x: long, y: int>>",
      initialJsonData = Seq("""{ "key": 1, "m": { "a": { "x": 1, "y": 2 } } }"""),
      partitionBy = Seq("key"),
      overwriteWhere = "key" -> 1,
      insertSchemaDDL = "key int, m map<string, struct<x: int, y: long>>",
      insertJsonData = Seq("""{ "key": 1, "m": { "a": { "x": 3, "y": 4 } } }"""),
      expectedResult = ExpectedResult.Success(
        expectedSchema = new StructType()
          .add("key", IntegerType)
          .add("m", MapType(StringType, new StructType()
            .add("x", LongType)
            .add("y", IntegerType)))),
      // The following insert operations don't implicitly cast the data but fail instead - see
      // following test covering failure for these cases. We should change this to offer consistent
      // behavior across all inserts.
      excludeInserts = Seq(
        DFv1SaveAsTable(SaveMode.Append),
        DFv1SaveAsTable(SaveMode.Overwrite),
        DFv1Save(SaveMode.Append),
        DFv1Save(SaveMode.Overwrite),
        DFv2Append,
        DFv2Overwrite,
        DFv2OverwritePartition
      ),
      confs = Seq(DeltaSQLConf.DELTA_SCHEMA_AUTO_MIGRATE.key -> schemaEvolution.toString)
    )

    testInserts("insert with implicit up and down cast on fields nested in map, " +
      s"schemaEvolution=$schemaEvolution")(
      initialSchemaDDL = "key int, m map<string, struct<x: long, y: int>>",
      initialJsonData = Seq("""{ "key": 1, "m": { "a": { "x": 1, "y": 2 } } }"""),
      partitionBy = Seq("key"),
      overwriteWhere = "key" -> 1,
      insertSchemaDDL = "key int, m map<string, struct<x: int, y: long>>",
      insertJsonData = Seq("""{ "key": 1, "m": { "a": { "x": 3, "y": 4 } } }"""),
      expectedResult = ExpectedResult.Failure(ex => {
        checkError(
          ex,
<<<<<<< HEAD
         "DELTA_FAILED_TO_MERGE_FIELDS",
=======
          "DELTA_FAILED_TO_MERGE_FIELDS",
>>>>>>> b2339cb5
          parameters = Map(
            "currentField" -> "m",
            "updateField" -> "m"
          ))
      }),
      includeInserts = Seq(
        DFv1SaveAsTable(SaveMode.Append),
        DFv1SaveAsTable(SaveMode.Overwrite),
        DFv1Save(SaveMode.Append),
        DFv1Save(SaveMode.Overwrite),
        DFv2Append,
        DFv2Overwrite,
        DFv2OverwritePartition
      ),
      confs = Seq(DeltaSQLConf.DELTA_SCHEMA_AUTO_MIGRATE.key -> schemaEvolution.toString)
    )
  }
}<|MERGE_RESOLUTION|>--- conflicted
+++ resolved
@@ -71,11 +71,7 @@
       expectedResult = ExpectedResult.Failure(ex => {
         checkError(
           ex,
-<<<<<<< HEAD
-         "DELTA_FAILED_TO_MERGE_FIELDS",
-=======
           "DELTA_FAILED_TO_MERGE_FIELDS",
->>>>>>> b2339cb5
           parameters = Map(
             "currentField" -> "a",
             "updateField" -> "a"
@@ -133,11 +129,7 @@
       expectedResult = ExpectedResult.Failure(ex => {
         checkError(
           ex,
-<<<<<<< HEAD
-         "DELTA_FAILED_TO_MERGE_FIELDS",
-=======
           "DELTA_FAILED_TO_MERGE_FIELDS",
->>>>>>> b2339cb5
           parameters = Map(
             "currentField" -> "a",
             "updateField" -> "a"
@@ -195,11 +187,7 @@
       expectedResult = ExpectedResult.Failure(ex => {
         checkError(
           ex,
-<<<<<<< HEAD
-         "DELTA_FAILED_TO_MERGE_FIELDS",
-=======
           "DELTA_FAILED_TO_MERGE_FIELDS",
->>>>>>> b2339cb5
           parameters = Map(
             "currentField" -> "m",
             "updateField" -> "m"
