/*
 * Copyright (2021) The Delta Lake Project Authors.
 *
 * Licensed under the Apache License, Version 2.0 (the "License");
 * you may not use this file except in compliance with the License.
 * You may obtain a copy of the License at
 *
 * http://www.apache.org/licenses/LICENSE-2.0
 *
 * Unless required by applicable law or agreed to in writing, software
 * distributed under the License is distributed on an "AS IS" BASIS,
 * WITHOUT WARRANTIES OR CONDITIONS OF ANY KIND, either express or implied.
 * See the License for the specific language governing permissions and
 * limitations under the License.
 */

package org.apache.spark.sql.delta

import scala.collection.JavaConverters._

import org.apache.spark.sql.delta.sources.DeltaSQLConf
import org.apache.spark.sql.delta.test.DeltaTestImplicits._

import org.apache.spark.SparkConf
import org.apache.spark.sql.{AnalysisException, DataFrame, QueryTest, Row}
import org.apache.spark.sql.catalyst.TableIdentifier
import org.apache.spark.sql.types.{ArrayType, IntegerType, MapType, StringType, StructType}

class DeltaDropColumnSuite extends QueryTest
  with DeltaArbitraryColumnNameSuiteBase {

  override protected val sparkConf: SparkConf =
    super.sparkConf.set(DeltaSQLConf.DELTA_ALTER_TABLE_DROP_COLUMN_ENABLED.key, "true")

  protected def dropTest(
      testName: String,
      testTags: org.scalatest.Tag*)(
      f: ((String, Seq[String]) => Unit) => Unit): Unit = {
    test(testName, testTags: _*) {
      def drop(table: String, columns: Seq[String]): Unit =
        sql(s"alter table $table drop column (${columns.mkString(",")})")
      f(drop)

    }
  }

  dropTest("drop column disallowed with sql flag off") { drop =>
    withSQLConf(DeltaSQLConf.DELTA_ALTER_TABLE_DROP_COLUMN_ENABLED.key -> "false") {
      withTable("t1") {
        createTableWithSQLAPI("t1",
          simpleNestedData,
          Map(DeltaConfigs.COLUMN_MAPPING_MODE.key -> "name"))

        assertException("DROP COLUMN is not supported for your Delta table") {
          drop("t1", "arr" :: Nil)
        }
      }
    }
  }

  dropTest("drop column disallowed with no mapping mode") { drop =>
    withTable("t1") {
      createTableWithSQLAPI("t1", simpleNestedData)

      assertException("DROP COLUMN is not supported for your Delta table") {
        drop("t1", "arr" :: Nil)
      }
    }
  }

  dropTest("drop column - basic") { drop =>
    withTable("t1") {
      createTableWithSQLAPI("t1",
        simpleNestedData,
        Map(DeltaConfigs.COLUMN_MAPPING_MODE.key -> "name"))

      // drop single column
      drop("t1", "arr" :: Nil)
      checkAnswer(spark.table("t1"), simpleNestedData.drop("arr"))

      // drop multiple columns
      drop("t1", "a" :: "b.c" :: Nil)
      checkAnswer(spark.table("t1"),
        Seq(
          Row(Row(1), Map("k1" -> "v1")),
          Row(Row(2), Map("k2" -> "v2"))))

      // check delta history
      checkAnswer(
        spark.sql("describe history t1")
          .select("operation", "operationParameters")
          .where("version = 3"),
        Seq(Row("DROP COLUMNS", Map("columns" -> """["a","b.c"]"""))))
    }
  }

  dropTest("drop column - basic - path based table") { drop =>
    withTempDir { dir =>
      simpleNestedData.write.mode("overwrite").format("delta").save(dir.getCanonicalPath)
      alterTableWithProps(s"delta.`${dir.getCanonicalPath}`", Map(
          DeltaConfigs.COLUMN_MAPPING_MODE.key -> "name",
          DeltaConfigs.MIN_READER_VERSION.key -> "2",
          DeltaConfigs.MIN_WRITER_VERSION.key -> "5"))

      // drop single column
      drop(s"delta.`${dir.getCanonicalPath}`", "arr" :: Nil)
      checkAnswer(spark.read.format("delta").load(dir.getCanonicalPath),
        simpleNestedData.drop("arr"))
    }
  }

  dropTest("dropped columns can no longer be queried") { drop =>
    withTable("t1") {
      createTableWithSQLAPI("t1",
        simpleNestedData,
        Map(DeltaConfigs.COLUMN_MAPPING_MODE.key -> "name"))

      drop("t1", "a" :: "b.c" :: "arr" :: Nil)

      // dropped column cannot be queried anymore
      val err1 = intercept[AnalysisException] {
        spark.table("t1").where("a = 'str1'").collect()
      }.getMessage
      assert(
        err1.contains("cannot be resolved") ||
        err1.contains("Column 'a' does not exist") ||
        err1.contains("cannot resolve"))

      val err2 = intercept[AnalysisException] {
        spark.table("t1").select("min(a)").collect()
      }.getMessage
      assert(
        err2.contains("cannot be resolved") ||
        err2.contains("Column '`min(a)`' does not exist") ||
        err2.contains("cannot resolve"))
    }
  }

  dropTest("drop column - corner cases") { drop =>
    withTable("t1") {
      createTableWithSQLAPI("t1",
        simpleNestedData,
        Map(DeltaConfigs.COLUMN_MAPPING_MODE.key -> "name"))

      drop("t1", "a" :: "b.c" :: "arr" :: Nil)

      // cannot drop the last nested field
      val e = intercept[AnalysisException] {
        drop("t1", "b.d" :: Nil)
      }
      assert(e.getMessage.contains("Cannot drop column from a schema with a single column"))

      // can drop the parent column
      drop("t1", "b" :: Nil)

      // cannot drop the last top-level field
      val e2 = intercept[AnalysisException] {
        drop("t1", "map" :: Nil)
      }
      assert(e2.getMessage.contains("Cannot drop column from a schema with a single column"))

      spark.sql("alter table t1 add column (e struct<e1 string, e2 string>)")

      // can drop a column with arbitrary chars
      spark.sql(s"alter table t1 rename column map to `${colName("map")}`")
      drop("t1", s"`${colName("map")}`" :: Nil)

      // only column e is left now
      assert(spark.table("t1").schema.map(_.name) == Seq("e"))

      // can drop a nested column when the top-level column is the only column
      drop("t1", "e.e1" :: Nil)
      val resultSchema = spark.table("t1").schema
      assert(resultSchema.findNestedField("e" :: "e2" :: Nil).isDefined)
      assert(resultSchema.findNestedField("e" :: "e1" :: Nil).isEmpty)
    }
  }

  dropTest("drop column with constraints") { drop =>
    withTable("t1") {
      val schemaWithNotNull =
        simpleNestedData.schema.toDDL.replace("c: STRING", "c: STRING NOT NULL")

      withTable("source") {
        spark.sql(
          s"""
             |CREATE TABLE t1 ($schemaWithNotNull)
             |USING DELTA
             |${propString(Map(DeltaConfigs.COLUMN_MAPPING_MODE.key -> "name"))}
             |""".stripMargin)
        simpleNestedData.write.format("delta").mode("append").saveAsTable("t1")
      }

      spark.sql("alter table t1 add constraint rangeABC check (concat(a, a) > 'str')")
      spark.sql("alter table t1 add constraint rangeBD check (`b`.`d` > 0)")

      spark.sql("alter table t1 add constraint arrValue check (arr[0] > 0)")

      assertException("Cannot alter column a because this column is referenced by") {
        drop("t1", "a" :: Nil)
      }

      assertException("Cannot alter column arr because this column is referenced by") {
        drop("t1", "arr" :: Nil)
      }


      // cannot drop b because its child is referenced
      assertException("Cannot alter column b because this column is referenced by") {
        drop("t1", "b" :: Nil)
      }

      // can still drop b.c because it's referenced by a null constraint
      drop("t1", "b.c" :: Nil)

      // this is a safety flag - it won't error when you turn it off
      withSQLConf(DeltaSQLConf.DELTA_ALTER_TABLE_CHANGE_COLUMN_CHECK_EXPRESSIONS.key -> "false") {
        drop("t1", "b" :: "arr" :: Nil)
      }
    }
  }

  test("drop column with constraints - map element") {
    def drop(table: String, columns: Seq[String]): Unit =
      sql(s"alter table $table drop column (${columns.mkString(",")})")

    withTable("t1") {
      val schemaWithNotNull =
        simpleNestedData.schema.toDDL.replace("c: STRING", "c: STRING NOT NULL")

      withTable("source") {
        spark.sql(
          s"""
             |CREATE TABLE t1 ($schemaWithNotNull)
             |USING DELTA
             |${propString(Map(DeltaConfigs.COLUMN_MAPPING_MODE.key -> "name"))}
             |""".stripMargin)
        simpleNestedData.write.format("delta").mode("append").saveAsTable("t1")
      }

      spark.sql("alter table t1 add constraint" +
        " mapValue check (not array_contains(map_keys(map), 'k1') or map['k1'] = 'v1')")

      assertException("Cannot alter column map because this column is referenced by") {
        drop("t1", "map" :: Nil)
      }
    }
  }

  dropTest("drop with generated column") { drop =>
    withTable("t1") {
      withSQLConf(DeltaSQLConf.DELTA_ALTER_TABLE_DROP_COLUMN_ENABLED.key -> "true") {
        val tableBuilder = io.delta.tables.DeltaTable.create(spark).tableName("t1")
        tableBuilder.property("delta.columnMapping.mode", "name")

        // add existing columns
        simpleNestedSchema.map(field => (field.name, field.dataType)).foreach(col => {
          val (colName, dataType) = col
          val columnBuilder = io.delta.tables.DeltaTable.columnBuilder(spark, colName)
          columnBuilder.dataType(dataType.sql)
          tableBuilder.addColumn(columnBuilder.build())
        })

        // add generated columns
        val genCol1 = io.delta.tables.DeltaTable.columnBuilder(spark, "genCol1")
          .dataType("int")
          .generatedAlwaysAs("length(a)")
          .build()

        val genCol2 = io.delta.tables.DeltaTable.columnBuilder(spark, "genCol2")
          .dataType("int")
          .generatedAlwaysAs("b.d * 100 + arr[0]")
          .build()

        tableBuilder
          .addColumn(genCol1)
          .addColumn(genCol2)
          .execute()

        simpleNestedData.write.format("delta").mode("append").saveAsTable("t1")

        assertException("Cannot alter column a because this column is referenced by") {
          drop("t1", "a" :: Nil)
        }

        assertException("Cannot alter column b because this column is referenced by") {
          drop("t1", "b" :: Nil)
        }

        assertException("Cannot alter column b.d because this column is referenced by") {
          drop("t1", "b.d" :: Nil)
        }

        assertException("Cannot alter column arr because this column is referenced by") {
          drop("t1", "arr" :: Nil)
        }

        // you can still drop b.c as it has no dependent gen col
        drop("t1", "b.c" :: Nil)

        // you can also drop a generated column itself
        drop("t1", "genCol1" :: Nil)

        // add new data after dropping
        spark.createDataFrame(
          Seq(Row("str3", Row(3), Map("k3" -> "v3"), Array(3, 33))).asJava,
          new StructType()
            .add("a", StringType, true)
            .add("b",
              new StructType()
                .add("d", IntegerType, true))
            .add("map", MapType(StringType, StringType), true)
            .add("arr", ArrayType(IntegerType), true))
          .write.format("delta").mode("append").saveAsTable("t1")

        checkAnswer(spark.table("t1"),
          Seq(
            Row("str1", Row(1), Map("k1" -> "v1"), Array(1, 11), 101),
            Row("str2", Row(2), Map("k2" -> "v2"), Array(2, 22), 202),
            Row("str3", Row(3), Map("k3" -> "v3"), Array(3, 33), 303)))

        // this is a safety flag - if you turn it off, it will still error but msg is not as helpful
        withSQLConf(DeltaSQLConf.DELTA_ALTER_TABLE_CHANGE_COLUMN_CHECK_EXPRESSIONS.key -> "false") {
          assertException("A generated column cannot use a non-existent column") {
            drop("t1", "arr" :: Nil)
          }
        }
      }
    }
  }

  dropTest("dropping all columns is not allowed") { drop =>
    withTable("t1") {
      createTableWithSQLAPI("t1",
        simpleNestedData,
        Map(DeltaConfigs.COLUMN_MAPPING_MODE.key -> "name")
      )
      val e = intercept[AnalysisException] {
        drop("t1", "a" :: "b" :: "map" :: "arr" :: Nil)
      }
      assert(e.getMessage.contains("Cannot drop column"))
    }
  }

  dropTest("dropping partition columns is not allowed") { drop =>
    withTable("t1") {
      createTableWithSQLAPI("t1",
        simpleNestedData,
        Map(DeltaConfigs.COLUMN_MAPPING_MODE.key -> "name"),
        partCols = Seq("a")
      )
      val e = intercept[AnalysisException] {
        drop("t1", "a" :: Nil)
      }
      assert(e.getMessage.contains("Dropping partition columns (a) is not allowed"))
    }
  }


  /**
   * Covers dropping a nested field using the ALTER TABLE command.
   * @param initialColumnType Type of the single column used to create the initial test table.
   * @param fieldToDrop       Name of the field to drop from the initial column type.
   * @param updatedColumnType Expected type of the single column after dropping the nested field.
   */
  def testDropNestedField(testName: String)(
      initialColumnType: String,
      fieldToDrop: String,
      updatedColumnType: String): Unit =
    testColumnMapping(s"ALTER TABLE DROP COLUMNS - nested $testName") { mode =>
      withTempDir { dir =>
        withTable("delta_test") {
          sql(
            s"""
               |CREATE TABLE delta_test (data $initialColumnType)
               |USING delta
               |TBLPROPERTIES (${DeltaConfigs.COLUMN_MAPPING_MODE.key} = '$mode')
               |OPTIONS('path'='${dir.getCanonicalPath}')""".stripMargin)

          val expectedInitialType = initialColumnType.filterNot(_.isWhitespace)
          val expectedUpdatedType = updatedColumnType.filterNot(_.isWhitespace)
          val fieldName = s"data.${fieldToDrop}"

          def columnType: DataFrame =
            sql("DESCRIBE TABLE delta_test")
              .filter("col_name = 'data'")
              .select("data_type")
          checkAnswer(columnType, Row(expectedInitialType))

          sql(s"ALTER TABLE delta_test DROP COLUMNS ($fieldName)")
          checkAnswer(columnType, Row(expectedUpdatedType))
        }
      }
    }

  testDropNestedField("struct in map key")(
    initialColumnType = "map<struct<a: int, b: string>, int>",
    fieldToDrop = "key.b",
    updatedColumnType = "map<struct<a: int>, int>")

  testDropNestedField("struct in map value")(
    initialColumnType = "map<int, struct<a: int, b: string>>",
    fieldToDrop = "value.b",
    updatedColumnType = "map<int, struct<a: int>>")

  testDropNestedField("struct in array")(
    initialColumnType = "array<struct<a: int, b: string>>",
    fieldToDrop = "element.b",
    updatedColumnType = "array<struct<a: int>>")

  testDropNestedField("struct in nested map keys")(
    initialColumnType = "map<map<struct<a: int, b: string>, int>, int>",
    fieldToDrop = "key.key.b",
    updatedColumnType = "map<map<struct<a: int>, int>, int>")

  testDropNestedField("struct in nested map values")(
    initialColumnType = "map<int, map<int, struct<a: int, b: string>>>",
    fieldToDrop = "value.value.b",
    updatedColumnType = "map<int, map<int, struct<a: int>>>")

  testDropNestedField("struct in nested arrays")(
    initialColumnType = "array<array<struct<a: int, b: string>>>",
    fieldToDrop = "element.element.b",
    updatedColumnType = "array<array<struct<a: int>>>")

  testDropNestedField("struct in nested array and map")(
    initialColumnType = "array<map<int, struct<a: int, b: string>>>",
    fieldToDrop = "element.value.b",
    updatedColumnType = "array<map<int, struct<a: int>>>")

  testDropNestedField("struct in nested map key and array")(
    initialColumnType = "map<array<struct<a: int, b: string>>, int>",
    fieldToDrop = "key.element.b",
    updatedColumnType = "map<array<struct<a: int>>, int>")

  testDropNestedField("struct in nested map value and array")(
    initialColumnType = "map<int, array<struct<a: int, b: string>>>",
    fieldToDrop = "value.element.b",
    updatedColumnType = "map<int, array<struct<a: int>>>")

  test("can't drop map key/value or array element") {
    withTable("delta_test") {
      sql(
        s"""
           |CREATE TABLE delta_test (m map<int, int>, a array<int>)
           |USING delta
           |TBLPROPERTIES (${DeltaConfigs.COLUMN_MAPPING_MODE.key} = 'name')
          """.stripMargin)
      for {
        field <- Seq("m.key", "m.value", "a.element")
      }
      checkError(
        intercept[AnalysisException] {
          sql(s"ALTER TABLE delta_test DROP COLUMN $field")
        },
<<<<<<< HEAD
       "DELTA_UNSUPPORTED_DROP_NESTED_COLUMN_FROM_NON_STRUCT_TYPE",
=======
        "DELTA_UNSUPPORTED_DROP_NESTED_COLUMN_FROM_NON_STRUCT_TYPE",
>>>>>>> b2339cb5
        parameters = Map(
          "struct" -> "IntegerType"
        )
      )
    }
  }
}<|MERGE_RESOLUTION|>--- conflicted
+++ resolved
@@ -453,11 +453,7 @@
         intercept[AnalysisException] {
           sql(s"ALTER TABLE delta_test DROP COLUMN $field")
         },
-<<<<<<< HEAD
-       "DELTA_UNSUPPORTED_DROP_NESTED_COLUMN_FROM_NON_STRUCT_TYPE",
-=======
         "DELTA_UNSUPPORTED_DROP_NESTED_COLUMN_FROM_NON_STRUCT_TYPE",
->>>>>>> b2339cb5
         parameters = Map(
           "struct" -> "IntegerType"
         )
