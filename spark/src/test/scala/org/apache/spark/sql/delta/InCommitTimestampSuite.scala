--- conflicted
+++ resolved
@@ -205,11 +205,7 @@
         latestSnapshot.timestamp
       }
       checkError(
-<<<<<<< HEAD
-        exception = e,
-=======
         e,
->>>>>>> b2339cb5
         "DELTA_MISSING_COMMIT_INFO",
         parameters = Map(
           "featureName" -> InCommitTimestampTableFeature.name,
@@ -248,11 +244,7 @@
         latestSnapshot.timestamp
       }
       checkError(
-<<<<<<< HEAD
-        exception = e,
-=======
         e,
->>>>>>> b2339cb5
         "DELTA_MISSING_COMMIT_TIMESTAMP",
         parameters = Map("featureName" -> InCommitTimestampTableFeature.name, "version" -> "1"))
     }
