--- conflicted
+++ resolved
@@ -267,13 +267,8 @@
                   assert(dataTypeOpt.nonEmpty, s"Can't find column $colName " +
                     s"in schema ${tableSchema.treeString}")
                   checkError(
-<<<<<<< HEAD
-                    exception = e,
-                   "DELTA_CLUSTERING_COLUMNS_DATATYPE_NOT_SUPPORTED",
-=======
                     e,
                     "DELTA_CLUSTERING_COLUMNS_DATATYPE_NOT_SUPPORTED",
->>>>>>> b2339cb5
                     parameters = Map("columnsWithDataTypes" -> s"$colName : ${dataTypeOpt.get.sql}")
                   )
                 }
@@ -292,13 +287,8 @@
           "CREATE", testTable, "a INT, b INT, c INT, d INT, e INT", "a, b, c, d, e")
       }
       checkError(
-<<<<<<< HEAD
-        exception = e,
-       "DELTA_CLUSTER_BY_INVALID_NUM_COLUMNS",
-=======
         e,
         "DELTA_CLUSTER_BY_INVALID_NUM_COLUMNS",
->>>>>>> b2339cb5
         parameters = Map("numColumnsLimit" -> "4", "actualNumColumns" -> "5")
       )
     }
@@ -315,13 +305,8 @@
             "CREATE", testTable, sourceTable, "a, b, c, d, e", location = location)
         }
         checkError(
-<<<<<<< HEAD
-          exception = e,
-         "DELTA_CLUSTER_BY_INVALID_NUM_COLUMNS",
-=======
           e,
           "DELTA_CLUSTER_BY_INVALID_NUM_COLUMNS",
->>>>>>> b2339cb5
           parameters = Map("numColumnsLimit" -> "4", "actualNumColumns" -> "5")
         )
       }
@@ -369,13 +354,8 @@
                 indexedColumns,
                 Some(tableSchema)))
             checkError(
-<<<<<<< HEAD
-              exception = e,
-             "DELTA_CLUSTERING_COLUMN_MISSING_STATS",
-=======
               e,
               "DELTA_CLUSTERING_COLUMN_MISSING_STATS",
->>>>>>> b2339cb5
               parameters = Map(
                 "columns" -> "col1.col12, col2",
                 "schema" -> """root
@@ -431,13 +411,8 @@
                   None,
                   location = Some(dir.getPath)))
               checkError(
-<<<<<<< HEAD
-                exception = e,
-               "DELTA_CLUSTERING_COLUMN_MISSING_STATS",
-=======
                 e,
                 "DELTA_CLUSTERING_COLUMN_MISSING_STATS",
->>>>>>> b2339cb5
                 parameters = Map(
                   "columns" -> "col1.col12, col2",
                   "schema" -> """root
@@ -481,13 +456,8 @@
             indexedColumns,
             Some(nonEligibleTableSchema)))
         checkError(
-<<<<<<< HEAD
-          exception = e,
-         "DELTA_CLUSTERING_COLUMNS_DATATYPE_NOT_SUPPORTED",
-=======
           e,
           "DELTA_CLUSTERING_COLUMNS_DATATYPE_NOT_SUPPORTED",
->>>>>>> b2339cb5
           parameters = Map("columnsWithDataTypes" -> "col1.col11 : ARRAY<INT>")
         )
       }
@@ -583,13 +553,8 @@
         sql(s"ALTER TABLE $testTable DROP COLUMNS (col1)")
       }
       checkError(
-<<<<<<< HEAD
-        exception = e,
-       "DELTA_UNSUPPORTED_DROP_CLUSTERING_COLUMN",
-=======
         e,
         "DELTA_UNSUPPORTED_DROP_CLUSTERING_COLUMN",
->>>>>>> b2339cb5
         parameters = Map("columnList" -> "col1")
       )
       // Drop non-clustering columns are allowed.
@@ -603,13 +568,8 @@
         sql(s"ALTER TABLE $testTable DROP COLUMNS (col1, col2)")
       }
       checkError(
-<<<<<<< HEAD
-        exception = e,
-       "DELTA_UNSUPPORTED_DROP_CLUSTERING_COLUMN",
-=======
         e,
         "DELTA_UNSUPPORTED_DROP_CLUSTERING_COLUMN",
->>>>>>> b2339cb5
         parameters = Map("columnList" -> "col1,col2")
       )
     }
@@ -622,13 +582,8 @@
         sql(s"ALTER TABLE $testTable DROP COLUMNS (col1, col3)")
       }
       checkError(
-<<<<<<< HEAD
-        exception = e,
-       "DELTA_UNSUPPORTED_DROP_CLUSTERING_COLUMN",
-=======
         e,
         "DELTA_UNSUPPORTED_DROP_CLUSTERING_COLUMN",
->>>>>>> b2339cb5
         parameters = Map("columnList" -> "col1")
       )
     }
@@ -704,11 +659,7 @@
       }
       checkError(
         e,
-<<<<<<< HEAD
-       "DELTA_CLUSTER_BY_INVALID_NUM_COLUMNS",
-=======
         "DELTA_CLUSTER_BY_INVALID_NUM_COLUMNS",
->>>>>>> b2339cb5
         parameters = Map(
           "numColumnsLimit" -> "4",
           "actualNumColumns" -> "5")
@@ -831,13 +782,8 @@
         sql(s"OPTIMIZE $testTable ZORDER BY (a)")
       }
       checkError(
-<<<<<<< HEAD
-        exception = e2,
-       "DELTA_CLUSTERING_WITH_ZORDER_BY",
-=======
         e2,
         "DELTA_CLUSTERING_WITH_ZORDER_BY",
->>>>>>> b2339cb5
         parameters = Map("zOrderBy" -> "a")
       )
     }
@@ -965,11 +911,7 @@
       }
       checkError(
         e,
-<<<<<<< HEAD
-       "DELTA_CANNOT_MODIFY_TABLE_PROPERTY",
-=======
         "DELTA_CANNOT_MODIFY_TABLE_PROPERTY",
->>>>>>> b2339cb5
         parameters = Map("prop" -> "clusteringColumns"))
     }
   }
@@ -1227,11 +1169,7 @@
         }
         checkError(
           e,
-<<<<<<< HEAD
-         "DELTA_CREATE_TABLE_WITH_DIFFERENT_CLUSTERING",
-=======
           "DELTA_CREATE_TABLE_WITH_DIFFERENT_CLUSTERING",
->>>>>>> b2339cb5
           parameters = Map(
             "path" -> dir.toURI.toString.stripSuffix("/"),
             "specifiedColumns" -> "",
@@ -1256,11 +1194,7 @@
         }
         checkError(
           e,
-<<<<<<< HEAD
-         "DELTA_CREATE_TABLE_WITH_DIFFERENT_CLUSTERING",
-=======
           "DELTA_CREATE_TABLE_WITH_DIFFERENT_CLUSTERING",
->>>>>>> b2339cb5
           parameters = Map(
             "path" -> dir.toURI.toString.stripSuffix("/"),
             "specifiedColumns" -> "col2",
@@ -1301,11 +1235,7 @@
         }
         checkError(
           e,
-<<<<<<< HEAD
-         "DELTA_CREATE_TABLE_WITH_DIFFERENT_CLUSTERING",
-=======
           "DELTA_CREATE_TABLE_WITH_DIFFERENT_CLUSTERING",
->>>>>>> b2339cb5
           parameters = Map(
             "path" -> dir.toURI.toString.stripSuffix("/"),
             "specifiedColumns" -> "col1",
