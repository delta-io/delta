/*
 * Copyright (2021) The Delta Lake Project Authors.
 *
 * Licensed under the Apache License, Version 2.0 (the "License");
 * you may not use this file except in compliance with the License.
 * You may obtain a copy of the License at
 *
 * http://www.apache.org/licenses/LICENSE-2.0
 *
 * Unless required by applicable law or agreed to in writing, software
 * distributed under the License is distributed on an "AS IS" BASIS,
 * WITHOUT WARRANTIES OR CONDITIONS OF ANY KIND, either express or implied.
 * See the License for the specific language governing permissions and
 * limitations under the License.
 */

package org.apache.spark.sql.delta.typewidening

import com.databricks.spark.util.Log4jUsageLogger
import org.apache.spark.sql.delta._
import org.apache.spark.sql.delta.actions.TableFeatureProtocolUtils
import org.apache.spark.sql.delta.util.JsonUtils

import org.apache.spark.sql.{AnalysisException, DataFrame, QueryTest, Row}
import org.apache.spark.sql.catalyst.expressions.Cast
import org.apache.spark.sql.errors.QueryErrorsBase
import org.apache.spark.sql.execution.datasources.parquet.ParquetTest
import org.apache.spark.sql.functions.lit
import org.apache.spark.sql.types._

/**
 * Suite providing core coverage for type widening using ALTER TABLE CHANGE COLUMN TYPE.
 */
class TypeWideningAlterTableSuite
  extends QueryTest
    with ParquetTest
    with TypeWideningTestMixin
    with TypeWideningAlterTableTests

trait TypeWideningAlterTableTests
  extends DeltaExcludedBySparkVersionTestMixinShims
    with QueryErrorsBase
    with TypeWideningTestCases {
  self: QueryTest with ParquetTest with TypeWideningTestMixin =>

  import testImplicits._

  for {
    testCase <- supportedTestCases ++ alterTableOnlySupportedTestCases
    partitioned <- BOOLEAN_DOMAIN
  } {
    test(s"type widening ${testCase.fromType.sql} -> ${testCase.toType.sql}, " +
      s"partitioned=$partitioned") {
      def writeData(df: DataFrame): Unit = if (partitioned) {
        // The table needs to have at least 1 non-partition column, use a dummy one.
        append(df.withColumn("dummy", lit(1)), partitionBy = Seq("value"))
      } else {
        append(df)
      }

      writeData(testCase.initialValuesDF)
      sql(s"ALTER TABLE delta.`$tempPath` CHANGE COLUMN value TYPE ${testCase.toType.sql}")
      withAllParquetReaders {
        assert(readDeltaTable(tempPath).schema("value").dataType === testCase.toType)
        checkAnswerWithTolerance(
          actualDf = readDeltaTable(tempPath).select("value"),
          expectedDf = testCase.initialValuesDF.select($"value".cast(testCase.toType)),
          toType = testCase.toType
        )
      }
      writeData(testCase.additionalValuesDF)
      withAllParquetReaders {
        checkAnswerWithTolerance(
          actualDf = readDeltaTable(tempPath).select("value"),
          expectedDf = testCase.expectedResult.select($"value".cast(testCase.toType)),
          toType = testCase.toType
        )
      }
    }
  }

  for {
    testCase <- unsupportedTestCases
    partitioned <- BOOLEAN_DOMAIN
  } {
    test(s"unsupported type changes ${testCase.fromType.sql} -> ${testCase.toType.sql}, " +
      s"partitioned=$partitioned") {
      if (partitioned) {
        // The table needs to have at least 1 non-partition column, use a dummy one.
        append(testCase.initialValuesDF.withColumn("dummy", lit(1)), partitionBy = Seq("value"))
      } else {
        append(testCase.initialValuesDF)
      }

      val alterTableSql =
        s"ALTER TABLE delta.`$tempPath` CHANGE COLUMN value TYPE ${testCase.toType.sql}"

      // Type changes that aren't upcast are rejected early during analysis by Spark, while upcasts
      // are rejected in Delta when the ALTER TABLE command is executed.
      if (Cast.canUpCast(testCase.fromType, testCase.toType)) {
        checkError(
          intercept[DeltaAnalysisException] {
            sql(alterTableSql)
          },
<<<<<<< HEAD
         "DELTA_UNSUPPORTED_ALTER_TABLE_CHANGE_COL_OP",
=======
          "DELTA_UNSUPPORTED_ALTER_TABLE_CHANGE_COL_OP",
>>>>>>> b2339cb5
          sqlState = None,
          parameters = Map(
            "fieldPath" -> "value",
            "oldField" -> testCase.fromType.sql,
            "newField" -> testCase.toType.sql)
        )
      } else {
        checkError(
          intercept[AnalysisException] {
            sql(alterTableSql)
          },
<<<<<<< HEAD
         "NOT_SUPPORTED_CHANGE_COLUMN",
=======
          "NOT_SUPPORTED_CHANGE_COLUMN",
>>>>>>> b2339cb5
          sqlState = None,
          parameters = Map(
            "table" -> s"`spark_catalog`.`delta`.`$tempPath`",
            "originName" -> toSQLId("value"),
            "originType" -> toSQLType(testCase.fromType),
            "newName" -> toSQLId("value"),
            "newType" -> toSQLType(testCase.toType)),
          context = ExpectedContext(
            fragment = alterTableSql,
            start = 0,
            stop = alterTableSql.length - 1)
        )
      }
    }
  }

  test("type widening using ALTER TABLE REPLACE COLUMNS") {
    append(Seq(1, 2).toDF("value").select($"value".cast(ShortType)))
    assert(readDeltaTable(tempPath).schema === new StructType().add("value", ShortType))
    sql(s"ALTER TABLE delta.`$tempPath` REPLACE COLUMNS (value INT)")
    assert(readDeltaTable(tempPath).schema ===
      new StructType()
        .add("value", IntegerType, nullable = true, metadata = new MetadataBuilder()
          .putMetadataArray("delta.typeChanges", Array(
            new MetadataBuilder()
              .putString("toType", "integer")
              .putString("fromType", "short")
              .putLong("tableVersion", 1)
              .build()
          )).build()))
    checkAnswer(readDeltaTable(tempPath), Seq(Row(1), Row(2)))
    append(Seq(3, 4).toDF("value"))
    checkAnswer(readDeltaTable(tempPath), Seq(Row(1), Row(2), Row(3), Row(4)))
  }

  def withTimestampNTZDisabled(f: => Unit): Unit = {
    val timestampNTZKey = TableFeatureProtocolUtils.defaultPropertyKey(TimestampNTZTableFeature)
    conf.unsetConf(timestampNTZKey)
    if (!conf.contains(timestampNTZKey)) return f

    val timestampNTZSupported = conf.getConfString(timestampNTZKey)
    conf.unsetConf(timestampNTZKey)
    try {
      f
    } finally {
      conf.setConfString(timestampNTZKey, timestampNTZSupported)
    }
  }

  testSparkMasterOnly(
    "widening Date -> TimestampNTZ rejected when TimestampNTZ feature isn't supported") {
    withTimestampNTZDisabled {
      sql(s"CREATE TABLE delta.`$tempPath` (a date) USING DELTA")
      val currentProtocol = deltaLog.unsafeVolatileSnapshot.protocol
      val currentFeatures = currentProtocol.implicitlyAndExplicitlySupportedFeatures
        .map(_.name)
        .toSeq
        .sorted
        .mkString(", ")

      checkError(
        intercept[DeltaTableFeatureException] {
          sql(s"ALTER TABLE delta.`$tempPath` CHANGE COLUMN a TYPE TIMESTAMP_NTZ")
        },
<<<<<<< HEAD
       "DELTA_FEATURES_REQUIRE_MANUAL_ENABLEMENT",
=======
        "DELTA_FEATURES_REQUIRE_MANUAL_ENABLEMENT",
>>>>>>> b2339cb5
        parameters = Map(
          "unsupportedFeatures" -> "timestampNtz",
          "supportedFeatures" -> currentFeatures
        )
      )
    }
  }

  test("type widening type change metrics") {
    sql(s"CREATE TABLE delta.`$tempDir` (a byte) USING DELTA")
    val usageLogs = Log4jUsageLogger.track {
      sql(s"ALTER TABLE delta.`$tempDir` CHANGE COLUMN a TYPE int")
    }

    val metrics = filterUsageRecords(usageLogs, "delta.typeWidening.typeChanges")
      .map(r => JsonUtils.fromJson[Map[String, Seq[Map[String, String]]]](r.blob))
      .head

    assert(metrics("changes") === Seq(
      Map(
        "fromType" -> "TINYINT",
        "toType" -> "INT"
      ))
    )
  }
}<|MERGE_RESOLUTION|>--- conflicted
+++ resolved
@@ -102,11 +102,7 @@
           intercept[DeltaAnalysisException] {
             sql(alterTableSql)
           },
-<<<<<<< HEAD
-         "DELTA_UNSUPPORTED_ALTER_TABLE_CHANGE_COL_OP",
-=======
           "DELTA_UNSUPPORTED_ALTER_TABLE_CHANGE_COL_OP",
->>>>>>> b2339cb5
           sqlState = None,
           parameters = Map(
             "fieldPath" -> "value",
@@ -118,11 +114,7 @@
           intercept[AnalysisException] {
             sql(alterTableSql)
           },
-<<<<<<< HEAD
-         "NOT_SUPPORTED_CHANGE_COLUMN",
-=======
           "NOT_SUPPORTED_CHANGE_COLUMN",
->>>>>>> b2339cb5
           sqlState = None,
           parameters = Map(
             "table" -> s"`spark_catalog`.`delta`.`$tempPath`",
@@ -187,11 +179,7 @@
         intercept[DeltaTableFeatureException] {
           sql(s"ALTER TABLE delta.`$tempPath` CHANGE COLUMN a TYPE TIMESTAMP_NTZ")
         },
-<<<<<<< HEAD
-       "DELTA_FEATURES_REQUIRE_MANUAL_ENABLEMENT",
-=======
         "DELTA_FEATURES_REQUIRE_MANUAL_ENABLEMENT",
->>>>>>> b2339cb5
         parameters = Map(
           "unsupportedFeatures" -> "timestampNtz",
           "supportedFeatures" -> currentFeatures
