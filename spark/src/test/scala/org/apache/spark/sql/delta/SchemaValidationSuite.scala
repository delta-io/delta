--- conflicted
+++ resolved
@@ -348,11 +348,7 @@
       }
 
       checkErrorMatchPVals(
-<<<<<<< HEAD
-        exception = e,
-=======
         e,
->>>>>>> b2339cb5
         "DELTA_SCHEMA_CHANGE_SINCE_ANALYSIS",
         parameters = Map(
           "schemaDiff" -> ".*id.*",
@@ -387,11 +383,7 @@
           .execute()
       }
       checkErrorMatchPVals(
-<<<<<<< HEAD
-        exception = e,
-=======
         e,
->>>>>>> b2339cb5
         "DELTA_SCHEMA_CHANGE_SINCE_ANALYSIS",
         parameters = Map(
           "schemaDiff" -> ".*col2.*",
