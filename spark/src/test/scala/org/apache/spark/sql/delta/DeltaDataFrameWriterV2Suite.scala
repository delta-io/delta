--- conflicted
+++ resolved
@@ -677,13 +677,8 @@
       def verifyNotImplicitCasting(f: => Unit): Unit = {
         val e = intercept[DeltaAnalysisException](f)
         checkError(
-<<<<<<< HEAD
-          exception = e.getCause.asInstanceOf[DeltaAnalysisException],
-         "DELTA_MERGE_INCOMPATIBLE_DATATYPE",
-=======
           e.getCause.asInstanceOf[DeltaAnalysisException],
           "DELTA_MERGE_INCOMPATIBLE_DATATYPE",
->>>>>>> b2339cb5
           parameters = Map("currentDataType" -> "LongType", "updateDataType" -> "IntegerType"))
       }
       verifyNotImplicitCasting {
