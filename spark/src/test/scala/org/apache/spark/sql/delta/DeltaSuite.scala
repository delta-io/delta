--- conflicted
+++ resolved
@@ -1305,13 +1305,8 @@
           .save(tempDir.toString)
       }
       checkError(
-<<<<<<< HEAD
-        exception = e,
-       "DELTA_FAILED_TO_MERGE_FIELDS",
-=======
         e,
         "DELTA_FAILED_TO_MERGE_FIELDS",
->>>>>>> b2339cb5
         parameters = Map("currentField" -> "value", "updateField" -> "value"))
     }
   }
