--- conflicted
+++ resolved
@@ -1383,11 +1383,7 @@
       // Changing the nullability of map/array fields is not allowed.
       var statement = s"ALTER TABLE $tableName CHANGE COLUMN m.key DROP NOT NULL"
       checkError(
-<<<<<<< HEAD
-        exception = intercept[AnalysisException] { sql(statement) },
-=======
         intercept[AnalysisException] { sql(statement) },
->>>>>>> b2339cb5
         "DELTA_UNSUPPORTED_ALTER_TABLE_CHANGE_COL_OP",
         parameters = Map(
           "fieldPath" -> "m.key",
@@ -1398,11 +1394,7 @@
 
       statement = s"ALTER TABLE $tableName CHANGE COLUMN m.value SET NOT NULL"
       checkError(
-<<<<<<< HEAD
-        exception = intercept[AnalysisException] { sql(statement) },
-=======
         intercept[AnalysisException] { sql(statement) },
->>>>>>> b2339cb5
         "_LEGACY_ERROR_TEMP_2330",
         parameters = Map(
           "fieldName" -> "m.value"
@@ -1412,11 +1404,7 @@
 
       statement = s"ALTER TABLE $tableName CHANGE COLUMN a.element SET NOT NULL"
       checkError(
-<<<<<<< HEAD
-        exception = intercept[AnalysisException] { sql(statement) },
-=======
         intercept[AnalysisException] { sql(statement) },
->>>>>>> b2339cb5
         "_LEGACY_ERROR_TEMP_2330",
         parameters = Map(
           "fieldName" -> "a.element"
