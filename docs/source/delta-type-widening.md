---
description: Learn about type widening in Delta.
---

# Delta type widening

.. note:: This feature is available in preview in <Delta> 3.2 and above, and fully supported in <Delta> 4.0 and above.

The type widening feature allows changing the type of columns in a Delta table to a wider type. This enables manual type changes using the `ALTER TABLE ALTER COLUMN` command and automatic type migration with schema evolution during write operations.

## Supported type changes

The feature introduces a limited set of supported type changes in <Delta> 3.2 and expands it in <Delta> 4.0 and above.

.. csv-table::
  :header: "Source type", "Supported wider types - Delta 3.2", "Supported wider types - Delta 4.0"

  "`byte`","`short`, `int`","`short`,`int`,`long`, `decimal`, `double`"
  "`short`","`int`", "`int`,`long`, `decimal`, `double`"
  "`int`"," ","`long`, `decimal`, `double`"
  "`long`", ,"`decimal`"
  "`float`", ,"`double`"
  "`decimal`", ,"`decimal` with greater precision and scale"
  "`date`", ,"`timestampNTZ`"

<<<<<<< HEAD
To avoid accidental promotion of integer values to decimals, type changes from `byte`, `short`, `int`, or `long` to `decimal` or `double` are not eligible to be applied automatically during schema evolution. You must manually alter the type in that case.
=======
To avoid accidentally promoting integer values to decimals, you must **manually commit** type changes from `byte`, `short`, `int`, or `long` to `decimal` or `double`. When promoting an integer type to `decimal` or `double`, if any downstream ingestion writes this value back to an integer column, Spark will truncate the fractional part of the values by default.
>>>>>>> 32e1be0a

.. note::

  When changing an integer or decimal type to decimal, the total precision must be equal to or greater than the starting precision. If you also increase the scale, the total precision must increase by a corresponding amount.
  That is, `decimal(p, s)` can be changed to `decimal(p + k1, s + k2)` iff `k1 >= k2 >= 0`.

  For example, if you want to add two decimal places to a field with `decimal(10,1)`, the minimum target is `decimal(12,3)`.

  The minimum target for `byte`, `short`, and `int` types is `decimal(10,0)`. The minimum target for `long` is `decimal(20,0)`.

Type changes are supported for top-level columns as well as fields nested inside structs, maps and arrays.

## How to enable <Delta> type widening

.. important::

  Enabling type widening using <Delta> 3.3 and above sets the Delta table feature `typeWidening`, a reader/writer protocol feature. Only clients that support this table feature can read and write to the table once the table feature is set. You must use <Delta> 3.3 or above to read and write to such Delta tables.
  
  Enabling type widening using <Delta> 3.2 sets the Delta table feature `typeWidening-preview` on the table instead. You must use <Delta> 3.2 or above to read and write to such Delta tables.

You can enable type widening on an existing table by setting the `delta.enableTypeWidening` table property to `true`:

  ```sql
  ALTER TABLE <table_name> SET TBLPROPERTIES ('delta.enableTypeWidening' = 'true')
  ```

Alternatively, you can enable type widening during table creation:

  ```sql
  CREATE TABLE <table_name> USING DELTA TBLPROPERTIES('delta.enableTypeWidening' = 'true')
  ```

To disable type widening:

  ```sql
  ALTER TABLE <table_name> SET TBLPROPERTIES ('delta.enableTypeWidening' = 'false')
  ```

Disabling type widening prevents future type changes from being applied to the table. It doesn't affect type changes previously applied and in particular, it doesn't remove the type widening table feature and doesn't allow clients that don't support the type widening table feature to read and write to the table.

To remove the type widening table feature from the table and allow other clients that don't support this feature to read and write to the table, see [_](#removing-the-type-widening-table-feature).

## Manually applying a type change

When type widening is enabled on a Delta table, you can change the type of a column using the `ALTER COLUMN` command:

```sql
ALTER TABLE <table_name> ALTER COLUMN <col_name> TYPE <new_type>
```

The table schema is updated without rewriting the underlying Parquet files.

## Type changes with automatic schema evolution

Schema evolution works with type widening to update data types in target tables to match the type of incoming data.

.. note::

  Without type widening enabled, schema evolution always attempts to downcast data to match column types in the target table. If you don't want to automatically widen data types in your target tables, disable type widening before you run workloads with schema evolution enabled.

To use schema evolution to widen the data type of a column during ingestion, you must meet the following conditions:

- The write command runs with automatic schema evolution enabled.
- The target table has type widening enabled.
- The source column type is wider than the target column type.
<<<<<<< HEAD
- Changing the target column type to the source type is a [supported type change](#supported-type-changes)
- The type change is not a promotion from integers to decimal/double: `byte`, `short`, `int`, or `long` to `decimal` or `double`.
=======
- Type widening supports the type change.
- The type change is not one of `byte`, `short`, `int`, or `long` to `decimal` or `double`. These type changes can only be applied manually using ALTER TABLE to avoid accidental promotion of integers to decimals.
>>>>>>> 32e1be0a

Type mismatches that don't meet all of these conditions follow normal schema enforcement rules.

## <a id="drop"></a> Removing the type widening table feature

The type widening feature can be removed from a Delta table using the `DROP FEATURE` command:

```sql
 ALTER TABLE <table_name> DROP FEATURE 'typeWidening' [TRUNCATE HISTORY]
```

.. note::

Tables that enabled type widening using <Delta> 3.2 require dropping feature `typeWidening-preview` instead.

See [_](delta-drop-feature.md) for more information on dropping Delta table features.

When dropping the type widening feature, the underlying Parquet files are rewritten when necessary to ensure that the column types in the files match the column types in the Delta table schema.
After the type widening feature is removed from the table, Delta clients that don't support the feature can read and write to the table.

## Limitations

### Iceberg Compatibility

Iceberg doesn't support all type changes covered by type widening, see [Iceberg Schema Evolution](https://iceberg.apache.org/spec/#schema-evolution). In particular, Iceberg V2 does not support the following type changes:

- `byte`, `short`, `int`, `long` to `decimal` or `double`
- decimal scale increase
- `date` to `timestampNTZ`

When [UniForm with Iceberg compatibility](/delta-uniform.md) is enabled on a Delta table, applying one of these type changes results in an error.

If you apply one of these unsupported type changes to a Delta table, enabling [Uniform with Iceberg compatibility](/delta-uniform.md) on the table results in an error.
To resolve the error, you must [drop the type widening table feature](#drop).

.. <Delta> replace:: Delta Lake
.. <AS> replace:: Apache Spark<|MERGE_RESOLUTION|>--- conflicted
+++ resolved
@@ -23,11 +23,7 @@
   "`decimal`", ,"`decimal` with greater precision and scale"
   "`date`", ,"`timestampNTZ`"
 
-<<<<<<< HEAD
-To avoid accidental promotion of integer values to decimals, type changes from `byte`, `short`, `int`, or `long` to `decimal` or `double` are not eligible to be applied automatically during schema evolution. You must manually alter the type in that case.
-=======
 To avoid accidentally promoting integer values to decimals, you must **manually commit** type changes from `byte`, `short`, `int`, or `long` to `decimal` or `double`. When promoting an integer type to `decimal` or `double`, if any downstream ingestion writes this value back to an integer column, Spark will truncate the fractional part of the values by default.
->>>>>>> 32e1be0a
 
 .. note::
 
@@ -93,13 +89,8 @@
 - The write command runs with automatic schema evolution enabled.
 - The target table has type widening enabled.
 - The source column type is wider than the target column type.
-<<<<<<< HEAD
-- Changing the target column type to the source type is a [supported type change](#supported-type-changes)
-- The type change is not a promotion from integers to decimal/double: `byte`, `short`, `int`, or `long` to `decimal` or `double`.
-=======
 - Type widening supports the type change.
 - The type change is not one of `byte`, `short`, `int`, or `long` to `decimal` or `double`. These type changes can only be applied manually using ALTER TABLE to avoid accidental promotion of integers to decimals.
->>>>>>> 32e1be0a
 
 Type mismatches that don't meet all of these conditions follow normal schema enforcement rules.
 
