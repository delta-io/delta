--- conflicted
+++ resolved
@@ -14,15 +14,13 @@
  * limitations under the License.
  */
 
-<<<<<<< HEAD
+libraryDependencies += "org.apache.commons" % "commons-compress" % "1.0"
+
 libraryDependencies += "org.apache.spark" % "spark-connect" % "2.13" % "4.0.0-preview1"
 
 libraryDependencies += "org.apache.spark" % "spark-connect-client-jvm" % "2.13" % "4.0.0-preview1"
 
 libraryDependencies += "org.apache.spark" % "spark-connect-common" % "2.13" % "4.0.0-preview1"
-=======
-libraryDependencies += "org.apache.commons" % "commons-compress" % "1.0"
->>>>>>> fa81aba5
 
 addSbtPlugin("com.github.sbt" % "sbt-release" % "1.1.0")
 
