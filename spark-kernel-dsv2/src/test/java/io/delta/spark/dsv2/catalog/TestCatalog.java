--- conflicted
+++ resolved
@@ -85,13 +85,7 @@
     try {
       // Use TableManager.loadTable to load the table
       SnapshotImpl snapshot = (SnapshotImpl) TableManager.loadSnapshot(tablePath).build(engine);
-<<<<<<< HEAD
       return new DeltaKernelTable(ident, snapshot, hadoopConf);
-=======
-      return new DeltaKernelTable(ident, snapshot);
-    } catch (TableNotFoundException tableNotFoundException) {
-      throw new NoSuchTableException(ident);
->>>>>>> 6f13911f
     } catch (Exception e) {
       throw new RuntimeException("Failed to load table: " + ident, e);
     }
