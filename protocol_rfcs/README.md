# Protocol RFCs

This directory contains information about the process of making Delta protocol changes via RFCs and all the RFCs that have been proposed since
 this process was adopted.
 
 - [Table of RFCs](#table-of-rfcs)
    - [Proposed RFCs](#proposed-rfcs)
    - [Accepted RFCs](#accepted-rfcs)
    - [Rejected RFCs](#rejected-rfcs)
 - [RFC Process](#rfc-process)


## Table of RFCs

Here is the history of all the RFCs propose/accepted/rejected since Feb 6, 2024, when this process was introduced.

### Proposed RFCs

<<<<<<< HEAD
| Date proposed | RFC file                                                                                                                         | Github issue                                  | RFC title                     |
|:--------------|:---------------------------------------------------------------------------------------------------------------------------------|:----------------------------------------------|:------------------------------|
| 2023-02-14    | [managed-commits.md](https://github.com/delta-io/delta/blob/master/protocol_rfcs/managed-commits.md)                             | https://github.com/delta-io/delta/issues/2598 | Managed Commits               |
| 2023-02-26    | [column-mapping-usage.tracking.md](https://github.com/delta-io/delta/blob/master/protocol_rfcs/column-mapping-usage-tracking.md) | https://github.com/delta-io/delta/issues/2682 | Column Mapping Usage Tracking |
| 2023-04-24    | [variant-type.md](https://github.com/delta-io/delta/blob/master/protocol_rfcs/variant-type.md)                                   | https://github.com/delta-io/delta/issues/2864 | Variant Data Type             |
| 2024-04-30    | [collated-string-type.md](https://github.com/delta-io/delta/blob/master/protocol_rfcs/collated-string-type.md)                   | https://github.com/delta-io/delta/issues/2894 | Collated String Type          |
| 2025-03-13    | [checkpoint-protection.md](https://github.com/delta-io/delta/blob/master/protocol_rfcs/checkpoint-protection.md)                 | https://github.com/delta-io/delta/issues/4152 | Checkpoint Protection         |
| 2025-03-18    | [iceberg-writer-compat-v1.md](https://github.com/delta-io/delta/blob/master/protocol_rfcs/iceberg-writer-compat-v1.md)           | https://github.com/delta-io/delta/issues/4284 | IcebergWriterCompatV1         |
| 2025-05-06    | [variant-shredding.md](https://github.com/delta-io/delta/blob/master/protocol_rfcs/variant-shredding.md)                         | https://github.com/delta-io/delta/issues/4032 | Variant Shredding             |
| 2025-05-06    | [geospatial-types.md](https://github.com/delta-io/delta/blob/master/protocol_rfcs/geospatial-types.md)                           | https://github.com/delta-io/delta/issues/4725 | Geospatial types              |
=======
| Date proposed | RFC file                                                                                                                         | Github issue                                  | RFC title                              |
|:--------------|:---------------------------------------------------------------------------------------------------------------------------------|:----------------------------------------------|:---------------------------------------|
| 2023-02-26    | [column-mapping-usage.tracking.md](https://github.com/delta-io/delta/blob/master/protocol_rfcs/column-mapping-usage-tracking.md) | https://github.com/delta-io/delta/issues/2682 | Column Mapping Usage Tracking          |
| 2023-04-24    | [variant-type.md](https://github.com/delta-io/delta/blob/master/protocol_rfcs/variant-type.md)                                   | https://github.com/delta-io/delta/issues/2864 | Variant Data Type                      |
| 2024-04-30    | [collated-string-type.md](https://github.com/delta-io/delta/blob/master/protocol_rfcs/collated-string-type.md)                   | https://github.com/delta-io/delta/issues/2894 | Collated String Type                   |
| 2025-03-13    | [checkpoint-protection.md](https://github.com/delta-io/delta/blob/master/protocol_rfcs/checkpoint-protection.md)                 | https://github.com/delta-io/delta/issues/4152 | Checkpoint Protection                  |
| 2025-03-18    | [iceberg-writer-compat-v1.md](https://github.com/delta-io/delta/blob/master/protocol_rfcs/iceberg-writer-compat-v1.md)           | https://github.com/delta-io/delta/issues/4284 | IcebergWriterCompatV1                  |
| 2025-04-07    | [catalog-managed.md](https://github.com/delta-io/delta/blob/master/protocol_rfcs/catalog-managed.md)                             | https://github.com/delta-io/delta/issues/4381 | Catalog-Managed Tables                 |
| 2025-05-06    | [variant-shredding.md](https://github.com/delta-io/delta/blob/master/protocol_rfcs/variant-shredding.md)                         | https://github.com/delta-io/delta/issues/4032 | Variant Shredding                      |
>>>>>>> 8915932a

### Accepted RFCs

| Date proposed | Date accepted | RFC file | Github issue | RFC title |
|:-|:-|:-|:-|:-|
| 2023-02-28    | 2023-03-26    |[vacuum-protocol-check.md](https://github.com/delta-io/delta/blob/master/protocol_rfcs/vacuum-protocol-check.md)| https://github.com/delta-io/delta/issues/2630 | Enforce Vacuum Protocol Check  |
| 2023-02-02    | 2023-07-24    |[in-commit-timestamps.md](https://github.com/delta-io/delta/blob/master/protocol_rfcs/in-commit-timestamps.md)  | https://github.com/delta-io/delta/issues/2532 | In-Commit Timestamps           |
| 2023-02-09    | 2025-01-28    |[type-widening.md](https://github.com/delta-io/delta/blob/master/protocol_rfcs/type-widening.md)                | https://github.com/delta-io/delta/issues/2623 | Type Widening                  |

### Rejected RFCs

| Date proposed | Date rejected | RFC file                                                                                                      | Github issue                                  | RFC title        |
|:--------------|:--------------|:--------------------------------------------------------------------------------------------------------------|:----------------------------------------------|:-----------------|
| 2023-02-14    | 2025-04-07    | [managed-commits.md](https://github.com/delta-io/delta/blob/master/protocol_rfcs/rejected/managed-commits.md) | https://github.com/delta-io/delta/issues/2598 | Managed Commits  |


## RFC process

###  **1. Make initial proposal** 
Create a Github issue of type [Protocol Change Request].
- The description of the issue may have links to design docs, etc.
- This issue will serve as the central location for all discussions related to the protocol change.
- If the proposal comes with a prototype or other pathfinding, the changes should be in an open PR. 

### **2. Add the RFC doc** 
After creating the issue and discussing with the community, if a basic consensus is reached that this feature should be implemented, then create a PR to add the protocol RFC before merging code in master.
- Clone the RFC template `template.md` and create a new RFC markdown doc.
- Cross-link with the issue with "see #xxx". DONT USE "closes #xxx" or "fixes #xxx" or "resolves #xxx" because we don't want the issue to be closed when this RFC PR is merged.

Note:
- For table features, it is strongly recommended that any experimental support for the feature uses a temporary feature name with a suffix like `-dev`. This will communicate to the users that are about to use experimental feature with no future compatibility guarantee.
- Code related to a proposed feature should not be merged into the main branch until the RFC attains "proposed" status (that is, the RFC PR has been through public review and merged). Until the RFC has been accepted (that is, the proposed changes have been merged into the Delta specification), any code changes should be isolated from production code behind feature flags, etc. so that existing users are not affected in any way.

###  **3. Finally, accept or reject the RFC** 
For a RFC to be accepted, it must satisfy the following criteria:
- There is a production implementation (for example, in delta-spark) of the feature that has been thoroughly well tested.
- There is at least some discussion and/or prototype (preferred) that ensure the feasibility of the feature in Delta Kernel. 

When the success criteria are met, then the protocol can be finalized by making a PR to make the following changes:
-  Closely validate that the protocol spec changes are actually consistent with the production implementation.
-  Cross-link the PR with the original issue with "closes #xxx" as now we are ready to close the issue. In addition, update the title of the issue to say `[ACCEPTED]` to make it obvious how the proposal was resolved.
-  Update `protocol.md`.
-  Move the RFC doc to the `accepted` subdirectory, and update the state in index.md.
-  Remove the temporary/preview suffix like `-dev` in the table feature name from all the code. 

However, if the RFC is to be rejected, then make a PR to do the following changes:
- Cross-link the PR with the original issue with "closes #xxx" as now we are ready to close the issue. In addition, update the title of the issue to say `[REJECTED]` to make it obvious how the proposal was resolved.
 - Move the RFC doc to the `rejected` subdirectory.
 - Update the state in `index.md`.
 - Remove any experimental/preview code related to the feature.<|MERGE_RESOLUTION|>--- conflicted
+++ resolved
@@ -16,18 +16,6 @@
 
 ### Proposed RFCs
 
-<<<<<<< HEAD
-| Date proposed | RFC file                                                                                                                         | Github issue                                  | RFC title                     |
-|:--------------|:---------------------------------------------------------------------------------------------------------------------------------|:----------------------------------------------|:------------------------------|
-| 2023-02-14    | [managed-commits.md](https://github.com/delta-io/delta/blob/master/protocol_rfcs/managed-commits.md)                             | https://github.com/delta-io/delta/issues/2598 | Managed Commits               |
-| 2023-02-26    | [column-mapping-usage.tracking.md](https://github.com/delta-io/delta/blob/master/protocol_rfcs/column-mapping-usage-tracking.md) | https://github.com/delta-io/delta/issues/2682 | Column Mapping Usage Tracking |
-| 2023-04-24    | [variant-type.md](https://github.com/delta-io/delta/blob/master/protocol_rfcs/variant-type.md)                                   | https://github.com/delta-io/delta/issues/2864 | Variant Data Type             |
-| 2024-04-30    | [collated-string-type.md](https://github.com/delta-io/delta/blob/master/protocol_rfcs/collated-string-type.md)                   | https://github.com/delta-io/delta/issues/2894 | Collated String Type          |
-| 2025-03-13    | [checkpoint-protection.md](https://github.com/delta-io/delta/blob/master/protocol_rfcs/checkpoint-protection.md)                 | https://github.com/delta-io/delta/issues/4152 | Checkpoint Protection         |
-| 2025-03-18    | [iceberg-writer-compat-v1.md](https://github.com/delta-io/delta/blob/master/protocol_rfcs/iceberg-writer-compat-v1.md)           | https://github.com/delta-io/delta/issues/4284 | IcebergWriterCompatV1         |
-| 2025-05-06    | [variant-shredding.md](https://github.com/delta-io/delta/blob/master/protocol_rfcs/variant-shredding.md)                         | https://github.com/delta-io/delta/issues/4032 | Variant Shredding             |
-| 2025-05-06    | [geospatial-types.md](https://github.com/delta-io/delta/blob/master/protocol_rfcs/geospatial-types.md)                           | https://github.com/delta-io/delta/issues/4725 | Geospatial types              |
-=======
 | Date proposed | RFC file                                                                                                                         | Github issue                                  | RFC title                              |
 |:--------------|:---------------------------------------------------------------------------------------------------------------------------------|:----------------------------------------------|:---------------------------------------|
 | 2023-02-26    | [column-mapping-usage.tracking.md](https://github.com/delta-io/delta/blob/master/protocol_rfcs/column-mapping-usage-tracking.md) | https://github.com/delta-io/delta/issues/2682 | Column Mapping Usage Tracking          |
@@ -37,7 +25,7 @@
 | 2025-03-18    | [iceberg-writer-compat-v1.md](https://github.com/delta-io/delta/blob/master/protocol_rfcs/iceberg-writer-compat-v1.md)           | https://github.com/delta-io/delta/issues/4284 | IcebergWriterCompatV1                  |
 | 2025-04-07    | [catalog-managed.md](https://github.com/delta-io/delta/blob/master/protocol_rfcs/catalog-managed.md)                             | https://github.com/delta-io/delta/issues/4381 | Catalog-Managed Tables                 |
 | 2025-05-06    | [variant-shredding.md](https://github.com/delta-io/delta/blob/master/protocol_rfcs/variant-shredding.md)                         | https://github.com/delta-io/delta/issues/4032 | Variant Shredding                      |
->>>>>>> 8915932a
+| 2025-06-09    | [geospatial-types.md](https://github.com/delta-io/delta/blob/master/protocol_rfcs/geospatial-types.md)                           | https://github.com/delta-io/delta/issues/4725 | Geospatial types                       |
 
 ### Accepted RFCs
 
