# Protocol RFCs

This directory contains information about the process of making Delta protocol changes via RFCs and all the RFCs that have been proposed since
 this process was adopted.


## Table of RFCs

This file contains the list of all the protocol RFCs that have been proposed. The details of each RFC are present in the associated .md file. 

### Proposed

<<<<<<< HEAD
| RFC name | RFC file name | Github issue | Date proposed |
|-|-|-|-|
| Example Table Feature | example_table_feature.md | https://github.com/delta-io/delta/issues/XXXX | 2024-02-05 | <!-- remove this when adding the first RFC -->
=======
| RFC name | RFC file | Github issue | Date proposed |
|:-|:-|:-|:-|
| My Table Feature | my_table_feature.md | https://github.com/delta-io/delta/issues/XXXX | 2023-02-05 | <!-- remove this when adding the first RFC -->
>>>>>>> 43204bcb
|...|||||

### Accepted

| RFC name | RFC file | Github issue | Date proposed | Date accepted |
|:-|:-|:-|:-|:-|
|...|||||

### Rejected

| RFC name | RFC file | Github issue | Date proposed | Date rejected |
|:-|:-|:-|:-|:-|
|...|||||


## RFC process

###  **1. Make initial proposal** 
Create a Github issue of type [Protocol Change Request].
- The description of the issue may have links to design docs, etc.
- This issue will serve as the central location for all discussions related to the protocol change.
- If the proposal comes with a prototype or other pathfinding, the changes should be in an open PR. 

### **2. Add the RFC doc** 
After creating the issue and discussing with the community, if a basic consensus is reached that this feature should be implemented, then create a PR to add the protocol RFC before merging code in master.
- Clone the RFC template `template.md` and create a new RFC markdown doc.
- Cross-link with the issue with "see #xxx". DONT USE "closes #xxx" or "fixes #xxx" or "resolves #xxx" because we don't want the issue to be closed when this RFC PR is merged.

Note:
- For table features, it is strongly recommended that any experimental support for the feature uses a temporary feature name with a suffix like `-dev`. This will communicate to the users that are about to use experimental feature with no future compatibility guarantee.
- Code related to a proposed feature should be merged into the main branch after the RFC PR has been opened for public review. However, until the RFC PR has been merged (that is, the proposal has been accepted), any code changes should be isolated from production code behind feature flags, etc. so that existing users are not affected in any way.

###  **3. Finally, accept or reject the RFC** 
For a RFC to be accepted, it must satisfy the following criteria:
- There is a production implementation (for example, in delta-spark) of the feature that has been thoroughly well tested.
- There is at least some discussion and/or prototype (preferred) that ensure the feasibility of the feature in Delta Kernel. 

When the success criteria are met, then the protocol can be finalized by making a PR to make the following changes:
-  Closely validate that the protocol spec changes are actually consistent with the production implementation.
-  Cross-link the PR with the original issue with "closes #xxx" as now we are ready to close the issue. 
-  Update `protocol.md`.
-  Move the RFC doc to the `accepted` subdirectory, and update the state in index.md.
-  Remove the temporary/preview suffix like `-dev` in the table feature name from all the code. 

However, if the RFC is to be rejected, then make a PR to do the following changes:
 - Move the RFC doc to the `rejected` subdirectory.
 - Update the state in `index.md`.
 - Remove any experimental/preview code related to the feature.<|MERGE_RESOLUTION|>--- conflicted
+++ resolved
@@ -10,15 +10,9 @@
 
 ### Proposed
 
-<<<<<<< HEAD
-| RFC name | RFC file name | Github issue | Date proposed |
-|-|-|-|-|
-| Example Table Feature | example_table_feature.md | https://github.com/delta-io/delta/issues/XXXX | 2024-02-05 | <!-- remove this when adding the first RFC -->
-=======
 | RFC name | RFC file | Github issue | Date proposed |
 |:-|:-|:-|:-|
 | My Table Feature | my_table_feature.md | https://github.com/delta-io/delta/issues/XXXX | 2023-02-05 | <!-- remove this when adding the first RFC -->
->>>>>>> 43204bcb
 |...|||||
 
 ### Accepted
