/*
 * Copyright (2021) The Delta Lake Project Authors.
 *
 * Licensed under the Apache License, Version 2.0 (the "License");
 * you may not use this file except in compliance with the License.
 * You may obtain a copy of the License at
 *
 * http://www.apache.org/licenses/LICENSE-2.0
 *
 * Unless required by applicable law or agreed to in writing, software
 * distributed under the License is distributed on an "AS IS" BASIS,
 * WITHOUT WARRANTIES OR CONDITIONS OF ANY KIND, either express or implied.
 * See the License for the specific language governing permissions and
 * limitations under the License.
 */

// scalastyle:off line.size.limit

import java.io.BufferedInputStream
import java.nio.file.Files
import java.nio.file.attribute.PosixFilePermission
import java.util

import org.apache.commons.compress.archivers.tar.TarArchiveInputStream
import org.apache.commons.compress.compressors.gzip.GzipCompressorInputStream
import org.apache.commons.compress.utils.IOUtils

import scala.collection.mutable
import scala.sys.process._
import scala.util.Using

import sbt.internal.inc.Analysis
import sbtprotoc.ProtocPlugin.autoImport._

import xsbti.compile.CompileAnalysis

import Checkstyle._
import ShadedIcebergBuild._
import Mima._
import Unidoc._

// Scala versions
val scala213 = "2.13.16"
val all_scala_versions = Seq(scala213)

// Due to how publishArtifact is determined for javaOnlyReleaseSettings, incl. storage
// It was necessary to change default_scala_version to scala213 in build.sbt
// to build the project with Scala 2.13 only
// As a setting, it's possible to set it on command line easily
// sbt 'set default_scala_version := 2.13.16' [commands]
// FIXME Why not use scalaVersion?
val default_scala_version = settingKey[String]("Default Scala version")
Global / default_scala_version := scala213

// Cross-Spark-version building support
val sparkVersion = settingKey[String]("Spark version")
<<<<<<< HEAD
val crossSparkReleaseEnabled = sys.props.getOrElse("crossSparkRelease", "false").toBoolean

spark / sparkVersion := CrossSparkVersions.getSparkVersion()
kernelSpark / sparkVersion := CrossSparkVersions.getSparkVersion()
connectCommon / sparkVersion := CrossSparkVersions.getSparkVersion()
connectClient / sparkVersion := CrossSparkVersions.getSparkVersion()
connectServer / sparkVersion := CrossSparkVersions.getSparkVersion()
sharing / sparkVersion := CrossSparkVersions.getSparkVersion()
=======
val internalModuleNames = settingKey[Set[String]]("Internal module artifact names to exclude from POM")
spark / sparkVersion := getSparkVersion()
sparkV1 / sparkVersion := getSparkVersion()
sparkV2 / sparkVersion := getSparkVersion()
connectCommon / sparkVersion := getSparkVersion()
connectClient / sparkVersion := getSparkVersion()
connectServer / sparkVersion := getSparkVersion()
sharing / sparkVersion := getSparkVersion()
>>>>>>> 156e41f2

// Dependent library versions
val defaultSparkVersion = SparkVersionSpec.LATEST_RELEASED.fullVersion
val hadoopVersion = "3.3.4"
val scalaTestVersion = "3.2.15"
val scalaTestVersionForConnectors = "3.0.8"
val parquet4sVersion = "1.9.4"

val protoVersion = "3.25.1"
val grpcVersion = "1.62.2"

scalaVersion := default_scala_version.value

// crossScalaVersions must be set to Nil on the root project
crossScalaVersions := Nil

lazy val javaVersion = sys.props.getOrElse("java.version", "Unknown")
lazy val javaVersionInt = javaVersion.split("\\.")(0).toInt

lazy val commonSettings = Seq(
  organization := "io.delta",
  scalaVersion := default_scala_version.value,
  crossScalaVersions := all_scala_versions,
  fork := true,
  scalacOptions ++= Seq("-Ywarn-unused:imports"),
  javacOptions ++= {
    if (javaVersion.startsWith("1.8")) {
      Seq.empty // `--release` is supported since JDK 9 and the minimum supported JDK is 8
    } else {
      Seq("--release", CrossSparkVersions.getSparkVersionSpec().targetJvm)
    }
  },

  // Make sure any tests in any project that uses Spark is configured for running well locally
  Test / javaOptions ++= Seq(
    "-Dspark.ui.enabled=false",
    "-Dspark.ui.showConsoleProgress=false",
    "-Dspark.databricks.delta.snapshotPartitions=2",
    "-Dspark.sql.shuffle.partitions=5",
    "-Ddelta.log.cacheSize=3",
    "-Dspark.databricks.delta.delta.log.cacheSize=3",
    "-Dspark.sql.sources.parallelPartitionDiscovery.parallelism=5",
    "-Xmx1024m"
  ) ++ {
    if (javaVersionInt >= 17) {
      Seq(  // For Java 17 +
        "--add-opens=java.base/java.nio=ALL-UNNAMED",
        "--add-opens=java.base/java.lang=ALL-UNNAMED",
        "--add-opens=java.base/java.net=ALL-UNNAMED",
        "--add-opens=java.base/sun.nio.ch=ALL-UNNAMED",
        "--add-opens=java.base/sun.util.calendar=ALL-UNNAMED"
      )
    } else {
      Seq.empty
    }
  },

  testOptions += Tests.Argument("-oF"),

  // Unidoc settings: by default dont document any source file
  unidocSourceFilePatterns := Nil,
)

////////////////////////////
// START: Code Formatting //
////////////////////////////

/** Enforce java code style on compile. */
def javafmtCheckSettings(): Seq[Def.Setting[Task[CompileAnalysis]]] = Seq(
  (Compile / compile) := ((Compile / compile) dependsOn (Compile / javafmtCheckAll)).value
)

/** Enforce scala code style on compile. */
def scalafmtCheckSettings(): Seq[Def.Setting[Task[CompileAnalysis]]] = Seq(
  (Compile / compile) := ((Compile / compile) dependsOn (Compile / scalafmtCheckAll)).value,
)

// TODO: define fmtAll and fmtCheckAll tasks that run both scala and java fmts/checks

//////////////////////////
// END: Code Formatting //
//////////////////////////

/**
 * Note: we cannot access sparkVersion.value here, since that can only be used within a task or
 *       setting macro.
 */
def runTaskOnlyOnSparkMaster[T](
    task: sbt.TaskKey[T],
    taskName: String,
    projectName: String,
    emptyValue: => T): Def.Initialize[Task[T]] = {
  if (CrossSparkVersions.getSparkVersionSpec().isMaster) {
    Def.task(task.value)
  } else {
    Def.task {
      // scalastyle:off println
      println(s"Project $projectName: Skipping `$taskName` as Spark version " +
        s"${CrossSparkVersions.getSparkVersion()} does not equal ${SparkVersionSpec.MASTER.fullVersion}.")
      // scalastyle:on println
      emptyValue
    }
  }
}

lazy val connectCommon = (project in file("spark-connect/common"))
  .disablePlugins(JavaFormatterPlugin, ScalafmtPlugin)
  .settings(
    name := "delta-connect-common",
    commonSettings,
    CrossSparkVersions.crossSparkSettings(default_scala_version, all_scala_versions, scala213),
    dependencyOverrides += "com.fasterxml.jackson.module" %% "jackson-module-scala" % "2.18.2",
    releaseSettings,
    moduleName := CrossSparkVersions.moduleName(name.value, sparkVersion.value),
    Compile / compile := runTaskOnlyOnSparkMaster(
      task = Compile / compile,
      taskName = "compile",
      projectName = "delta-connect-common",
      emptyValue = Analysis.empty.asInstanceOf[CompileAnalysis]
    ).value,
    Test / test := runTaskOnlyOnSparkMaster(
      task = Test / test,
      taskName = "test",
      projectName = "delta-connect-common",
      emptyValue = ()).value,
    publish := runTaskOnlyOnSparkMaster(
      task = publish,
      taskName = "publish",
      projectName = "delta-connect-common",
      emptyValue = ()).value,
    libraryDependencies ++= Seq(
      "io.grpc" % "protoc-gen-grpc-java" % grpcVersion asProtocPlugin(),
      "io.grpc" % "grpc-protobuf" % grpcVersion,
      "io.grpc" % "grpc-stub" % grpcVersion,
      "com.google.protobuf" % "protobuf-java" % protoVersion % "protobuf",
      "javax.annotation" % "javax.annotation-api" % "1.3.2",

      "org.apache.spark" %% "spark-connect-common" % sparkVersion.value % "provided",
    ),
    PB.protocVersion := protoVersion,
    Compile / PB.targets := Seq(
      PB.gens.java -> (Compile / sourceManaged).value,
      PB.gens.plugin("grpc-java") -> (Compile / sourceManaged).value
    ),
  )

lazy val connectClient = (project in file("spark-connect/client"))
  .disablePlugins(JavaFormatterPlugin, ScalafmtPlugin)
  .dependsOn(connectCommon % "compile->compile;test->test;provided->provided")
  .settings(
    name := "delta-connect-client",
    commonSettings,
    releaseSettings,
    moduleName := CrossSparkVersions.moduleName(name.value, sparkVersion.value),
    Compile / compile := runTaskOnlyOnSparkMaster(
      task = Compile / compile,
      taskName = "compile",
      projectName = "delta-connect-client",
      emptyValue = Analysis.empty.asInstanceOf[CompileAnalysis]
    ).value,
    Test / test := runTaskOnlyOnSparkMaster(
      task = Test / test,
      taskName = "test",
      projectName = "delta-connect-client",
      emptyValue = ()
    ).value,
    publish := runTaskOnlyOnSparkMaster(
      task = publish,
      taskName = "publish",
      projectName = "delta-connect-client",
      emptyValue = ()
    ).value,
    CrossSparkVersions.crossSparkSettings(default_scala_version, all_scala_versions, scala213),
    libraryDependencies ++= Seq(
      "com.google.protobuf" % "protobuf-java" % protoVersion % "protobuf",
      "org.apache.spark" %% "spark-connect-client-jvm" % sparkVersion.value % "provided",

      // Test deps
      "org.scalatest" %% "scalatest" % scalaTestVersion % "test",
      "org.apache.spark" %% "spark-connect-client-jvm" % sparkVersion.value % "test" classifier "tests"
    ),
    (Test / javaOptions) += {
      // Create a (mini) Spark Distribution based on the server classpath.
      val serverClassPath = (connectServer / Compile / fullClasspath).value
      val distributionDir = crossTarget.value / "test-dist"
      if (!distributionDir.exists()) {
        val jarsDir = distributionDir / "jars"
        IO.createDirectory(jarsDir)
        // Create symlinks for all dependencies
        serverClassPath.distinct.foreach { entry =>
          val jarFile = entry.data.toPath
          val linkedJarFile = jarsDir / entry.data.getName
          Files.createSymbolicLink(linkedJarFile.toPath, jarFile)
        }
        // Create a symlink for the log4j properties
        val confDir = distributionDir / "conf"
        IO.createDirectory(confDir)
        val log4jProps = (spark / Test / resourceDirectory).value / "log4j2_spark_master.properties"
        val linkedLog4jProps = confDir / "log4j2.properties"
        Files.createSymbolicLink(linkedLog4jProps.toPath, log4jProps.toPath)
      }
      // Return the location of the distribution directory.
      "-Ddelta.spark.home=" + distributionDir
    },
    // Required for testing addFeatureSupport/dropFeatureSupport.
    Test / envVars += ("DELTA_TESTING", "1"),
  )

lazy val connectServer = (project in file("spark-connect/server"))
  .dependsOn(connectCommon % "compile->compile;test->test;provided->provided")
  .dependsOn(spark % "compile->compile;test->test;provided->provided")
  .disablePlugins(JavaFormatterPlugin, ScalafmtPlugin)
  .settings(
    name := "delta-connect-server",
    commonSettings,
    releaseSettings,
    moduleName := CrossSparkVersions.moduleName(name.value, sparkVersion.value),
    Compile / compile := runTaskOnlyOnSparkMaster(
      task = Compile / compile,
      taskName = "compile",
      projectName = "delta-connect-server",
      emptyValue = Analysis.empty.asInstanceOf[CompileAnalysis]
    ).value,
    Test / test := runTaskOnlyOnSparkMaster(
      task = Test / test,
      taskName = "test",
      projectName = "delta-connect-server",
      emptyValue = ()
    ).value,
    publish := runTaskOnlyOnSparkMaster(
      task = publish,
      taskName = "publish",
      projectName = "delta-connect-server",
      emptyValue = ()
    ).value,
    CrossSparkVersions.crossSparkSettings(default_scala_version, all_scala_versions, scala213),
    libraryDependencies ++= Seq(
      "com.google.protobuf" % "protobuf-java" % protoVersion % "protobuf",

      "org.apache.spark" %% "spark-hive" % sparkVersion.value % "provided",
      "org.apache.spark" %% "spark-sql" % sparkVersion.value % "provided",
      "org.apache.spark" %% "spark-core" % sparkVersion.value % "provided",
      "org.apache.spark" %% "spark-catalyst" % sparkVersion.value % "provided",
      "org.apache.spark" %% "spark-connect" % sparkVersion.value % "provided",

      "org.apache.spark" %% "spark-catalyst" % sparkVersion.value % "test" classifier "tests",
      "org.apache.spark" %% "spark-core" % sparkVersion.value % "test" classifier "tests",
      "org.apache.spark" %% "spark-sql" % sparkVersion.value % "test" classifier "tests",
      "org.apache.spark" %% "spark-hive" % sparkVersion.value % "test" classifier "tests",
      "org.apache.spark" %% "spark-connect" % sparkVersion.value % "test" classifier "tests",
    ),
    excludeDependencies ++= Seq(
      // Exclude connect common because a properly shaded version of it is included in the
      // spark-connect jar. Including it causes classpath problems.
      ExclusionRule("org.apache.spark", "spark-connect-common_2.13"),
      // Exclude connect shims because we have spark-core on the classpath. The shims are only
      // needed for the client. Including it causes classpath problems.
      ExclusionRule("org.apache.spark", "spark-connect-shims_2.13")
    ),
    // Required for testing addFeatureSupport/dropFeatureSupport.
    Test / envVars += ("DELTA_TESTING", "1"),
  )

lazy val deltaSuiteGenerator = (project in file("spark/delta-suite-generator"))
  .disablePlugins(ScalafmtPlugin)
  .settings (
    name := "delta-suite-generator",
    commonSettings,
    scalaStyleSettings,
    libraryDependencies ++= Seq(
      "org.scala-lang.modules" %% "scala-collection-compat" % "2.11.0",
      "org.scalameta" %% "scalameta" % "4.13.5",
      "org.scalameta" %% "scalafmt-core" % "3.9.6",
      "commons-cli" % "commons-cli" % "1.9.0",
      "commons-codec" % "commons-codec" % "1.17.2",
      "org.scalatest" %% "scalatest" % scalaTestVersion % "test",
    ),
    Compile / mainClass := Some("io.delta.suitegenerator.ModularSuiteGenerator"),
    Test / baseDirectory := (ThisBuild / baseDirectory).value,
  )

// ============================================================
// Spark Module 1: sparkV1 (prod code only, no tests)
// ============================================================
lazy val sparkV1 = (project in file("spark"))
  .dependsOn(storage)
  .enablePlugins(Antlr4Plugin)
  .disablePlugins(JavaFormatterPlugin, ScalafmtPlugin)
  .settings (
    name := "delta-spark-v1",
    commonSettings,
    scalaStyleSettings,
<<<<<<< HEAD
    sparkMimaSettings,
    releaseSettings,
    CrossSparkVersions.crossSparkSettings(default_scala_version, all_scala_versions, scala213),
    moduleName := CrossSparkVersions.moduleName(name.value, sparkVersion.value),
=======
    skipReleaseSettings, // Internal module - not published to Maven
    crossSparkSettings(),

    // Export as JAR instead of classes directory. This prevents dependent projects
    // (e.g., connectServer) from seeing multiple 'classes' directories with the same
    // name in their classpath, which would cause FileAlreadyExistsException.
    exportJars := true,

    // Tests are compiled in the final 'spark' module to avoid circular dependencies
    Test / sources := Seq.empty,
    Test / resources := Seq.empty,

>>>>>>> 156e41f2
    libraryDependencies ++= Seq(
      // Adding test classifier seems to break transitive resolution of the core dependencies
      "org.apache.spark" %% "spark-hive" % sparkVersion.value % "provided",
      "org.apache.spark" %% "spark-sql" % sparkVersion.value % "provided",
      "org.apache.spark" %% "spark-core" % sparkVersion.value % "provided",
      "org.apache.spark" %% "spark-catalyst" % sparkVersion.value % "provided",
      // For DynamoDBCommitStore
      "com.amazonaws" % "aws-java-sdk" % "1.12.262" % "provided",

      // Test deps
      "org.scalatest" %% "scalatest" % scalaTestVersion % "test",
      "org.scalatestplus" %% "scalacheck-1-15" % "3.2.9.0" % "test",
      "junit" % "junit" % "4.13.2" % "test",
      "com.novocode" % "junit-interface" % "0.11" % "test",
      "org.apache.spark" %% "spark-catalyst" % sparkVersion.value % "test" classifier "tests",
      "org.apache.spark" %% "spark-core" % sparkVersion.value % "test" classifier "tests",
      "org.apache.spark" %% "spark-sql" % sparkVersion.value % "test" classifier "tests",
      "org.apache.spark" %% "spark-hive" % sparkVersion.value % "test" classifier "tests",
      "org.mockito" % "mockito-inline" % "4.11.0" % "test",
    ),
    Compile / packageBin / mappings := (Compile / packageBin / mappings).value ++
        listPythonFiles(baseDirectory.value.getParentFile / "python"),
    Antlr4 / antlr4PackageName := Some("io.delta.sql.parser"),
    Antlr4 / antlr4GenListener := true,
    Antlr4 / antlr4GenVisitor := true,

    // Introduced in https://github.com/delta-io/delta/commit/d2990624d34b6b86fa5cf230e00a89b095fde254
    //
    // Hack to avoid errors related to missing repo-root/target/scala-2.13/classes/
    // In multi-module sbt projects, some dependencies may attempt to locate this directory
    // at the repository root, causing build failures if it doesn't exist.
    createTargetClassesDir := {
      val dir = baseDirectory.value.getParentFile / "target" / "scala-2.13" / "classes"
      Files.createDirectories(dir.toPath)
    },
    Compile / compile := ((Compile / compile) dependsOn createTargetClassesDir).value,
    // Generate the package object to provide the version information in runtime.
    Compile / sourceGenerators += Def.task {
      val file = (Compile / sourceManaged).value / "io" / "delta" / "package.scala"
      IO.write(file,
        s"""package io
           |
           |package object delta {
           |  val VERSION = "${version.value}"
           |}
           |""".stripMargin)
      Seq(file)
    },
  )

// ============================================================
// Spark Module 2: sparkV1Filtered (v1 without DeltaLog for v2 dependency)
// This filtered version of sparkV1 is needed because sparkV2 (kernel-spark) depends on some
// V1 classes for utilities and common functionality, but must NOT have access to DeltaLog,
// Snapshot, OptimisticTransaction, or actions that belongs to core V1 delta libraries.
// We should use Kernel as the Delta implementation.
// ============================================================
lazy val sparkV1Filtered = (project in file("spark-v1-filtered"))
  .dependsOn(sparkV1)
  .dependsOn(storage)
  .settings(
    name := "delta-spark-v1-filtered",
    commonSettings,
    skipReleaseSettings, // Internal module - not published to Maven
    exportJars := true,  // Export as JAR to avoid classpath conflicts

    // No source code - just repackage sparkV1 without DeltaLog classes
    Compile / sources := Seq.empty,
    Test / sources := Seq.empty,

    // Repackage sparkV1 jar but exclude DeltaLog and related classes
    Compile / packageBin / mappings := {
      val v1Mappings = (sparkV1 / Compile / packageBin / mappings).value

      // Filter out DeltaLog, Snapshot, OptimisticTransaction, and actions.scala classes
      v1Mappings.filterNot { case (file, path) =>
        path.contains("org/apache/spark/sql/delta/DeltaLog") ||
        path.contains("org/apache/spark/sql/delta/Snapshot") ||
        path.contains("org/apache/spark/sql/delta/OptimisticTransaction") ||
        path.contains("org/apache/spark/sql/delta/actions/actions")
      }
    },
  )

// ============================================================
// Spark Module 3: sparkV2 (kernel-spark based, depends on v1-filtered)
// ============================================================
lazy val sparkV2 = (project in file("kernel-spark"))
  .dependsOn(sparkV1Filtered)
  .dependsOn(kernelApi)
  .dependsOn(kernelDefaults)
  .dependsOn(goldenTables % "test")
  .settings(
    name := "delta-spark-v2",
    commonSettings,
    javafmtCheckSettings,
    skipReleaseSettings, // Internal module - not published to Maven
    exportJars := true,  // Export as JAR to avoid classpath conflicts

    Test / javaOptions ++= Seq("-ea"),
    libraryDependencies ++= Seq(
      "org.apache.spark" %% "spark-sql" % sparkVersion.value % "provided",
      "org.apache.spark" %% "spark-core" % sparkVersion.value % "provided",
      "org.apache.spark" %% "spark-catalyst" % sparkVersion.value % "provided",

      // Test dependencies
      "org.junit.jupiter" % "junit-jupiter-api" % "5.8.2" % "test",
      "org.junit.jupiter" % "junit-jupiter-engine" % "5.8.2" % "test",
      "org.junit.jupiter" % "junit-jupiter-params" % "5.8.2" % "test",
      "net.aichler" % "jupiter-interface" % "0.11.1" % "test",
      // Spark test classes for Scala/Java test utilities
      "org.apache.spark" %% "spark-catalyst" % sparkVersion.value % "test" classifier "tests",
      "org.apache.spark" %% "spark-core" % sparkVersion.value % "test" classifier "tests",
      "org.apache.spark" %% "spark-sql" % sparkVersion.value % "test" classifier "tests",
      // ScalaTest for test utilities (needed by Spark test classes)
      "org.scalatest" %% "scalatest" % scalaTestVersion % "test"
    ),
    Test / testOptions += Tests.Argument(TestFrameworks.JUnit, "-v", "-a")
  )


// ============================================================
// Spark Module 4: delta-spark (final published module - unified v1+v2)
// ============================================================
lazy val spark = (project in file("spark-unified"))
  .dependsOn(sparkV1)
  .dependsOn(sparkV2)
  .dependsOn(storage)
  .disablePlugins(JavaFormatterPlugin, ScalafmtPlugin)
  .settings (
    name := "delta-spark",
    commonSettings,
    scalaStyleSettings,
    sparkMimaSettings,
    releaseSettings, // Published to Maven as delta-spark.jar

    // Set Test baseDirectory before crossSparkSettings() so it uses the correct directory
    Test / baseDirectory := (sparkV1 / baseDirectory).value,

    // Test sources from spark/ directory (sparkV1's directory)
    // MUST be set BEFORE crossSparkSettings() to avoid overwriting version-specific directories
    Test / unmanagedSourceDirectories := {
      val sparkDir = (sparkV1 / baseDirectory).value
      Seq(
        sparkDir / "src" / "test" / "scala",
        sparkDir / "src" / "test" / "java"
      )
    },
    Test / unmanagedResourceDirectories := Seq(
      (sparkV1 / baseDirectory).value / "src" / "test" / "resources"
    ),

    crossSparkSettings(),

    // MiMa should use the generated JAR (not classDirectory) because we merge classes at package time
    mimaCurrentClassfiles := (Compile / packageBin).value,

    // Export as JAR to dependent projects (e.g., connectServer, connectClient).
    // This prevents classpath conflicts from internal module 'classes' directories.
    exportJars := true,

    // Internal module artifact names to exclude from published POM
    internalModuleNames := Set("delta-spark-v1", "delta-spark-v1-shaded", "delta-spark-v2"),

    // Merge classes from internal modules (v1, v2) into final JAR
    // kernel modules are kept as separate JARs and listed as dependencies in POM
    Compile / packageBin / mappings ++= {
      val log = streams.value.log

      // Collect mappings from internal modules
      val v1Mappings = (sparkV1 / Compile / packageBin / mappings).value
      val v2Mappings = (sparkV2 / Compile / packageBin / mappings).value

      // Include Python files (from spark/ directory)
      val pythonMappings = listPythonFiles(baseDirectory.value.getParentFile / "python")

      // Combine all mappings
      val allMappings = v1Mappings ++ v2Mappings ++ pythonMappings

      // Detect duplicate class files
      val classFiles = allMappings.filter(_._2.endsWith(".class"))
      val duplicates = classFiles.groupBy(_._2).filter(_._2.size > 1)

      if (duplicates.nonEmpty) {
        log.error(s"Found ${duplicates.size} duplicate class(es) in packageBin mappings:")
        duplicates.foreach { case (className, entries) =>
          log.error(s"  - $className:")
          entries.foreach { case (file, path) => log.error(s"      from: $file") }
        }
        sys.error("Duplicate classes found. This indicates overlapping code between sparkV1, sparkV2, and storage modules.")
      }

      allMappings.distinct
    },

    // Exclude internal modules from published POM
    pomPostProcess := { node =>
      val internalModules = internalModuleNames.value
      import scala.xml._
      import scala.xml.transform._
      new RuleTransformer(new RewriteRule {
        override def transform(n: Node): Seq[Node] = n match {
          case e: Elem if e.label == "dependency" =>
            val artifactId = (e \ "artifactId").text
            if (internalModules.contains(artifactId)) Seq.empty else Seq(n)
          case _ => Seq(n)
        }
      }).transform(node).head
    },

    pomIncludeRepository := { _ => false },

    // Filter internal modules from project dependencies
    // This works together with pomPostProcess to ensure internal modules
    // (sparkV1, sparkV2, sparkV1Filtered) are not listed as dependencies in POM
    projectDependencies := {
      val internalModules = internalModuleNames.value
      projectDependencies.value.filterNot(dep => internalModules.contains(dep.name))
    },

    libraryDependencies ++= Seq(
      "org.apache.spark" %% "spark-hive" % sparkVersion.value % "provided",
      "org.apache.spark" %% "spark-sql" % sparkVersion.value % "provided",
      "org.apache.spark" %% "spark-core" % sparkVersion.value % "provided",
      "org.apache.spark" %% "spark-catalyst" % sparkVersion.value % "provided",
      "com.amazonaws" % "aws-java-sdk" % "1.12.262" % "provided",

      "org.scalatest" %% "scalatest" % scalaTestVersion % "test",
      "org.scalatestplus" %% "scalacheck-1-15" % "3.2.9.0" % "test",
      "junit" % "junit" % "4.13.2" % "test",
      "com.novocode" % "junit-interface" % "0.11" % "test",
      "org.apache.spark" %% "spark-catalyst" % sparkVersion.value % "test" classifier "tests",
      "org.apache.spark" %% "spark-core" % sparkVersion.value % "test" classifier "tests",
      "org.apache.spark" %% "spark-sql" % sparkVersion.value % "test" classifier "tests",
      "org.apache.spark" %% "spark-hive" % sparkVersion.value % "test" classifier "tests",
      "org.mockito" % "mockito-inline" % "4.11.0" % "test",
    ),

    Test / testOptions += Tests.Argument("-oDF"),
    Test / testOptions += Tests.Argument(TestFrameworks.JUnit, "-v", "-a"),

    // Don't execute in parallel since we can't have multiple Sparks in the same JVM
    Test / parallelExecution := false,

    javaOptions += "-Xmx1024m",

    // Configurations to speed up tests and reduce memory footprint
    Test / javaOptions ++= Seq(
      "-Dspark.ui.enabled=false",
      "-Dspark.ui.showConsoleProgress=false",
      "-Dspark.databricks.delta.snapshotPartitions=2",
      "-Dspark.sql.shuffle.partitions=5",
      "-Ddelta.log.cacheSize=3",
      "-Dspark.databricks.delta.delta.log.cacheSize=3",
      "-Dspark.sql.sources.parallelPartitionDiscovery.parallelism=5",
      "-Xmx1024m"
    ),

    // Required for testing table features see https://github.com/delta-io/delta/issues/1602
    Test / envVars += ("DELTA_TESTING", "1"),

    TestParallelization.settings,
  )
  .configureUnidoc(
    generatedJavaDoc = CrossSparkVersions.getSparkVersionSpec().isLatestReleased,
    generateScalaDoc = CrossSparkVersions.getSparkVersionSpec().isLatestReleased,
    // spark-connect has classes with the same name as spark-core, this causes compilation issues
    // with unidoc since it concatenates the classpaths from all modules
    // ==> thus we exclude such sources
    // (mostly) relevant github issue: https://github.com/sbt/sbt-unidoc/issues/77
    classPathToSkip = "spark-connect"
  )

lazy val contribs = (project in file("contribs"))
  .dependsOn(spark % "compile->compile;test->test;provided->provided")
  .disablePlugins(JavaFormatterPlugin, ScalafmtPlugin)
  .settings (
    name := "delta-contribs",
    commonSettings,
    scalaStyleSettings,
    releaseSettings,
    moduleName := CrossSparkVersions.moduleName(name.value, (spark / sparkVersion).value),
    Compile / packageBin / mappings := (Compile / packageBin / mappings).value ++
      listPythonFiles(baseDirectory.value.getParentFile / "python"),

    Test / testOptions += Tests.Argument("-oDF"),
    Test / testOptions += Tests.Argument(TestFrameworks.JUnit, "-v", "-a"),

    // Don't execute in parallel since we can't have multiple Sparks in the same JVM
    Test / parallelExecution := false,

    javaOptions += "-Xmx1024m",

    // Configurations to speed up tests and reduce memory footprint
    Test / javaOptions ++= Seq(
      "-Dspark.ui.enabled=false",
      "-Dspark.ui.showConsoleProgress=false",
      "-Dspark.databricks.delta.snapshotPartitions=2",
      "-Dspark.sql.shuffle.partitions=5",
      "-Ddelta.log.cacheSize=3",
      "-Dspark.databricks.delta.delta.log.cacheSize=3",
      "-Dspark.sql.sources.parallelPartitionDiscovery.parallelism=5",
      "-Xmx1024m"
    ),

    // Introduced in https://github.com/delta-io/delta/commit/d2990624d34b6b86fa5cf230e00a89b095fde254
    //
    // Hack to avoid errors related to missing repo-root/target/scala-2.13/classes/
    // In multi-module sbt projects, some dependencies may attempt to locate this directory
    // at the repository root, causing build failures if it doesn't exist.
    createTargetClassesDir := {
      val dir = baseDirectory.value.getParentFile / "target" / "scala-2.13" / "classes"
      Files.createDirectories(dir.toPath)
    },
    Compile / compile := ((Compile / compile) dependsOn createTargetClassesDir).value
  ).configureUnidoc()

lazy val sharing = (project in file("sharing"))
  .dependsOn(spark % "compile->compile;test->test;provided->provided")
  .disablePlugins(JavaFormatterPlugin, ScalafmtPlugin)
  .settings(
    name := "delta-sharing-spark",
    commonSettings,
    scalaStyleSettings,
    releaseSettings,
    CrossSparkVersions.crossSparkSettings(default_scala_version, all_scala_versions, scala213),
    moduleName := CrossSparkVersions.moduleName(name.value, sparkVersion.value),
    Test / javaOptions ++= Seq("-ea"),
    libraryDependencies ++= Seq(
      "org.apache.spark" %% "spark-sql" % sparkVersion.value % "provided",

      "io.delta" %% "delta-sharing-client" % "1.2.4",

      // Test deps
      "org.scalatest" %% "scalatest" % scalaTestVersion % "test",
      "org.scalatestplus" %% "scalacheck-1-15" % "3.2.9.0" % "test",
      "junit" % "junit" % "4.13.2" % "test",
      "com.novocode" % "junit-interface" % "0.11" % "test",
      "org.apache.spark" %% "spark-catalyst" % sparkVersion.value % "test" classifier "tests",
      "org.apache.spark" %% "spark-core" % sparkVersion.value % "test" classifier "tests",
      "org.apache.spark" %% "spark-sql" % sparkVersion.value % "test" classifier "tests",
      "org.apache.spark" %% "spark-hive" % sparkVersion.value % "test" classifier "tests",
    )
  ).configureUnidoc()

lazy val kernelApi = (project in file("kernel/kernel-api"))
  .enablePlugins(ScalafmtPlugin)
  .settings(
    name := "delta-kernel-api",
    commonSettings,
    scalaStyleSettings,
    javaOnlyReleaseSettings,
    javafmtCheckSettings,
    scalafmtCheckSettings,

    // Use unique classDirectory name to avoid conflicts in connectClient test setup
    // This allows connectClient to create symlinks without FileAlreadyExistsException
    Compile / classDirectory := target.value / "scala-2.13" / "kernel-api-classes",

    Test / javaOptions ++= Seq("-ea"),
    libraryDependencies ++= Seq(
      "org.roaringbitmap" % "RoaringBitmap" % "0.9.25",
      "org.slf4j" % "slf4j-api" % "1.7.36",

      "com.fasterxml.jackson.core" % "jackson-databind" % "2.13.5",
      "com.fasterxml.jackson.core" % "jackson-core" % "2.13.5",
      "com.fasterxml.jackson.core" % "jackson-annotations" % "2.13.5",
      "com.fasterxml.jackson.datatype" % "jackson-datatype-jdk8" % "2.13.5",

      "org.scalatest" %% "scalatest" % scalaTestVersion % "test",
      "junit" % "junit" % "4.13.2" % "test",
      "com.novocode" % "junit-interface" % "0.11" % "test",
      "org.slf4j" % "slf4j-log4j12" % "1.7.36" % "test",
      "org.assertj" % "assertj-core" % "3.26.3" % "test",
      // JMH dependencies allow writing micro-benchmarks for testing performance of components.
      // JMH has framework to define benchmarks and takes care of many common functionalities
      // such as warm runs, cold runs, defining benchmark parameter variables etc.
      "org.openjdk.jmh" % "jmh-core" % "1.37" % "test",
      "org.openjdk.jmh" % "jmh-generator-annprocess" % "1.37" % "test"
    ),
    // Shade jackson libraries so that connector developers don't have to worry
    // about jackson version conflicts.
    Compile / packageBin := assembly.value,
    assembly / assemblyJarName := s"${name.value}-${version.value}.jar",
    assembly / logLevel := Level.Info,
    assembly / test := {},
    assembly / assemblyExcludedJars := {
      val cp = (assembly / fullClasspath).value
      val allowedPrefixes = Set("META_INF", "io", "jackson")
      cp.filter { f =>
        !allowedPrefixes.exists(prefix => f.data.getName.startsWith(prefix))
      }
    },
     assembly / assemblyShadeRules := Seq(
      ShadeRule.rename("com.fasterxml.jackson.**" -> "io.delta.kernel.shaded.com.fasterxml.jackson.@1").inAll
    ),
    assembly / assemblyMergeStrategy := {
      // Discard `module-info.class` to fix the `different file contents found` error.
      // TODO Upgrade SBT to 1.5 which will do this automatically
      case "module-info.class" => MergeStrategy.discard
      case PathList("META-INF", "services", xs @ _*) => MergeStrategy.discard
      case x =>
        val oldStrategy = (assembly / assemblyMergeStrategy).value
        oldStrategy(x)
    },
    // Generate the package object to provide the version information in runtime.
    Compile / sourceGenerators += Def.task {
      val file = (Compile / sourceManaged).value / "io" / "delta" / "kernel" / "Meta.java"
      IO.write(file,
        s"""/*
           | * Copyright (2024) The Delta Lake Project Authors.
           | *
           | * Licensed under the Apache License, Version 2.0 (the "License");
           | * you may not use this file except in compliance with the License.
           | * You may obtain a copy of the License at
           | *
           | * http://www.apache.org/licenses/LICENSE-2.0
           | *
           | * Unless required by applicable law or agreed to in writing, software
           | * distributed under the License is distributed on an "AS IS" BASIS,
           | * WITHOUT WARRANTIES OR CONDITIONS OF ANY KIND, either express or implied.
           | * See the License for the specific language governing permissions and
           | * limitations under the License.
           | */
           |package io.delta.kernel;
           |
           |public final class Meta {
           |    public static final String KERNEL_VERSION = "${version.value}";
           |}
           |""".stripMargin)
      Seq(file)
    },
    MultiShardMultiJVMTestParallelization.settings,
    javaCheckstyleSettings("dev/kernel-checkstyle.xml"),
    // Unidoc settings
    unidocSourceFilePatterns := Seq(SourceFilePattern("io/delta/kernel/")),
  ).configureUnidoc(docTitle = "Delta Kernel")

lazy val kernelDefaults = (project in file("kernel/kernel-defaults"))
  .enablePlugins(ScalafmtPlugin)
  .dependsOn(kernelApi)
  .dependsOn(kernelApi % "test->test")
  .dependsOn(storage)
  .dependsOn(storage % "test->test") // Required for InMemoryCommitCoordinator for tests
  .dependsOn(goldenTables % "test")
  .settings(
    name := "delta-kernel-defaults",
    commonSettings,
    scalaStyleSettings,
    javaOnlyReleaseSettings,
    javafmtCheckSettings,
    scalafmtCheckSettings,

    // Use unique classDirectory name to avoid conflicts in connectClient test setup
    // This allows connectClient to create symlinks without FileAlreadyExistsException
    Compile / classDirectory := target.value / "scala-2.13" / "kernel-defaults-classes",

    Test / javaOptions ++= Seq("-ea"),
    // This allows generating tables with unsupported test table features in delta-spark
    Test / envVars += ("DELTA_TESTING", "1"),
    libraryDependencies ++= Seq(
      "org.apache.hadoop" % "hadoop-client-runtime" % hadoopVersion,
      "com.fasterxml.jackson.core" % "jackson-databind" % "2.13.5",
      "com.fasterxml.jackson.datatype" % "jackson-datatype-jdk8" % "2.13.5",
      "org.apache.parquet" % "parquet-hadoop" % "1.12.3",

      "org.scalatest" %% "scalatest" % scalaTestVersion % "test",
      "junit" % "junit" % "4.13.2" % "test",
      "commons-io" % "commons-io" % "2.8.0" % "test",
      "com.novocode" % "junit-interface" % "0.11" % "test",
      "org.slf4j" % "slf4j-log4j12" % "1.7.36" % "test",
      // JMH dependencies allow writing micro-benchmarks for testing performance of components.
      // JMH has framework to define benchmarks and takes care of many common functionalities
      // such as warm runs, cold runs, defining benchmark parameter variables etc.
      "org.openjdk.jmh" % "jmh-core" % "1.37" % "test",
      "org.openjdk.jmh" % "jmh-generator-annprocess" % "1.37" % "test",
      "io.delta" %% "delta-spark" % "3.3.2" % "test",

      "org.apache.spark" %% "spark-hive" % defaultSparkVersion % "test" classifier "tests",
      "org.apache.spark" %% "spark-sql" % defaultSparkVersion % "test" classifier "tests",
      "org.apache.spark" %% "spark-core" % defaultSparkVersion % "test" classifier "tests",
      "org.apache.spark" %% "spark-catalyst" % defaultSparkVersion % "test" classifier "tests",
    ),
    MultiShardMultiJVMTestParallelization.settings,
    javaCheckstyleSettings("dev/kernel-checkstyle.xml"),
      // Unidoc settings
    unidocSourceFilePatterns += SourceFilePattern("io/delta/kernel/"),
  ).configureUnidoc(docTitle = "Delta Kernel Defaults")

lazy val unity = (project in file("unity"))
  .enablePlugins(ScalafmtPlugin)
  .dependsOn(kernelApi % "compile->compile;test->test")
  .dependsOn(kernelDefaults % "test->test")
  .dependsOn(storage)
  .settings (
    name := "delta-unity",
    commonSettings,
    javaOnlyReleaseSettings,
    javafmtCheckSettings,
    javaCheckstyleSettings("dev/kernel-checkstyle.xml"),
    scalaStyleSettings,
    scalafmtCheckSettings,
    libraryDependencies ++= Seq(
      "org.apache.hadoop" % "hadoop-common" % hadoopVersion % "provided",
      "org.scalatest" %% "scalatest" % scalaTestVersion % "test",
    ),
    unidocSourceFilePatterns += SourceFilePattern("src/main/java/io/delta/unity/"),
  ).configureUnidoc()

// TODO javastyle tests
// TODO unidoc
// TODO(scott): figure out a better way to include tests in this project
lazy val storage = (project in file("storage"))
  .disablePlugins(JavaFormatterPlugin, ScalafmtPlugin)
  .settings (
    name := "delta-storage",
    commonSettings,
    exportJars := true,
    javaOnlyReleaseSettings,
    libraryDependencies ++= Seq(
      // User can provide any 2.x or 3.x version. We don't use any new fancy APIs. Watch out for
      // versions with known vulnerabilities.
      "org.apache.hadoop" % "hadoop-common" % hadoopVersion % "provided",

      // Note that the org.apache.hadoop.fs.s3a.Listing::createFileStatusListingIterator 3.3.1 API
      // is not compatible with 3.3.2.
      "org.apache.hadoop" % "hadoop-aws" % hadoopVersion % "provided",

      // Test Deps
      "org.scalatest" %% "scalatest" % scalaTestVersion % "test",
    ),

    // Unidoc settings
    unidocSourceFilePatterns += SourceFilePattern("/LogStore.java", "/CloseableIterator.java"),
  ).configureUnidoc()

lazy val storageS3DynamoDB = (project in file("storage-s3-dynamodb"))
  .dependsOn(storage % "compile->compile;test->test;provided->provided")
  .dependsOn(spark % "test->test")
  .disablePlugins(JavaFormatterPlugin, ScalafmtPlugin)
  .settings (
    name := "delta-storage-s3-dynamodb",
    commonSettings,
    javaOnlyReleaseSettings,

    // uncomment only when testing FailingS3DynamoDBLogStore. this will include test sources in
    // a separate test jar.
    // Test / publishArtifact := true,

    libraryDependencies ++= Seq(
      "com.amazonaws" % "aws-java-sdk" % "1.12.262" % "provided",

      // Test Deps
      "org.apache.hadoop" % "hadoop-aws" % hadoopVersion % "test", // RemoteFileChangedException
    )
  ).configureUnidoc()

val icebergSparkRuntimeArtifactName = {
 val (expMaj, expMin, _) = getMajorMinorPatch(defaultSparkVersion)
 s"iceberg-spark-runtime-$expMaj.$expMin"
}

lazy val testDeltaIcebergJar = (project in file("testDeltaIcebergJar"))
  // delta-iceberg depends on delta-spark! So, we need to include it during our test.
  .dependsOn(spark % "test")
  .disablePlugins(JavaFormatterPlugin, ScalafmtPlugin)
  .settings(
    name := "test-delta-iceberg-jar",
    commonSettings,
    skipReleaseSettings,
    exportJars := true,
    Compile / unmanagedJars += (iceberg / assembly).value,
    libraryDependencies ++= Seq(
      "org.apache.hadoop" % "hadoop-client" % hadoopVersion,
      "org.scalatest" %% "scalatest" % scalaTestVersion % "test",
      "org.apache.spark" %% "spark-core" % defaultSparkVersion % "test"
    )
  )

val deltaIcebergSparkIncludePrefixes = Seq(
  // We want everything from this package
  "org/apache/spark/sql/delta/icebergShaded",

  // We only want the files in this project from this package. e.g. we want to exclude
  // org/apache/spark/sql/delta/commands/convert/ConvertTargetFile.class (from delta-spark project).
  "org/apache/spark/sql/delta/commands/convert/IcebergFileManifest",
  "org/apache/spark/sql/delta/commands/convert/IcebergSchemaUtils",
  "org/apache/spark/sql/delta/commands/convert/IcebergTable"
)

// Build using: build/sbt clean icebergShaded/compile iceberg/compile
// It will fail the first time, just re-run it.
// scalastyle:off println
lazy val iceberg = (project in file("iceberg"))
  .dependsOn(spark % "compile->compile;test->test;provided->provided")
  .disablePlugins(JavaFormatterPlugin, ScalafmtPlugin)
  .settings (
    name := "delta-iceberg",
    commonSettings,
    scalaStyleSettings,
    releaseSettings,
    moduleName := CrossSparkVersions.moduleName(name.value, (spark / sparkVersion).value),
    libraryDependencies ++= Seq(
      // Fix Iceberg's legacy java.lang.NoClassDefFoundError: scala/jdk/CollectionConverters$ error
      // due to legacy scala.
      "org.scala-lang.modules" %% "scala-collection-compat" % "2.1.1",
      "org.apache.iceberg" %% icebergSparkRuntimeArtifactName % "1.4.0" % "provided",
      "com.github.ben-manes.caffeine" % "caffeine" % "2.9.3"
    ),
    Compile / unmanagedJars += (icebergShaded / assembly).value,
    // Generate the assembly JAR as the package JAR
    Compile / packageBin := assembly.value,
    assembly / assemblyJarName := {
      s"${moduleName.value}_${scalaBinaryVersion.value}-${version.value}.jar"
    },
    assembly / logLevel := Level.Info,
    assembly / test := {},
    assembly / assemblyExcludedJars := {
      // Note: the input here is only `libraryDependencies` jars, not `.dependsOn(_)` jars.
      val allowedJars = Seq(
        s"iceberg-shaded_${scalaBinaryVersion.value}-${version.value}.jar",
        s"scala-library-${scala213}.jar",
        s"scala-collection-compat_${scalaBinaryVersion.value}-2.1.1.jar",
        "caffeine-2.9.3.jar",
        // Note: We are excluding
        // - antlr4-runtime-4.9.3.jar
        // - checker-qual-3.19.0.jar
        // - error_prone_annotations-2.10.0.jar
      )
      val cp = (assembly / fullClasspath).value

      // Return `true` when we want the jar `f` to be excluded from the assembly jar
      cp.filter { f =>
        val doExclude = !allowedJars.contains(f.data.getName)
        println(s"Excluding jar: ${f.data.getName} ? $doExclude")
        doExclude
      }
    },
    assembly / assemblyMergeStrategy := {
      // Project iceberg `dependsOn` spark and accidentally brings in it, along with its
      // compile-time dependencies (like delta-storage). We want these excluded from the
      // delta-iceberg jar.
      case PathList("io", "delta", xs @ _*) =>
        // - delta-storage will bring in classes: io/delta/storage
        // - delta-spark will bring in classes: io/delta/exceptions/, io/delta/implicits,
        //   io/delta/package, io/delta/sql, io/delta/tables,
        MergeStrategy.discard
      case PathList("com", "databricks", xs @ _*) =>
        // delta-spark will bring in com/databricks/spark/util
        MergeStrategy.discard
      case PathList("org", "apache", "spark", xs @ _*)
        if !deltaIcebergSparkIncludePrefixes.exists { prefix =>
          s"org/apache/spark/${xs.mkString("/")}".startsWith(prefix) } =>
        MergeStrategy.discard
      case PathList("scoverage", xs @ _*) =>
        MergeStrategy.discard
      case x =>
        (assembly / assemblyMergeStrategy).value(x)
    },
    assemblyPackageScala / assembleArtifact := false
  )
// scalastyle:on println

val icebergShadedVersion = "1.10.0"
lazy val icebergShaded = (project in file("icebergShaded"))
  .dependsOn(spark % "provided")
  .disablePlugins(JavaFormatterPlugin, ScalafmtPlugin)
  .settings (
    name := "iceberg-shaded",
    commonSettings,
    skipReleaseSettings,
    // must exclude all dependencies from Iceberg that delta-spark includes
    libraryDependencies ++= Seq(
      // Fix Iceberg's legacy java.lang.NoClassDefFoundError: scala/jdk/CollectionConverters$ error
      // due to legacy scala.
      "org.scala-lang.modules" %% "scala-collection-compat" % "2.1.1" % "provided",
      "org.apache.iceberg" % "iceberg-core" % icebergShadedVersion excludeAll (
        icebergExclusionRules: _*
      ),
      "org.apache.iceberg" % "iceberg-hive-metastore" % icebergShadedVersion excludeAll (
        icebergExclusionRules: _*
      ),
      // the hadoop client and hive metastore versions come from this file in the
      // iceberg repo of icebergShadedVersion: iceberg/gradle/libs.versions.toml
      "org.apache.hadoop" % "hadoop-client" % "2.7.3" % "provided" excludeAll (
        hadoopClientExclusionRules: _*
      ),
      "org.apache.hive" % "hive-metastore" % "2.3.8" % "provided" excludeAll (
        hiveMetastoreExclusionRules: _*
      )
    ),
    // Generated shaded Iceberg JARs
    Compile / packageBin := assembly.value,
    assembly / assemblyJarName := s"${name.value}_${scalaBinaryVersion.value}-${version.value}.jar",
    assembly / logLevel := Level.Info,
    assembly / test := {},
    assembly / assemblyShadeRules := Seq(
      ShadeRule.rename("org.apache.iceberg.**" -> "shadedForDelta.@0").inAll
    ),
    assembly / assemblyExcludedJars := {
      val cp = (fullClasspath in assembly).value
      cp.filter { jar =>
        val doExclude = jar.data.getName.contains("jackson-annotations") ||
          jar.data.getName.contains("RoaringBitmap")
        doExclude
      }
    },
    // all following clases have Delta customized implementation under icebergShaded/src and thus
    // require them to be 'first' to replace the class from iceberg jar
    assembly / assemblyMergeStrategy := updateMergeStrategy((assembly / assemblyMergeStrategy).value),
    assemblyPackageScala / assembleArtifact := false,
  )

lazy val hudi = (project in file("hudi"))
  .dependsOn(spark % "compile->compile;test->test;provided->provided")
  .disablePlugins(JavaFormatterPlugin, ScalafmtPlugin)
  .settings (
    name := "delta-hudi",
    commonSettings,
    scalaStyleSettings,
    releaseSettings,
    libraryDependencies ++= Seq(
      "org.apache.hudi" % "hudi-java-client" % "0.15.0" % "compile" excludeAll(
        ExclusionRule(organization = "org.apache.hadoop"),
        ExclusionRule(organization = "org.apache.zookeeper"),
      ),
      "org.apache.spark" %% "spark-avro" % defaultSparkVersion % "test" excludeAll ExclusionRule(organization = "org.apache.hadoop"),
      "org.apache.parquet" % "parquet-avro" % "1.12.3" % "compile"
    ),
    assembly / assemblyJarName := s"${name.value}-assembly_${scalaBinaryVersion.value}-${version.value}.jar",
    assembly / logLevel := Level.Info,
    assembly / test := {},
    assembly / assemblyMergeStrategy := {
      // Project hudi `dependsOn` spark and accidentally brings in it, along with its
      // compile-time dependencies (like delta-storage). We want these excluded from the
      // delta-hudi jar.
      case PathList("io", "delta", xs @ _*) =>
        // - delta-storage will bring in classes: io/delta/storage
        // - delta-spark will bring in classes: io/delta/exceptions/, io/delta/implicits,
        //   io/delta/package, io/delta/sql, io/delta/tables,
        MergeStrategy.discard
      case PathList("com", "databricks", xs @ _*) =>
        // delta-spark will bring in com/databricks/spark/util
        MergeStrategy.discard
      case PathList("org", "apache", "spark", "sql", "delta", "hudi", xs @ _*) =>
        MergeStrategy.first
      case PathList("org", "apache", "spark", xs @ _*) =>
        MergeStrategy.discard
      // Discard `module-info.class` to fix the `different file contents found` error.
      // TODO Upgrade SBT to 1.5 which will do this automatically
      case "module-info.class" => MergeStrategy.discard
      // Discard unused `parquet.thrift` so that we don't conflict the file used by the user
      case "parquet.thrift" => MergeStrategy.discard
      // Hudi metadata writer requires this service file to be present on the classpath
      case "META-INF/services/org.apache.hadoop.hbase.regionserver.MetricsRegionServerSourceFactory" => MergeStrategy.first
      // Discard the jackson service configs that we don't need. These files are not shaded so
      // adding them may conflict with other jackson version used by the user.
      case PathList("META-INF", "services", xs @ _*) => MergeStrategy.discard
      case x =>
        MergeStrategy.first
    },
    // Make the 'compile' invoke the 'assembly' task to generate the uber jar.
    Compile / packageBin := assembly.value
  )

/**
 * We want to publish the `standalone` project's shaded JAR (created from the
 * build/sbt standalone/assembly command).
 *
 * However, build/sbt standalone/publish and build/sbt standalone/publishLocal will use the
 * non-shaded JAR from the build/sbt standalone/package command.
 *
 * So, we create an impostor, cosmetic project used only for publishing.
 *
 * build/sbt standalone/package
 * - creates connectors/standalone/target/scala-2.12/delta-standalone-original-shaded_2.12-0.2.1-SNAPSHOT.jar
 *   (this is the shaded JAR we want)
 *
 * build/sbt standaloneCosmetic/publishM2
 * - packages the shaded JAR (above) and then produces:
 * -- .m2/repository/io/delta/delta-standalone_2.12/0.2.1-SNAPSHOT/delta-standalone_2.12-0.2.1-SNAPSHOT.pom
 * -- .m2/repository/io/delta/delta-standalone_2.12/0.2.1-SNAPSHOT/delta-standalone_2.12-0.2.1-SNAPSHOT.jar
 * -- .m2/repository/io/delta/delta-standalone_2.12/0.2.1-SNAPSHOT/delta-standalone_2.12-0.2.1-SNAPSHOT-sources.jar
 * -- .m2/repository/io/delta/delta-standalone_2.12/0.2.1-SNAPSHOT/delta-standalone_2.12-0.2.1-SNAPSHOT-javadoc.jar
 */
lazy val standaloneCosmetic = project
  .dependsOn(storage) // this doesn't impact the output artifact (jar), only the pom.xml dependencies
  .disablePlugins(JavaFormatterPlugin, ScalafmtPlugin)
  .settings(
    name := "delta-standalone",
    commonSettings,
    releaseSettings,
    exportJars := true,
    Compile / packageBin := (standaloneParquet / assembly).value,
    Compile / packageSrc := (standalone / Compile / packageSrc).value,
    libraryDependencies ++= scalaCollectionPar(scalaVersion.value) ++ Seq(
      "org.apache.hadoop" % "hadoop-client" % hadoopVersion % "provided",
      "org.apache.parquet" % "parquet-hadoop" % "1.12.3" % "provided",
      // parquet4s-core dependencies that are not shaded are added with compile scope.
      "com.chuusai" %% "shapeless" % "2.3.4",
      "org.scala-lang.modules" %% "scala-collection-compat" % "2.4.3"
    )
  )

lazy val testStandaloneCosmetic = (project in file("connectors/testStandaloneCosmetic"))
  .dependsOn(standaloneCosmetic)
  .dependsOn(goldenTables % "test")
  .disablePlugins(JavaFormatterPlugin, ScalafmtPlugin)
  .settings(
    name := "test-standalone-cosmetic",
    commonSettings,
    skipReleaseSettings,
    libraryDependencies ++= Seq(
      "org.apache.hadoop" % "hadoop-client" % hadoopVersion,
      "org.scalatest" %% "scalatest" % scalaTestVersionForConnectors % "test",
    )
  )

/**
 * A test project to verify `ParquetSchemaConverter` APIs are working after the user provides
 * `parquet-hadoop`. We use a separate project because we want to test whether Delta Standlone APIs
 * except `ParquetSchemaConverter` are working without `parquet-hadoop` in testStandaloneCosmetic`.
 */
lazy val testParquetUtilsWithStandaloneCosmetic = project.dependsOn(standaloneCosmetic)
  .disablePlugins(JavaFormatterPlugin, ScalafmtPlugin)
  .settings(
    name := "test-parquet-utils-with-standalone-cosmetic",
    commonSettings,
    skipReleaseSettings,
    libraryDependencies ++= Seq(
      "org.apache.hadoop" % "hadoop-client" % hadoopVersion,
      "org.apache.parquet" % "parquet-hadoop" % "1.12.3" % "provided",
      "org.scalatest" %% "scalatest" % scalaTestVersionForConnectors % "test",
    )
  )

def scalaCollectionPar(version: String) = version match {
  case v if v.startsWith("2.13.") =>
    Seq("org.scala-lang.modules" %% "scala-parallel-collections" % "1.0.4")
  case _ => Seq()
}

/**
 * The public API ParquetSchemaConverter exposes Parquet classes in its methods so we cannot apply
 * shading rules on it. However, sbt-assembly doesn't allow excluding a single file. Hence, we
 * create a separate project to skip the shading.
 */
lazy val standaloneParquet = (project in file("connectors/standalone-parquet"))
  .disablePlugins(JavaFormatterPlugin, ScalafmtPlugin)
  .dependsOn(standaloneWithoutParquetUtils)
  .settings(
    name := "delta-standalone-parquet",
    commonSettings,
    skipReleaseSettings,
    libraryDependencies ++= Seq(
      "org.apache.parquet" % "parquet-hadoop" % "1.12.3" % "provided",
      "org.scalatest" %% "scalatest" % scalaTestVersionForConnectors % "test"
    ),
    assemblyPackageScala / assembleArtifact := false
  )

/** A dummy project to allow `standaloneParquet` depending on the shaded standalone jar. */
lazy val standaloneWithoutParquetUtils = project
  .disablePlugins(JavaFormatterPlugin, ScalafmtPlugin)
  .settings(
    name := "delta-standalone-without-parquet-utils",
    commonSettings,
    skipReleaseSettings,
    exportJars := true,
    Compile / packageBin := (standalone / assembly).value
  )

// TODO scalastyle settings
lazy val standalone = (project in file("connectors/standalone"))
  .dependsOn(storage % "compile->compile;provided->provided")
  .dependsOn(goldenTables % "test")
  .disablePlugins(JavaFormatterPlugin, ScalafmtPlugin)
  .settings(
    name := "delta-standalone-original",
    commonSettings,
    skipReleaseSettings,
    standaloneMimaSettings,
    // When updating any dependency here, we should also review `pomPostProcess` in project
    // `standaloneCosmetic` and update it accordingly.
    libraryDependencies ++= scalaCollectionPar(scalaVersion.value) ++ Seq(
      "org.apache.hadoop" % "hadoop-client" % hadoopVersion % "provided",
      "com.github.mjakubowski84" %% "parquet4s-core" % parquet4sVersion excludeAll (
        ExclusionRule("org.slf4j", "slf4j-api")
        ),
      "com.fasterxml.jackson.module" %% "jackson-module-scala" % "2.12.3",
      "org.json4s" %% "json4s-jackson" % "3.7.0-M11" excludeAll (
        ExclusionRule("com.fasterxml.jackson.core"),
        ExclusionRule("com.fasterxml.jackson.module")
      ),
      "org.scalatest" %% "scalatest" % scalaTestVersionForConnectors % "test",
    ),
    Compile / sourceGenerators += Def.task {
      val file = (Compile / sourceManaged).value / "io" / "delta" / "standalone" / "package.scala"
      IO.write(file,
        s"""package io.delta
           |
           |package object standalone {
           |  val VERSION = "${version.value}"
           |  val NAME = "Delta Standalone"
           |}
           |""".stripMargin)
      Seq(file)
    },

    /**
     * Standalone packaged (unshaded) jar.
     *
     * Build with `build/sbt standalone/package` command.
     * e.g. connectors/standalone/target/scala-2.12/delta-standalone-original-unshaded_2.12-0.2.1-SNAPSHOT.jar
     */
    artifactName := { (sv: ScalaVersion, module: ModuleID, artifact: Artifact) =>
      artifact.name + "-unshaded" + "_" + sv.binary + "-" + module.revision  + "." + artifact.extension
    },

    /**
     * Standalone assembly (shaded) jar. This is what we want to release.
     *
     * Build with `build/sbt standalone/assembly` command.
     * e.g. connectors/standalone/target/scala-2.12/delta-standalone-original-shaded_2.12-0.2.1-SNAPSHOT.jar
     */
    assembly / logLevel := Level.Info,
    assembly / test := {},
    assembly / assemblyJarName := s"${name.value}-shaded_${scalaBinaryVersion.value}-${version.value}.jar",
    // We exclude jars first, and then we shade what is remaining. Note: the input here is only
    // `libraryDependencies` jars, not `.dependsOn(_)` jars.
    assembly / assemblyExcludedJars := {
      val cp = (assembly / fullClasspath).value
      val allowedPrefixes = Set("META_INF", "io", "json4s", "jackson", "paranamer",
        "parquet4s", "parquet-", "audience-annotations", "commons-pool")
      cp.filter { f =>
        !allowedPrefixes.exists(prefix => f.data.getName.startsWith(prefix))
      }
    },
    assembly / assemblyShadeRules := Seq(
      ShadeRule.rename("com.fasterxml.jackson.**" -> "shadedelta.@0").inAll,
      ShadeRule.rename("com.thoughtworks.paranamer.**" -> "shadedelta.@0").inAll,
      ShadeRule.rename("org.json4s.**" -> "shadedelta.@0").inAll,
      ShadeRule.rename("com.github.mjakubowski84.parquet4s.**" -> "shadedelta.@0").inAll,
      ShadeRule.rename("org.apache.commons.pool.**" -> "shadedelta.@0").inAll,
      ShadeRule.rename("org.apache.parquet.**" -> "shadedelta.@0").inAll,
      ShadeRule.rename("shaded.parquet.**" -> "shadedelta.@0").inAll,
      ShadeRule.rename("org.apache.yetus.audience.**" -> "shadedelta.@0").inAll
    ),
    assembly / assemblyMergeStrategy := {
      // Discard `module-info.class` to fix the `different file contents found` error.
      // TODO Upgrade SBT to 1.5 which will do this automatically
      case "module-info.class" => MergeStrategy.discard
      // Discard unused `parquet.thrift` so that we don't conflict the file used by the user
      case "parquet.thrift" => MergeStrategy.discard
      // Discard the jackson service configs that we don't need. These files are not shaded so
      // adding them may conflict with other jackson version used by the user.
      case PathList("META-INF", "services", xs @ _*) => MergeStrategy.discard
      // This project `.dependsOn` delta-storage, and its classes will be included by default
      // in this assembly jar. Manually discard them since it is already a compile-time dependency.
      case PathList("io", "delta", "storage", xs @ _*) => MergeStrategy.discard
      case x =>
        val oldStrategy = (assembly / assemblyMergeStrategy).value
        oldStrategy(x)
    },
    assembly / artifact := {
      val art = (assembly / artifact).value
      art.withClassifier(Some("assembly"))
    },
    addArtifact(assembly / artifact, assembly),

    // Unidoc setting
    unidocSourceFilePatterns += SourceFilePattern("io/delta/standalone/"),
    javaCheckstyleSettings("dev/connectors-checkstyle.xml")
  ).configureUnidoc()


/*
TODO (TD): Tests are failing for some reason
lazy val compatibility = (project in file("connectors/oss-compatibility-tests"))
  // depend on standalone test codes as well
  .dependsOn(standalone % "compile->compile;test->test")
  .dependsOn(spark % "test -> compile")
  .settings(
    name := "compatibility",
    commonSettings,
    skipReleaseSettings,
    libraryDependencies ++= Seq(
      // Test Dependencies
      "io.netty" % "netty-buffer"  % "4.1.63.Final" % "test",
      "org.scalatest" %% "scalatest" % "3.1.0" % "test",
      "commons-io" % "commons-io" % "2.8.0" % "test",
      "org.apache.spark" %% "spark-sql" % defaultSparkVersion % "test",
      "org.apache.spark" %% "spark-catalyst" % defaultSparkVersion % "test" classifier "tests",
      "org.apache.spark" %% "spark-core" % defaultSparkVersion % "test" classifier "tests",
      "org.apache.spark" %% "spark-sql" % defaultSparkVersion % "test" classifier "tests",
    )
  )
 */

lazy val goldenTables = (project in file("connectors/golden-tables"))
  .disablePlugins(JavaFormatterPlugin, ScalafmtPlugin)
  .settings(
    name := "golden-tables",
    commonSettings,
    skipReleaseSettings,
    libraryDependencies ++= Seq(
      // Test Dependencies
      "org.scalatest" %% "scalatest" % scalaTestVersion % "test",
      "commons-io" % "commons-io" % "2.8.0" % "test",

      "io.delta" %% "delta-spark" % "3.3.2" % "test",
      "org.apache.spark" %% "spark-sql" % defaultSparkVersion % "test",
      "org.apache.spark" %% "spark-catalyst" % defaultSparkVersion % "test" classifier "tests",
      "org.apache.spark" %% "spark-core" % defaultSparkVersion % "test" classifier "tests",
      "org.apache.spark" %% "spark-sql" % defaultSparkVersion % "test" classifier "tests"
    )
  )

def sqlDeltaImportScalaVersion(scalaBinaryVersion: String): String = {
  scalaBinaryVersion match {
    // sqlDeltaImport doesn't support 2.11. We return 2.12 so that we can resolve the dependencies
    // but we will not publish sqlDeltaImport with Scala 2.11.
    case "2.11" => "2.12"
    case _ => scalaBinaryVersion
  }
}

lazy val sqlDeltaImport = (project in file("connectors/sql-delta-import"))
  .disablePlugins(JavaFormatterPlugin, ScalafmtPlugin)
  .settings (
    name := "sql-delta-import",
    commonSettings,
    skipReleaseSettings,
    publishArtifact := scalaBinaryVersion.value != "2.11",
    Test / publishArtifact := false,
    libraryDependencies ++= Seq(
      // Using released delta-spark JAR instead of module dependency to break circular dependency
      "io.delta" %% "delta-spark" % "3.3.2",
      
      "io.netty" % "netty-buffer"  % "4.1.63.Final" % "test",
      "org.apache.spark" % ("spark-sql_" + sqlDeltaImportScalaVersion(scalaBinaryVersion.value)) % defaultSparkVersion % "provided",
      "org.rogach" %% "scallop" % "3.5.1",
      "org.scalatest" %% "scalatest" % scalaTestVersionForConnectors % "test",
      "com.h2database" % "h2" % "1.4.200" % "test",
      "org.apache.spark" % ("spark-catalyst_" + sqlDeltaImportScalaVersion(scalaBinaryVersion.value)) % defaultSparkVersion % "test",
      "org.apache.spark" % ("spark-core_" + sqlDeltaImportScalaVersion(scalaBinaryVersion.value)) % defaultSparkVersion % "test",
      "org.apache.spark" % ("spark-sql_" + sqlDeltaImportScalaVersion(scalaBinaryVersion.value)) % defaultSparkVersion % "test"
    )
  )

/**
 * Get list of python files and return the mapping between source files and target paths
 * in the generated package JAR.
 */
def listPythonFiles(pythonBase: File): Seq[(File, String)] = {
  val pythonExcludeDirs = pythonBase / "lib" :: pythonBase / "doc" :: pythonBase / "bin" :: Nil
  import scala.collection.JavaConverters._
  val pythonFiles = Files.walk(pythonBase.toPath).iterator().asScala
    .map { path => path.toFile() }
    .filter { file => file.getName.endsWith(".py") && ! file.getName.contains("test") }
    .filter { file => ! pythonExcludeDirs.exists { base => IO.relativize(base, file).nonEmpty} }
    .toSeq

  pythonFiles pair Path.relativeTo(pythonBase)
}

ThisBuild / parallelExecution := false

val createTargetClassesDir = taskKey[Unit]("create target classes dir")

/*
 ******************
 * Project groups *
 ******************
 */

// Don't use these groups for any other projects
lazy val sparkGroup = project
  .aggregate(spark, sparkV1, sparkV1Filtered, sparkV2, contribs, storage, storageS3DynamoDB, sharing, hudi)
  .settings(
    // crossScalaVersions must be set to Nil on the aggregating project
    crossScalaVersions := Nil,
    publishArtifact := false,
    publish / skip := false,
  )

lazy val icebergGroup = project
  .aggregate(iceberg, testDeltaIcebergJar)
  .settings(
    // crossScalaVersions must be set to Nil on the aggregating project
    crossScalaVersions := Nil,
    publishArtifact := false,
    publish / skip := false,
  )

lazy val kernelGroup = project
  .aggregate(kernelApi, kernelDefaults)
  .settings(
    // crossScalaVersions must be set to Nil on the aggregating project
    crossScalaVersions := Nil,
    publishArtifact := false,
    publish / skip := false,
    unidocSourceFilePatterns := {
      (kernelApi / unidocSourceFilePatterns).value.scopeToProject(kernelApi) ++
      (kernelDefaults / unidocSourceFilePatterns).value.scopeToProject(kernelDefaults)
    }
  ).configureUnidoc(docTitle = "Delta Kernel")

/*
 ********************
 * Release settings *
 ********************
 */
import ReleaseTransformations._

lazy val skipReleaseSettings = Seq(
  publishArtifact := false,
  publish / skip := true
)


// Release settings for artifact that contains only Java source code
lazy val javaOnlyReleaseSettings = releaseSettings ++ Seq(
  // drop off Scala suffix from artifact names
  crossPaths := false,

  // we publish jars for each scalaVersion in crossScalaVersions. however, we only need to publish
  // one java jar. thus, only do so when the current scala version == default scala version
  publishArtifact := {
    val (expMaj, expMin, _) = getMajorMinorPatch(default_scala_version.value)
    s"$expMaj.$expMin" == scalaBinaryVersion.value
  },

  // exclude scala-library from dependencies in generated pom.xml
  autoScalaLibrary := false,
)

lazy val releaseSettings = Seq(
  publishMavenStyle := true,
  publishArtifact := true,
  Test / publishArtifact := false,
  releasePublishArtifactsAction := PgpKeys.publishSigned.value,
  releaseCrossBuild := true,
  pgpPassphrase := sys.env.get("PGP_PASSPHRASE").map(_.toArray),

  // TODO: This isn't working yet ...
  sonatypeProfileName := "io.delta", // sonatype account domain name prefix / group ID
  credentials += Credentials(
    "Sonatype Nexus Repository Manager",
    "oss.sonatype.org",
    sys.env.getOrElse("SONATYPE_USERNAME", ""),
    sys.env.getOrElse("SONATYPE_PASSWORD", "")
  ),
  publishTo := {
    val nexus = "https://oss.sonatype.org/"
    if (isSnapshot.value) {
      Some("snapshots" at nexus + "content/repositories/snapshots")
    } else {
      Some("releases"  at nexus + "service/local/staging/deploy/maven2")
    }
  },
  licenses += ("Apache-2.0", url("http://www.apache.org/licenses/LICENSE-2.0")),
  pomExtra :=
    <url>https://delta.io/</url>
      <scm>
        <url>git@github.com:delta-io/delta.git</url>
        <connection>scm:git:git@github.com:delta-io/delta.git</connection>
      </scm>
      <developers>
        <developer>
          <id>marmbrus</id>
          <name>Michael Armbrust</name>
          <url>https://github.com/marmbrus</url>
        </developer>
        <developer>
          <id>brkyvz</id>
          <name>Burak Yavuz</name>
          <url>https://github.com/brkyvz</url>
        </developer>
        <developer>
          <id>jose-torres</id>
          <name>Jose Torres</name>
          <url>https://github.com/jose-torres</url>
        </developer>
        <developer>
          <id>liwensun</id>
          <name>Liwen Sun</name>
          <url>https://github.com/liwensun</url>
        </developer>
        <developer>
          <id>mukulmurthy</id>
          <name>Mukul Murthy</name>
          <url>https://github.com/mukulmurthy</url>
        </developer>
        <developer>
          <id>tdas</id>
          <name>Tathagata Das</name>
          <url>https://github.com/tdas</url>
        </developer>
        <developer>
          <id>zsxwing</id>
          <name>Shixiong Zhu</name>
          <url>https://github.com/zsxwing</url>
        </developer>
        <developer>
          <id>scottsand-db</id>
          <name>Scott Sandre</name>
          <url>https://github.com/scottsand-db</url>
        </developer>
        <developer>
          <id>windpiger</id>
          <name>Jun Song</name>
          <url>https://github.com/windpiger</url>
        </developer>
      </developers>
)

// Looks like some of release settings should be set for the root project as well.
publishArtifact := false  // Don't release the root project
publish / skip := true
publishTo := Some("snapshots" at "https://oss.sonatype.org/content/repositories/snapshots")
releaseCrossBuild := false  // Don't use sbt-release's cross facility
releaseProcess := Seq[ReleaseStep](
  checkSnapshotDependencies,
  inquireVersions,
  runTest,
  setReleaseVersion,
  commitReleaseVersion,
  tagRelease,
  releaseStepCommand(if (crossSparkReleaseEnabled) "crossSparkRelease +publishSigned" else "+publishSigned"),
  setNextVersion,
  commitNextVersion
)<|MERGE_RESOLUTION|>--- conflicted
+++ resolved
@@ -54,25 +54,16 @@
 
 // Cross-Spark-version building support
 val sparkVersion = settingKey[String]("Spark version")
-<<<<<<< HEAD
+val internalModuleNames = settingKey[Set[String]]("Internal module artifact names to exclude from POM")
 val crossSparkReleaseEnabled = sys.props.getOrElse("crossSparkRelease", "false").toBoolean
 
 spark / sparkVersion := CrossSparkVersions.getSparkVersion()
-kernelSpark / sparkVersion := CrossSparkVersions.getSparkVersion()
+sparkV1 / sparkVersion := CrossSparkVersions.getSparkVersion()
+sparkV2 / sparkVersion := CrossSparkVersions.getSparkVersion()
 connectCommon / sparkVersion := CrossSparkVersions.getSparkVersion()
 connectClient / sparkVersion := CrossSparkVersions.getSparkVersion()
 connectServer / sparkVersion := CrossSparkVersions.getSparkVersion()
 sharing / sparkVersion := CrossSparkVersions.getSparkVersion()
-=======
-val internalModuleNames = settingKey[Set[String]]("Internal module artifact names to exclude from POM")
-spark / sparkVersion := getSparkVersion()
-sparkV1 / sparkVersion := getSparkVersion()
-sparkV2 / sparkVersion := getSparkVersion()
-connectCommon / sparkVersion := getSparkVersion()
-connectClient / sparkVersion := getSparkVersion()
-connectServer / sparkVersion := getSparkVersion()
-sharing / sparkVersion := getSparkVersion()
->>>>>>> 156e41f2
 
 // Dependent library versions
 val defaultSparkVersion = SparkVersionSpec.LATEST_RELEASED.fullVersion
@@ -365,14 +356,9 @@
     name := "delta-spark-v1",
     commonSettings,
     scalaStyleSettings,
-<<<<<<< HEAD
-    sparkMimaSettings,
-    releaseSettings,
+    skipReleaseSettings, // Internal module - not published to Maven
     CrossSparkVersions.crossSparkSettings(default_scala_version, all_scala_versions, scala213),
     moduleName := CrossSparkVersions.moduleName(name.value, sparkVersion.value),
-=======
-    skipReleaseSettings, // Internal module - not published to Maven
-    crossSparkSettings(),
 
     // Export as JAR instead of classes directory. This prevents dependent projects
     // (e.g., connectServer) from seeing multiple 'classes' directories with the same
@@ -383,7 +369,6 @@
     Test / sources := Seq.empty,
     Test / resources := Seq.empty,
 
->>>>>>> 156e41f2
     libraryDependencies ++= Seq(
       // Adding test classifier seems to break transitive resolution of the core dependencies
       "org.apache.spark" %% "spark-hive" % sparkVersion.value % "provided",
