/*
 * Copyright (2024) The Delta Lake Project Authors.
 *
 * Licensed under the Apache License, Version 2.0 (the "License");
 * you may not use this file except in compliance with the License.
 * You may obtain a copy of the License at
 *
 * http://www.apache.org/licenses/LICENSE-2.0
 *
 * Unless required by applicable law or agreed to in writing, software
 * distributed under the License is distributed on an "AS IS" BASIS,
 * WITHOUT WARRANTIES OR CONDITIONS OF ANY KIND, either express or implied.
 * See the License for the specific language governing permissions and
 * limitations under the License.
 */

package io.delta.tables

import java.io.File
import java.text.SimpleDateFormat

import org.apache.commons.io.FileUtils

import org.apache.spark.sql.Row
import org.apache.spark.sql.functions.{col, lit}
import org.apache.spark.sql.test.DeltaQueryTest

class DeltaTableSuite extends DeltaQueryTest with RemoteSparkSession {
  private lazy val testData = spark.range(100).toDF("value")

  test("forPath") {
    withTempPath { dir =>
      testData.write.format("delta").save(dir.getAbsolutePath)
      checkAnswer(
        DeltaTable.forPath(spark, dir.getAbsolutePath).toDF,
        testData.collect().toSeq
      )
    }
  }

  test("forName") {
    withTable("deltaTable") {
      testData.write.format("delta").saveAsTable("deltaTable")
      checkAnswer(
        DeltaTable.forName(spark, "deltaTable").toDF,
        testData.collect().toSeq
      )
    }
  }

  test("as") {
    withTempPath { dir =>
      testData.write.format("delta").save(dir.getAbsolutePath)
      checkAnswer(
        DeltaTable.forPath(spark, dir.getAbsolutePath).as("tbl").toDF.select("tbl.value"),
        testData.select("value").collect().toSeq
      )
    }
  }

<<<<<<< HEAD
  test("history") {
=======
  ignore("vacuum") {
    Seq("true", "false").foreach{ deltaFormatCheckEnabled =>
      withSQLConf(
        "spark.databricks.delta.formatCheck.cache.enabled" -> deltaFormatCheckEnabled) {
          withTempPath { dir =>
          testData.write.format("delta").save(dir.getAbsolutePath)
          val table = io.delta.tables.DeltaTable.forPath(spark, dir.getAbsolutePath)

          // create a uncommitted file.
          val notCommittedFile = "notCommittedFile.json"
          val file = new File(dir, notCommittedFile)
          FileUtils.write(file, "gibberish")
          // set to ancient time so that the file is eligible to be vacuumed.
          file.setLastModified(0)
          assert(file.exists())

          table.vacuum()

          val file2 = new File(dir, notCommittedFile)
          assert(!file2.exists())
        }
      }
    }
  }

  ignore("history") {
>>>>>>> a54974d6
    val session = spark
    import session.implicits._

    withTempPath { dir =>
      Seq(1, 2, 3).toDF().write.format("delta").save(dir.getAbsolutePath)
      Seq(4, 5).toDF().write.format("delta").mode("append").save(dir.getAbsolutePath)

      val table = DeltaTable.forPath(spark, dir.getAbsolutePath)
      checkAnswer(
        table.history().select("version"),
        Seq(Row(0L), Row(1L))
      )
    }
  }

  test("detail") {
    val session = spark
    import session.implicits._

    withTempPath { dir =>
      Seq(1, 2, 3).toDF().write.format("delta").save(dir.getAbsolutePath)

      val deltaTable = DeltaTable.forPath(spark, dir.getAbsolutePath)
      checkAnswer(
        deltaTable.detail().select("format"),
        Seq(Row("delta"))
      )
    }
  }

  test("isDeltaTable - path - with _delta_log dir") {
    withTempPath { dir =>
      testData.write.format("delta").save(dir.getAbsolutePath)
      assert(DeltaTable.isDeltaTable(spark, dir.getAbsolutePath))
    }
  }

  test("isDeltaTable - path - with empty _delta_log dir") {
    withTempPath { dir =>
      new File(dir, "_delta_log").mkdirs()
      assert(!DeltaTable.isDeltaTable(spark, dir.getAbsolutePath))
    }
  }

  test("isDeltaTable - path - with no _delta_log dir") {
    withTempPath { dir =>
      assert(!DeltaTable.isDeltaTable(spark, dir.getAbsolutePath))
    }
  }

  test("isDeltaTable - path - with non-existent dir") {
    withTempPath { dir =>
      assert(!DeltaTable.isDeltaTable(spark, dir.getAbsolutePath))
    }
  }

  test("isDeltaTable - with non-Delta table path") {
    withTempPath { dir =>
      testData.write.format("parquet").mode("overwrite").save(dir.getAbsolutePath)
      assert(!DeltaTable.isDeltaTable(spark, dir.getAbsolutePath))
    }
  }

<<<<<<< HEAD
  test("delete") {
=======
  ignore("generate") {
    withTempPath { dir =>
      val path = dir.getAbsolutePath
      testData.toDF().write.format("delta").save(path)
      val table = DeltaTable.forPath(spark, path)
      val manifestDir = new File(dir, "_symlink_format_manifest")
      assert(!manifestDir.exists())
      table.generate("symlink_format_manifest")
      assert(manifestDir.exists())
    }
  }

  ignore("delete") {
>>>>>>> a54974d6
    val session = spark
    import session.implicits._
    withTempPath { dir =>
      val path = dir.getAbsolutePath
      Seq(("a", 1), ("b", 2), ("c", 3), ("d", 4)).toDF("key", "value")
        .write.format("delta").save(path)
      val deltaTable = DeltaTable.forPath(spark, path)

      deltaTable.delete("key = 'a'")
      checkAnswer(deltaTable.toDF, Seq(Row("b", 2), Row("c", 3), Row("d", 4)))

      deltaTable.delete(col("key") === lit("b"))
      checkAnswer(deltaTable.toDF, Seq(Row("c", 3), Row("d", 4)))

      deltaTable.delete()
      checkAnswer(deltaTable.toDF, Nil)
    }
  }

  test("update") {
    val session = spark
    import session.implicits._
    withTempPath { dir =>
      val path = dir.getAbsolutePath
      Seq(("a", 1), ("b", 2), ("c", 3), ("d", 4)).toDF("key", "value")
        .write.format("delta").save(path)
      val deltaTable = DeltaTable.forPath(spark, path)

      deltaTable.updateExpr("key = 'a' or key = 'b'", Map("value" -> "1"))
      checkAnswer(deltaTable.toDF, Seq(Row("a", 1), Row("b", 1), Row("c", 3), Row("d", 4)))

      deltaTable.update(col("key") === lit("a") || col("key") === lit("b"), Map("value" -> lit(0)))
      checkAnswer(deltaTable.toDF, Seq(Row("a", 0), Row("b", 0), Row("c", 3), Row("d", 4)))

      deltaTable.updateExpr(Map("value" -> "-1"))
      checkAnswer(deltaTable.toDF, Seq(Row("a", -1), Row("b", -1), Row("c", -1), Row("d", -1)))

      deltaTable.update(Map("value" -> lit(37)))
      checkAnswer(deltaTable.toDF, Seq(Row("a", 37), Row("b", 37), Row("c", 37), Row("d", 37)))
    }
  }

  private def getTimestampForVersion(path: String, version: Long): String = {
    val logPath = new File(path, "_delta_log")
    val file = new File(logPath, f"$version%020d.json")
    val sdf = new SimpleDateFormat("yyyy-MM-dd HH:mm:ss.SSS")
    sdf.format(file.lastModified())
  }

<<<<<<< HEAD
  test("restore") {
=======
  ignore("clone") {
    withTempPath { dir =>
      val baseDir = dir.getAbsolutePath

      val srcDir = new File(baseDir, "source").getCanonicalPath
      val dstDir = new File(baseDir, "destination").getCanonicalPath

      spark.range(10).write.format("delta").save(srcDir)

      val srcTable = io.delta.tables.DeltaTable.forPath(spark, srcDir)
      srcTable.clone(dstDir, true)

      checkAnswer(
        spark.read.format("delta").load(dstDir),
        spark.read.format("delta").load(srcDir))
    }
  }

  ignore("cloneAtVersion/timestamp - with filesystem options") {
    val session = spark
    import session.implicits._
    withTempPath { dir =>
      val baseDir = dir.getAbsolutePath

      val srcDir = new File(baseDir, "source").getCanonicalPath
      val dstDir = new File(baseDir, "destination").getCanonicalPath

      val df1 = Seq(1, 2, 3).toDF("id")
      val df2 = Seq(4, 5).toDF("id")
      val df3 = Seq(6, 7).toDF("id")

      // version 0.
      df1.write.format("delta").save(srcDir)
      // version 1.
      df2.write.format("delta").mode("append").save(srcDir)
      // version 2.
      df3.write.format("delta").mode("append").save(srcDir)

      val srcTable = io.delta.tables.DeltaTable.forPath(spark, srcDir)

      srcTable.cloneAtVersion(1, dstDir, true)

      checkAnswer(
        spark.read.format("delta").load(dstDir),
        df1.union(df2))

      val timestamp = getTimestampForVersion(srcDir, version = 0)
      srcTable.cloneAtTimestamp(timestamp, dstDir, isShallow = true, replace = true)

      checkAnswer(
        spark.read.format("delta").load(dstDir),
        df1)
    }
  }

  ignore("restore") {
>>>>>>> a54974d6
    val session = spark
    import session.implicits._
    withTempPath { dir =>
      val path = dir.getPath

      val df1 = Seq(1, 2, 3).toDF("id")
      val df2 = Seq(4, 5).toDF("id")
      val df3 = Seq(6, 7).toDF("id")

      // version 0.
      df1.write.format("delta").save(path)
      // version 1.
      df2.write.format("delta").mode("append").save(path)
      // version 2.
      df3.write.format("delta").mode("append").save(path)

      checkAnswer(
        spark.read.format("delta").load(path),
        df1.union(df2).union(df3))

      val deltaTable = io.delta.tables.DeltaTable.forPath(spark, path)
      deltaTable.restoreToVersion(1)

      checkAnswer(
        spark.read.format("delta").load(path),
        df1.union(df2))

      val deltaTable2 = io.delta.tables.DeltaTable.forPath(spark, path)
      val timestamp = getTimestampForVersion(path, version = 0)
      deltaTable2.restoreToTimestamp(timestamp)

      checkAnswer(
        spark.read.format("delta").load(path),
        df1)
    }
  }

  ignore("upgradeTableProtocol") {
    withTempPath { dir =>
      val path = dir.getAbsolutePath
      testData.write.format("delta").save(path)
      val table = DeltaTable.forPath(spark, path)
      table.upgradeTableProtocol(1, 2)
      checkAnswer(
        table.history().select("version", "operation"),
        Seq(Row(0L, "WRITE"), Row(1L, "SET TBLPROPERTIES"))
      )
    }
  }
}<|MERGE_RESOLUTION|>--- conflicted
+++ resolved
@@ -58,36 +58,27 @@
     }
   }
 
-<<<<<<< HEAD
+  test("vacuum") {
+    withTempPath { dir =>
+      testData.write.format("delta").save(dir.getAbsolutePath)
+      val table = io.delta.tables.DeltaTable.forPath(spark, dir.getAbsolutePath)
+
+      // create a uncommitted file.
+      val notCommittedFile = "notCommittedFile.json"
+      val file = new File(dir, notCommittedFile)
+      FileUtils.write(file, "gibberish")
+      // set to ancient time so that the file is eligible to be vacuumed.
+      file.setLastModified(0)
+      assert(file.exists())
+
+      table.vacuum()
+
+      val file2 = new File(dir, notCommittedFile)
+      assert(!file2.exists())
+    }
+  }
+
   test("history") {
-=======
-  ignore("vacuum") {
-    Seq("true", "false").foreach{ deltaFormatCheckEnabled =>
-      withSQLConf(
-        "spark.databricks.delta.formatCheck.cache.enabled" -> deltaFormatCheckEnabled) {
-          withTempPath { dir =>
-          testData.write.format("delta").save(dir.getAbsolutePath)
-          val table = io.delta.tables.DeltaTable.forPath(spark, dir.getAbsolutePath)
-
-          // create a uncommitted file.
-          val notCommittedFile = "notCommittedFile.json"
-          val file = new File(dir, notCommittedFile)
-          FileUtils.write(file, "gibberish")
-          // set to ancient time so that the file is eligible to be vacuumed.
-          file.setLastModified(0)
-          assert(file.exists())
-
-          table.vacuum()
-
-          val file2 = new File(dir, notCommittedFile)
-          assert(!file2.exists())
-        }
-      }
-    }
-  }
-
-  ignore("history") {
->>>>>>> a54974d6
     val session = spark
     import session.implicits._
 
@@ -151,10 +142,7 @@
     }
   }
 
-<<<<<<< HEAD
-  test("delete") {
-=======
-  ignore("generate") {
+  test("generate") {
     withTempPath { dir =>
       val path = dir.getAbsolutePath
       testData.toDF().write.format("delta").save(path)
@@ -166,8 +154,7 @@
     }
   }
 
-  ignore("delete") {
->>>>>>> a54974d6
+  test("delete") {
     val session = spark
     import session.implicits._
     withTempPath { dir =>
@@ -217,10 +204,7 @@
     sdf.format(file.lastModified())
   }
 
-<<<<<<< HEAD
-  test("restore") {
-=======
-  ignore("clone") {
+  test("clone") {
     withTempPath { dir =>
       val baseDir = dir.getAbsolutePath
 
@@ -238,14 +222,15 @@
     }
   }
 
-  ignore("cloneAtVersion/timestamp - with filesystem options") {
+  test("cloneAtVersion/timestamp - with filesystem options") {
     val session = spark
     import session.implicits._
     withTempPath { dir =>
       val baseDir = dir.getAbsolutePath
 
       val srcDir = new File(baseDir, "source").getCanonicalPath
-      val dstDir = new File(baseDir, "destination").getCanonicalPath
+      val dstDir1 = new File(baseDir, "destination1").getCanonicalPath
+      val dstDir2 = new File(baseDir, "destination2").getCanonicalPath
 
       val df1 = Seq(1, 2, 3).toDF("id")
       val df2 = Seq(4, 5).toDF("id")
@@ -260,23 +245,22 @@
 
       val srcTable = io.delta.tables.DeltaTable.forPath(spark, srcDir)
 
-      srcTable.cloneAtVersion(1, dstDir, true)
-
-      checkAnswer(
-        spark.read.format("delta").load(dstDir),
+      srcTable.cloneAtVersion(1, dstDir1, true)
+
+      checkAnswer(
+        spark.read.format("delta").load(dstDir1),
         df1.union(df2))
 
       val timestamp = getTimestampForVersion(srcDir, version = 0)
-      srcTable.cloneAtTimestamp(timestamp, dstDir, isShallow = true, replace = true)
-
-      checkAnswer(
-        spark.read.format("delta").load(dstDir),
+      srcTable.cloneAtTimestamp(timestamp, dstDir2, isShallow = true, replace = true)
+
+      checkAnswer(
+        spark.read.format("delta").load(dstDir2),
         df1)
     }
   }
 
-  ignore("restore") {
->>>>>>> a54974d6
+  test("restore") {
     val session = spark
     import session.implicits._
     withTempPath { dir =>
@@ -314,7 +298,7 @@
     }
   }
 
-  ignore("upgradeTableProtocol") {
+  test("upgradeTableProtocol") {
     withTempPath { dir =>
       val path = dir.getAbsolutePath
       testData.write.format("delta").save(path)
