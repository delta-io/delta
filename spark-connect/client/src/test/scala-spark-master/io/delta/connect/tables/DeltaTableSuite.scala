--- conflicted
+++ resolved
@@ -223,7 +223,6 @@
     }
   }
 
-<<<<<<< HEAD
   private def writeOptimizeTestData(path: String): Unit = {
     testData
       .withColumn("col1", col("value") % 7)
@@ -256,7 +255,7 @@
       expectedZorderCols.map(c => s"""\"$c\"""").mkString(start = "[", sep = ",", end = "]"))
   }
 
-  ignore("optimize - compaction") {
+  test("optimize - compaction") {
     withTempPath { dir =>
       val path = dir.getAbsolutePath
 
@@ -275,7 +274,7 @@
     }
   }
 
-  ignore("optimize - compaction - with partition filter") {
+  test("optimize - compaction - with partition filter") {
     withTempPath { dir =>
       val path = dir.getAbsolutePath
 
@@ -295,7 +294,7 @@
     }
   }
 
-  ignore("optimize - zorder") {
+  test("optimize - zorder") {
     withTempPath { dir =>
       val path = dir.getAbsolutePath
 
@@ -315,7 +314,7 @@
     }
   }
 
-  ignore("optimize - zorder - with partition filter") {
+  test("optimize - zorder - with partition filter") {
     withTempPath { dir =>
       val path = dir.getAbsolutePath
 
@@ -336,10 +335,7 @@
     }
   }
 
-  ignore("cloneAtVersion/timestamp - with filesystem options") {
-=======
   test("cloneAtVersion/timestamp - with filesystem options") {
->>>>>>> 2b1a0bdd
     val session = spark
     import session.implicits._
     withTempPath { dir =>
