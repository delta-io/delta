/*
 * Copyright (2024) The Delta Lake Project Authors.
 *
 * Licensed under the Apache License, Version 2.0 (the "License");
 * you may not use this file except in compliance with the License.
 * You may obtain a copy of the License at
 *
 * http://www.apache.org/licenses/LICENSE-2.0
 *
 * Unless required by applicable law or agreed to in writing, software
 * distributed under the License is distributed on an "AS IS" BASIS,
 * WITHOUT WARRANTIES OR CONDITIONS OF ANY KIND, either express or implied.
 * See the License for the specific language governing permissions and
 * limitations under the License.
 */

package io.delta.tables

import java.io.File
import java.text.SimpleDateFormat

import org.apache.commons.io.FileUtils

import org.apache.spark.sql.Row
import org.apache.spark.sql.functions.{col, lit}
import org.apache.spark.sql.DataFrame
import org.apache.spark.sql.test.DeltaQueryTest

class DeltaTableSuite extends DeltaQueryTest with RemoteSparkSession {
  private lazy val testData = spark.range(100).toDF("value")

  test("forPath") {
    withTempPath { dir =>
      testData.write.format("delta").save(dir.getAbsolutePath)
      checkAnswer(
        DeltaTable.forPath(spark, dir.getAbsolutePath).toDF,
        testData.collect().toSeq
      )
    }
  }

  test("forName") {
    withTable("deltaTable") {
      testData.write.format("delta").saveAsTable("deltaTable")
      checkAnswer(
        DeltaTable.forName(spark, "deltaTable").toDF,
        testData.collect().toSeq
      )
    }
  }

  test("as") {
    withTempPath { dir =>
      testData.write.format("delta").save(dir.getAbsolutePath)
      checkAnswer(
        DeltaTable.forPath(spark, dir.getAbsolutePath).as("tbl").toDF.select("tbl.value"),
        testData.select("value").collect().toSeq
      )
    }
  }

  test("vacuum") {
    withTempPath { dir =>
      testData.write.format("delta").save(dir.getAbsolutePath)
      val table = io.delta.tables.DeltaTable.forPath(spark, dir.getAbsolutePath)

      // create a uncommitted file.
      val notCommittedFile = "notCommittedFile.json"
      val file = new File(dir, notCommittedFile)
      FileUtils.write(file, "gibberish")
      // set to ancient time so that the file is eligible to be vacuumed.
      file.setLastModified(0)
      assert(file.exists())

      table.vacuum()

      val file2 = new File(dir, notCommittedFile)
      assert(!file2.exists())
    }
  }

  test("history") {
    val session = spark
    import session.implicits._

    withTempPath { dir =>
      Seq(1, 2, 3).toDF().write.format("delta").save(dir.getAbsolutePath)
      Seq(4, 5).toDF().write.format("delta").mode("append").save(dir.getAbsolutePath)

      val table = DeltaTable.forPath(spark, dir.getAbsolutePath)
      checkAnswer(
        table.history().select("version"),
        Seq(Row(0L), Row(1L))
      )
    }
  }

  test("detail") {
    val session = spark
    import session.implicits._

    withTempPath { dir =>
      Seq(1, 2, 3).toDF().write.format("delta").save(dir.getAbsolutePath)

      val deltaTable = DeltaTable.forPath(spark, dir.getAbsolutePath)
      checkAnswer(
        deltaTable.detail().select("format"),
        Seq(Row("delta"))
      )
    }
  }

  test("isDeltaTable - path - with _delta_log dir") {
    withTempPath { dir =>
      testData.write.format("delta").save(dir.getAbsolutePath)
      assert(DeltaTable.isDeltaTable(spark, dir.getAbsolutePath))
    }
  }

  test("isDeltaTable - path - with empty _delta_log dir") {
    withTempPath { dir =>
      new File(dir, "_delta_log").mkdirs()
      assert(!DeltaTable.isDeltaTable(spark, dir.getAbsolutePath))
    }
  }

  test("isDeltaTable - path - with no _delta_log dir") {
    withTempPath { dir =>
      assert(!DeltaTable.isDeltaTable(spark, dir.getAbsolutePath))
    }
  }

  test("isDeltaTable - path - with non-existent dir") {
    withTempPath { dir =>
      assert(!DeltaTable.isDeltaTable(spark, dir.getAbsolutePath))
    }
  }

  test("isDeltaTable - with non-Delta table path") {
    withTempPath { dir =>
      testData.write.format("parquet").mode("overwrite").save(dir.getAbsolutePath)
      assert(!DeltaTable.isDeltaTable(spark, dir.getAbsolutePath))
    }
  }

  test("generate") {
    withTempPath { dir =>
      val path = dir.getAbsolutePath
      testData.toDF().write.format("delta").save(path)
      val table = DeltaTable.forPath(spark, path)
      val manifestDir = new File(dir, "_symlink_format_manifest")
      assert(!manifestDir.exists())
      table.generate("symlink_format_manifest")
      assert(manifestDir.exists())
    }
  }

  test("delete") {
    val session = spark
    import session.implicits._
    withTempPath { dir =>
      val path = dir.getAbsolutePath
      Seq(("a", 1), ("b", 2), ("c", 3), ("d", 4)).toDF("key", "value")
        .write.format("delta").save(path)
      val deltaTable = DeltaTable.forPath(spark, path)

      deltaTable.delete("key = 'a'")
      checkAnswer(deltaTable.toDF, Seq(Row("b", 2), Row("c", 3), Row("d", 4)))

      deltaTable.delete(col("key") === lit("b"))
      checkAnswer(deltaTable.toDF, Seq(Row("c", 3), Row("d", 4)))

      deltaTable.delete()
      checkAnswer(deltaTable.toDF, Nil)
    }
  }

  test("update") {
    val session = spark
    import session.implicits._
    withTempPath { dir =>
      val path = dir.getAbsolutePath
      Seq(("a", 1), ("b", 2), ("c", 3), ("d", 4)).toDF("key", "value")
        .write.format("delta").save(path)
      val deltaTable = DeltaTable.forPath(spark, path)

      deltaTable.updateExpr("key = 'a' or key = 'b'", Map("value" -> "1"))
      checkAnswer(deltaTable.toDF, Seq(Row("a", 1), Row("b", 1), Row("c", 3), Row("d", 4)))

      deltaTable.update(col("key") === lit("a") || col("key") === lit("b"), Map("value" -> lit(0)))
      checkAnswer(deltaTable.toDF, Seq(Row("a", 0), Row("b", 0), Row("c", 3), Row("d", 4)))

      deltaTable.updateExpr(Map("value" -> "-1"))
      checkAnswer(deltaTable.toDF, Seq(Row("a", -1), Row("b", -1), Row("c", -1), Row("d", -1)))

      deltaTable.update(Map("value" -> lit(37)))
      checkAnswer(deltaTable.toDF, Seq(Row("a", 37), Row("b", 37), Row("c", 37), Row("d", 37)))
    }
  }

  private def getTimestampForVersion(path: String, version: Long): String = {
    val logPath = new File(path, "_delta_log")
    val file = new File(logPath, f"$version%020d.json")
    val sdf = new SimpleDateFormat("yyyy-MM-dd HH:mm:ss.SSS")
    sdf.format(file.lastModified())
  }

  test("clone") {
    withTempPath { dir =>
      val baseDir = dir.getAbsolutePath

      val srcDir = new File(baseDir, "source").getCanonicalPath
      val dstDir = new File(baseDir, "destination").getCanonicalPath

      spark.range(10).write.format("delta").save(srcDir)

      val srcTable = io.delta.tables.DeltaTable.forPath(spark, srcDir)
      srcTable.clone(dstDir, true)

      checkAnswer(
        spark.read.format("delta").load(dstDir),
        spark.read.format("delta").load(srcDir))
    }
  }

<<<<<<< HEAD
=======
  private def writeOptimizeTestData(path: String): Unit = {
    testData
      .withColumn("col1", col("value") % 7)
      .withColumn("col2", col("value") % 27)
      .withColumn("p", col("value") % 10)
      .repartition(numPartitions = 4)
      .write.partitionBy("p").format("delta").save(path)
  }

  private def checkOptimizeMetrics(
      result: DataFrame, numFilesAdded: Long, numFilesRemoved: Long): Unit = {
    val metrics = result.select("metrics.*").head()
    assert(metrics.getLong(0) == numFilesAdded)
    assert(metrics.getLong(1) == numFilesRemoved)
  }

  private def checkOptimizeHistory(
      table: DeltaTable, expectedPredicates: Seq[String], expectedZorderCols: Seq[String]): Unit = {
    val session = table.toDF.sparkSession
    import session.implicits._

    val (operation, operationParameters) = table.history()
      .select("operation", "operationParameters")
      .as[(String, Map[String, String])]
      .head()
    assert(operation == "OPTIMIZE")
    assert(operationParameters("predicate") ==
      expectedPredicates.map(p => s"""\"($p)\"""").mkString(start = "[", sep = ",", end = "]"))
    assert(operationParameters("zOrderBy") ==
      expectedZorderCols.map(c => s"""\"$c\"""").mkString(start = "[", sep = ",", end = "]"))
  }

  test("optimize - compaction") {
    withTempPath { dir =>
      val path = dir.getAbsolutePath

      writeOptimizeTestData(path)

      val numDataFilesPreCompaction =
        spark.read.format("delta").load(path)
          .select("_metadata.file_path")
          .distinct().count()

      val table = io.delta.tables.DeltaTable.forPath(spark, path)
      val result = table.optimize().executeCompaction()

      checkOptimizeMetrics(result, numFilesAdded = 10, numFilesRemoved = numDataFilesPreCompaction)
      checkOptimizeHistory(table, expectedPredicates = Nil, expectedZorderCols = Nil)
    }
  }

  test("optimize - compaction - with partition filter") {
    withTempPath { dir =>
      val path = dir.getAbsolutePath

      writeOptimizeTestData(path)

      val numDataFilesPreCompaction =
        spark.read.format("delta").load(path)
          .where("p = 2")
          .select("_metadata.file_path")
          .distinct().count()

      val table = io.delta.tables.DeltaTable.forPath(spark, path)
      val result = table.optimize().where("p = 2").executeCompaction()

      checkOptimizeMetrics(result, numFilesAdded = 1, numFilesRemoved = numDataFilesPreCompaction)
      checkOptimizeHistory(table, expectedPredicates = Seq("'p = 2"), expectedZorderCols = Nil)
    }
  }

  test("optimize - zorder") {
    withTempPath { dir =>
      val path = dir.getAbsolutePath

      writeOptimizeTestData(path)

      val numDataFilesPreZOrder =
        spark.read.format("delta").load(path)
          .select("_metadata.file_path")
          .distinct().count()

      val table = io.delta.tables.DeltaTable.forPath(spark, path)
      val result = table.optimize().executeZOrderBy("col1", "col2")

      checkOptimizeMetrics(result, numFilesAdded = 10, numFilesRemoved = numDataFilesPreZOrder)
      checkOptimizeHistory(
        table, expectedPredicates = Nil, expectedZorderCols = Seq("col1", "col2"))
    }
  }

  test("optimize - zorder - with partition filter") {
    withTempPath { dir =>
      val path = dir.getAbsolutePath

      writeOptimizeTestData(path)

      val numDataFilesPreZOrder =
        spark.read.format("delta").load(path)
          .where("p = 2")
          .select("_metadata.file_path")
          .distinct().count()

      val table = io.delta.tables.DeltaTable.forPath(spark, path)
      val result = table.optimize().where("p = 2").executeZOrderBy("col1", "col2")

      checkOptimizeMetrics(result, numFilesAdded = 1, numFilesRemoved = numDataFilesPreZOrder)
      checkOptimizeHistory(
        table, expectedPredicates = Seq("'p = 2"), expectedZorderCols = Seq("col1", "col2"))
    }
  }

>>>>>>> 4f917726
  test("cloneAtVersion/timestamp - with filesystem options") {
    val session = spark
    import session.implicits._
    withTempPath { dir =>
      val baseDir = dir.getAbsolutePath

      val srcDir = new File(baseDir, "source").getCanonicalPath
      val dstDir1 = new File(baseDir, "destination1").getCanonicalPath
      val dstDir2 = new File(baseDir, "destination2").getCanonicalPath

      val df1 = Seq(1, 2, 3).toDF("id")
      val df2 = Seq(4, 5).toDF("id")
      val df3 = Seq(6, 7).toDF("id")

      // version 0.
      df1.write.format("delta").save(srcDir)
      // version 1.
      df2.write.format("delta").mode("append").save(srcDir)
      // version 2.
      df3.write.format("delta").mode("append").save(srcDir)

      val srcTable = io.delta.tables.DeltaTable.forPath(spark, srcDir)

      srcTable.cloneAtVersion(1, dstDir1, true)

      checkAnswer(
        spark.read.format("delta").load(dstDir1),
        df1.union(df2))

      val timestamp = getTimestampForVersion(srcDir, version = 0)
      srcTable.cloneAtTimestamp(timestamp, dstDir2, isShallow = true, replace = true)

      checkAnswer(
        spark.read.format("delta").load(dstDir2),
        df1)
    }
  }

  test("restore") {
    val session = spark
    import session.implicits._
    withTempPath { dir =>
      val path = dir.getPath

      val df1 = Seq(1, 2, 3).toDF("id")
      val df2 = Seq(4, 5).toDF("id")
      val df3 = Seq(6, 7).toDF("id")

      // version 0.
      df1.write.format("delta").save(path)
      // version 1.
      df2.write.format("delta").mode("append").save(path)
      // version 2.
      df3.write.format("delta").mode("append").save(path)

      checkAnswer(
        spark.read.format("delta").load(path),
        df1.union(df2).union(df3))

      val deltaTable = io.delta.tables.DeltaTable.forPath(spark, path)
      deltaTable.restoreToVersion(1)

      checkAnswer(
        spark.read.format("delta").load(path),
        df1.union(df2))

      val deltaTable2 = io.delta.tables.DeltaTable.forPath(spark, path)
      val timestamp = getTimestampForVersion(path, version = 0)
      deltaTable2.restoreToTimestamp(timestamp)

      checkAnswer(
        spark.read.format("delta").load(path),
        df1)
    }
  }

  test("upgradeTableProtocol") {
    withTempPath { dir =>
      val path = dir.getAbsolutePath
      testData.write.format("delta").save(path)
      val table = DeltaTable.forPath(spark, path)
      table.upgradeTableProtocol(1, 2)
      checkAnswer(
        table.history().select("version", "operation"),
        Seq(Row(0L, "WRITE"), Row(1L, "SET TBLPROPERTIES"))
      )
    }
  }
}<|MERGE_RESOLUTION|>--- conflicted
+++ resolved
@@ -223,8 +223,6 @@
     }
   }
 
-<<<<<<< HEAD
-=======
   private def writeOptimizeTestData(path: String): Unit = {
     testData
       .withColumn("col1", col("value") % 7)
@@ -337,7 +335,6 @@
     }
   }
 
->>>>>>> 4f917726
   test("cloneAtVersion/timestamp - with filesystem options") {
     val session = spark
     import session.implicits._
