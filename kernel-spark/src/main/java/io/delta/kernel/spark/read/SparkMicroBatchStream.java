/*
 * Copyright (2025) The Delta Lake Project Authors.
 *
 * Licensed under the Apache License, Version 2.0 (the "License");
 * you may not use this file except in compliance with the License.
 * You may obtain a copy of the License at
 *
 * http://www.apache.org/licenses/LICENSE-2.0
 *
 * Unless required by applicable law or agreed to in writing, software
 * distributed under the License is distributed on an "AS IS" BASIS,
 * WITHOUT WARRANTIES OR CONDITIONS OF ANY KIND, either express or implied.
 * See the License for the specific language governing permissions and
 * limitations under the License.
 */
package io.delta.kernel.spark.read;

import io.delta.kernel.CommitRange;
import io.delta.kernel.Snapshot;
import io.delta.kernel.data.ColumnarBatch;
import io.delta.kernel.defaults.engine.DefaultEngine;
import io.delta.kernel.engine.Engine;
import io.delta.kernel.exceptions.UnsupportedTableFeatureException;
import io.delta.kernel.internal.DeltaLogActionUtils.DeltaAction;
import io.delta.kernel.internal.actions.AddFile;
import io.delta.kernel.internal.actions.RemoveFile;
import io.delta.kernel.internal.util.Utils;
import io.delta.kernel.spark.snapshot.DeltaSnapshotManager;
import io.delta.kernel.spark.utils.StreamingHelper;
import io.delta.kernel.utils.CloseableIterator;
import java.io.IOException;
import java.util.*;
import org.apache.hadoop.conf.Configuration;
import org.apache.spark.sql.SparkSession;
import org.apache.spark.sql.connector.read.InputPartition;
import org.apache.spark.sql.connector.read.PartitionReaderFactory;
import org.apache.spark.sql.connector.read.streaming.MicroBatchStream;
import org.apache.spark.sql.connector.read.streaming.Offset;
import org.apache.spark.sql.delta.DeltaErrors;
import org.apache.spark.sql.delta.DeltaOptions;
import org.apache.spark.sql.delta.DeltaStartingVersion;
import org.apache.spark.sql.delta.StartingVersion;
import org.apache.spark.sql.delta.StartingVersionLatest$;
import org.apache.spark.sql.delta.sources.DeltaSQLConf;
import org.apache.spark.sql.delta.sources.DeltaSourceOffset;
import org.slf4j.Logger;
import org.slf4j.LoggerFactory;
import scala.Option;

public class SparkMicroBatchStream implements MicroBatchStream {

  private static final Logger logger = LoggerFactory.getLogger(SparkMicroBatchStream.class);

  private static final Set<DeltaAction> ACTION_SET =
      Collections.unmodifiableSet(
          new HashSet<>(Arrays.asList(DeltaAction.ADD, DeltaAction.REMOVE)));

  private final Engine engine;
<<<<<<< HEAD
  private final DeltaSnapshotManager snapshotManager;

  public SparkMicroBatchStream(DeltaSnapshotManager snapshotManager, Configuration hadoopConf) {
    this.snapshotManager = Objects.requireNonNull(snapshotManager, "snapshotManager is null");
=======
  private final String tablePath;
  private final DeltaOptions options;
  private final StreamingHelper streamingHelper;
  private final SparkSession spark;

  public SparkMicroBatchStream(String tablePath, Configuration hadoopConf) {
    this(
        tablePath,
        hadoopConf,
        SparkSession.active(),
        new DeltaOptions(
            scala.collection.immutable.Map$.MODULE$.empty(),
            SparkSession.active().sessionState().conf()));
  }

  public SparkMicroBatchStream(
      String tablePath, Configuration hadoopConf, SparkSession spark, DeltaOptions options) {
    this.spark = spark;
    this.tablePath = tablePath;
>>>>>>> 760b8a9c
    this.engine = DefaultEngine.create(hadoopConf);
    this.options = options;
    this.streamingHelper = new StreamingHelper(tablePath, hadoopConf);
  }

  ////////////
  // offset //
  ////////////

  @Override
  public Offset initialOffset() {
    throw new UnsupportedOperationException("initialOffset is not supported");
  }

  @Override
  public Offset latestOffset() {
    throw new UnsupportedOperationException("latestOffset is not supported");
  }

  @Override
  public Offset deserializeOffset(String json) {
    throw new UnsupportedOperationException("deserializeOffset is not supported");
  }

  ////////////
  /// data ///
  ////////////

  @Override
  public InputPartition[] planInputPartitions(Offset start, Offset end) {
    throw new UnsupportedOperationException("planInputPartitions is not supported");
  }

  @Override
  public PartitionReaderFactory createReaderFactory() {
    throw new UnsupportedOperationException("createReaderFactory is not supported");
  }

  ///////////////
  // lifecycle //
  ///////////////

  @Override
  public void commit(Offset end) {
    throw new UnsupportedOperationException("commit is not supported");
  }

  @Override
  public void stop() {
    throw new UnsupportedOperationException("stop is not supported");
  }

  ///////////////////////
  // getStartingVersion //
  ///////////////////////

  /**
   * Extracts whether users provided the option to time travel a relation. If a query restarts from
   * a checkpoint and the checkpoint has recorded the offset, this method should never be called.
   *
   * <p>This is the DSv2 Kernel-based implementation of DeltaSource.getStartingVersion.
   */
  Optional<Long> getStartingVersion() {
    // TODO(#5319): DeltaSource.scala uses `allowOutOfRange` parameter from
    // DeltaSQLConf.DELTA_CDF_ALLOW_OUT_OF_RANGE_TIMESTAMP.
    if (options.startingVersion().isDefined()) {
      DeltaStartingVersion startingVersion = options.startingVersion().get();
      if (startingVersion instanceof StartingVersionLatest$) {
        Snapshot latestSnapshot = streamingHelper.loadLatestSnapshot();
        // "latest": start reading from the next commit
        return Optional.of(latestSnapshot.getVersion() + 1);
      } else if (startingVersion instanceof StartingVersion) {
        long version = ((StartingVersion) startingVersion).version();
        if (!validateProtocolAt(spark, tablePath, engine, version)) {
          // When starting from a given version, we don't require that the snapshot of this
          // version can be reconstructed, even though the input table is technically in an
          // inconsistent state. If the snapshot cannot be reconstructed, then the protocol
          // check is skipped, so this is technically not safe, but we keep it this way for
          // historical reasons.
          streamingHelper.checkVersionExists(
              version, /* mustBeRecreatable= */ false, /* allowOutOfRange= */ false);
        }
        return Optional.of(version);
      }
    }
    // TODO(#5319): Implement startingTimestamp support
    return Optional.empty();
  }

  /**
   * Validate the protocol at a given version. If the snapshot reconstruction fails for any other
   * reason than unsupported feature exception, we suppress it. This allows fallback to previous
   * behavior where the starting version/timestamp was not mandatory to point to reconstructable
   * snapshot.
   *
   * <p>This is the DSv2 Kernel-based implementation of DeltaSource.validateProtocolAt.
   *
   * <p>Returns true when the validation was performed and succeeded.
   */
  private static boolean validateProtocolAt(
      SparkSession spark, String tablePath, Engine engine, long version) {
    boolean alwaysValidateProtocol =
        (Boolean)
            spark
                .sessionState()
                .conf()
                .getConf(DeltaSQLConf.FAST_DROP_FEATURE_STREAMING_ALWAYS_VALIDATE_PROTOCOL());
    if (!alwaysValidateProtocol) {
      return false;
    }

    try {
      // Attempt to construct a snapshot at the startingVersion to validate the protocol
      // If snapshot reconstruction fails, fall back to old behavior where the only
      // requirement was for the commit to exist
      TableManager.loadSnapshot(tablePath).atVersion(version).build(engine);
      return true;
    } catch (UnsupportedTableFeatureException e) {
      // Re-throw fatal unsupported table feature exceptions
      throw e;
    } catch (Exception e) {
      // Suppress non-fatal exceptions
      logger.warn("Protocol validation failed at version {} with: {}", version, e.getMessage());
      return false;
    }
  }

  ////////////////////
  // getFileChanges //
  ////////////////////

  /**
   * Get file changes between fromVersion/fromIndex and endOffset. This is the Kernel-based
   * implementation of DeltaSource.getFileChanges.
   *
   * <p>Package-private for testing.
   *
   * @param fromVersion The starting version (exclusive with fromIndex)
   * @param fromIndex The starting index within fromVersion (exclusive)
   * @param isInitialSnapshot Whether this is the initial snapshot
   * @param endOffset The end offset (inclusive), or empty to read all available commits
   * @return An iterator of IndexedFile representing the file changes
   */
  CloseableIterator<IndexedFile> getFileChanges(
      long fromVersion,
      long fromIndex,
      boolean isInitialSnapshot,
      Option<DeltaSourceOffset> endOffset) {

    CloseableIterator<IndexedFile> result;

    if (isInitialSnapshot) {
      // TODO(#5318): Implement initial snapshot
      throw new UnsupportedOperationException("initial snapshot is not supported yet");
    } else {
      result = filterDeltaLogs(fromVersion, endOffset);
    }

    // Check start boundary (exclusive)
    result =
        result.filter(
            file ->
                file.getVersion() > fromVersion
                    || (file.getVersion() == fromVersion && file.getIndex() > fromIndex));

    // Check end boundary (inclusive)
    if (endOffset.isDefined()) {
      DeltaSourceOffset bound = endOffset.get();
      result =
          result.takeWhile(
              file ->
                  file.getVersion() < bound.reservoirVersion()
                      || (file.getVersion() == bound.reservoirVersion()
                          && file.getIndex() <= bound.index()));
    }

    return result;
  }

  // TODO(#5318): implement lazy loading (one batch at a time).
  private CloseableIterator<IndexedFile> filterDeltaLogs(
      long startVersion, Option<DeltaSourceOffset> endOffset) {
    List<IndexedFile> allIndexedFiles = new ArrayList<>();
    Optional<Long> endVersionOpt =
        endOffset.isDefined() ? Optional.of(endOffset.get().reservoirVersion()) : Optional.empty();
    CommitRange commitRange = snapshotManager.getTableChanges(engine, startVersion, endVersionOpt);
    // Required by kernel: perform protocol validation by creating a snapshot at startVersion.
    Snapshot startSnapshot = snapshotManager.loadSnapshotAt(startVersion);
    try (CloseableIterator<ColumnarBatch> actionsIter =
        commitRange.getActions(engine, startSnapshot, ACTION_SET)) {
      // Each ColumnarBatch belongs to a single commit version,
      // but a single version may span multiple ColumnarBatches.
      long currentVersion = -1;
      long currentIndex = 0;
      List<IndexedFile> currentVersionFiles = new ArrayList<>();

      while (actionsIter.hasNext()) {
        ColumnarBatch batch = actionsIter.next();
        if (batch.getSize() == 0) {
          // TODO(#5318): this shouldn't happen, empty commits will still have a non-empty row
          // with the version set. Make sure the kernel API is explicit about this.
          continue;
        }
        long version = StreamingHelper.getVersion(batch);
        // When version changes, flush the completed version
        if (currentVersion != -1 && version != currentVersion) {
          flushVersion(currentVersion, currentVersionFiles, allIndexedFiles);
          currentVersionFiles.clear();
          currentIndex = 0;
        }

        // Validate the commit before processing files from this batch
        // TODO(#5318): migrate to kernel's commit-level iterator (WIP).
        // The current one-pass algorithm assumes REMOVE actions proceed ADD actions
        // in a commit; we should implement a proper two-pass approach once kernel API is ready.
        validateCommit(batch, version, endOffset);

        currentVersion = version;
        currentIndex =
            extractIndexedFilesFromBatch(batch, version, currentIndex, currentVersionFiles);
      }

      // Flush the last version
      if (currentVersion != -1) {
        flushVersion(currentVersion, currentVersionFiles, allIndexedFiles);
      }
    } catch (IOException e) {
      throw new RuntimeException("Failed to read commit range", e);
    }
    // TODO(#5318): implement lazy loading (only load a batch into memory if needed).
    return Utils.toCloseableIterator(allIndexedFiles.iterator());
  }

  /**
   * Flushes a completed version by adding BEGIN/END sentinels around data files.
   *
   * <p>Sentinels are IndexedFiles with null addFile that mark version boundaries. They serve
   * several purposes:
   *
   * <ul>
   *   <li>Enable offset tracking at version boundaries (before any files or after all files)
   *   <li>Allow streaming to resume at the start or end of a version
   *   <li>Handle versions with only metadata/protocol changes (no data files)
   * </ul>
   *
   * <p>This mimics DeltaSource.addBeginAndEndIndexOffsetsForVersion
   */
  private void flushVersion(
      long version, List<IndexedFile> versionFiles, List<IndexedFile> output) {
    // Add BEGIN sentinel
    output.add(new IndexedFile(version, DeltaSourceOffset.BASE_INDEX(), /* addFile= */ null));
    // TODO(#5319): implement getMetadataOrProtocolChangeIndexedFileIterator.
    // Add all data files
    output.addAll(versionFiles);
    // Add END sentinel
    output.add(new IndexedFile(version, DeltaSourceOffset.END_INDEX(), /* addFile= */ null));
  }

  /**
   * Validates a commit and fail the stream if it's invalid. Mimics
   * DeltaSource.validateCommitAndDecideSkipping in Scala.
   *
   * @throws RuntimeException if the commit is invalid.
   */
  private void validateCommit(
      ColumnarBatch batch, long version, Option<DeltaSourceOffset> endOffsetOpt) {
    // If endOffset is at the beginning of this version, exit early.
    if (endOffsetOpt.isDefined()) {
      DeltaSourceOffset endOffset = endOffsetOpt.get();
      if (endOffset.reservoirVersion() == version
          && endOffset.index() == DeltaSourceOffset.BASE_INDEX()) {
        return;
      }
    }
    int numRows = batch.getSize();
    // TODO(#5319): Implement ignoreChanges & skipChangeCommits & ignoreDeletes (legacy)
    // TODO(#5318): validate METADATA actions
    for (int rowId = 0; rowId < numRows; rowId++) {
      // RULE 1: If commit has RemoveFile(dataChange=true), fail this stream.
      Optional<RemoveFile> removeOpt = StreamingHelper.getDataChangeRemove(batch, rowId);
      if (removeOpt.isPresent()) {
        RemoveFile removeFile = removeOpt.get();
        Throwable error =
            DeltaErrors.deltaSourceIgnoreDeleteError(
                version, removeFile.getPath(), snapshotManager.unsafeVolatileSnapshot().getPath());
        if (error instanceof RuntimeException) {
          throw (RuntimeException) error;
        } else {
          throw new RuntimeException(error);
        }
      }
    }
  }

  /**
   * Extracts IndexedFiles from a batch of actions for a given version and adds them to the output
   * list. Assigns an index to each IndexedFile.
   *
   * @return The next available index after processing this batch
   */
  private long extractIndexedFilesFromBatch(
      ColumnarBatch batch, long version, long startIndex, List<IndexedFile> output) {
    long index = startIndex;
    for (int rowId = 0; rowId < batch.getSize(); rowId++) {
      Optional<AddFile> addOpt = StreamingHelper.getDataChangeAdd(batch, rowId);
      if (addOpt.isPresent()) {
        AddFile addFile = addOpt.get();
        output.add(new IndexedFile(version, index++, addFile));
      }
    }

    return index;
  }
}<|MERGE_RESOLUTION|>--- conflicted
+++ resolved
@@ -56,20 +56,13 @@
           new HashSet<>(Arrays.asList(DeltaAction.ADD, DeltaAction.REMOVE)));
 
   private final Engine engine;
-<<<<<<< HEAD
   private final DeltaSnapshotManager snapshotManager;
+  private final DeltaOptions options;
+  private final SparkSession spark;
 
   public SparkMicroBatchStream(DeltaSnapshotManager snapshotManager, Configuration hadoopConf) {
-    this.snapshotManager = Objects.requireNonNull(snapshotManager, "snapshotManager is null");
-=======
-  private final String tablePath;
-  private final DeltaOptions options;
-  private final StreamingHelper streamingHelper;
-  private final SparkSession spark;
-
-  public SparkMicroBatchStream(String tablePath, Configuration hadoopConf) {
     this(
-        tablePath,
+        snapshotManager,
         hadoopConf,
         SparkSession.active(),
         new DeltaOptions(
@@ -78,13 +71,11 @@
   }
 
   public SparkMicroBatchStream(
-      String tablePath, Configuration hadoopConf, SparkSession spark, DeltaOptions options) {
+      DeltaSnapshotManager snapshotManager, Configuration hadoopConf, SparkSession spark, DeltaOptions options) {
     this.spark = spark;
-    this.tablePath = tablePath;
->>>>>>> 760b8a9c
+    this.snapshotManager = snapshotManager;
     this.engine = DefaultEngine.create(hadoopConf);
     this.options = options;
-    this.streamingHelper = new StreamingHelper(tablePath, hadoopConf);
   }
 
   ////////////
@@ -150,18 +141,18 @@
     if (options.startingVersion().isDefined()) {
       DeltaStartingVersion startingVersion = options.startingVersion().get();
       if (startingVersion instanceof StartingVersionLatest$) {
-        Snapshot latestSnapshot = streamingHelper.loadLatestSnapshot();
+        Snapshot latestSnapshot = snapshotManager.loadLatestSnapshot();
         // "latest": start reading from the next commit
         return Optional.of(latestSnapshot.getVersion() + 1);
       } else if (startingVersion instanceof StartingVersion) {
         long version = ((StartingVersion) startingVersion).version();
-        if (!validateProtocolAt(spark, tablePath, engine, version)) {
+        if (!validateProtocolAt(spark, snapshotManager, engine, version)) {
           // When starting from a given version, we don't require that the snapshot of this
           // version can be reconstructed, even though the input table is technically in an
           // inconsistent state. If the snapshot cannot be reconstructed, then the protocol
           // check is skipped, so this is technically not safe, but we keep it this way for
           // historical reasons.
-          streamingHelper.checkVersionExists(
+          snapshotManager.checkVersionExists(
               version, /* mustBeRecreatable= */ false, /* allowOutOfRange= */ false);
         }
         return Optional.of(version);
@@ -182,7 +173,7 @@
    * <p>Returns true when the validation was performed and succeeded.
    */
   private static boolean validateProtocolAt(
-      SparkSession spark, String tablePath, Engine engine, long version) {
+      SparkSession spark, DeltaSnapshotManager snapshotManager, Engine engine, long version) {
     boolean alwaysValidateProtocol =
         (Boolean)
             spark
@@ -197,7 +188,7 @@
       // Attempt to construct a snapshot at the startingVersion to validate the protocol
       // If snapshot reconstruction fails, fall back to old behavior where the only
       // requirement was for the commit to exist
-      TableManager.loadSnapshot(tablePath).atVersion(version).build(engine);
+      snapshotManager.loadSnapshotAt(version);
       return true;
     } catch (UnsupportedTableFeatureException e) {
       // Re-throw fatal unsupported table feature exceptions
