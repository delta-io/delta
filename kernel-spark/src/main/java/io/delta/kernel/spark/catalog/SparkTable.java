--- conflicted
+++ resolved
@@ -44,14 +44,6 @@
           EnumSet.of(TableCapability.BATCH_READ, TableCapability.MICRO_BATCH_READ));
 
   private final Identifier identifier;
-<<<<<<< HEAD
-  private final String tablePath;
-  /**
-   * Additional table level storage properties used to configure the Hadoop FileSystem for I/O
-   * operations.
-   */
-=======
->>>>>>> b5138aad
   private final Map<String, String> options;
   private final DeltaSnapshotManager snapshotManager;
   /** Snapshot created during connector setup */
@@ -125,10 +117,7 @@
       Map<String, String> userOptions,
       Optional<CatalogTable> catalogTable) {
     this.identifier = requireNonNull(identifier, "identifier is null");
-<<<<<<< HEAD
-    this.tablePath = requireNonNull(tablePath, "tablePath is null");
     this.catalogTable = catalogTable;
-
     // Merge options: file system options from catalog + user options (user takes precedence)
     // This follows the same pattern as DeltaTableV2 in delta-spark
     Map<String, String> merged = new HashMap<>();
@@ -148,20 +137,10 @@
     this.options = Collections.unmodifiableMap(merged);
 
     this.hadoopConf =
-        SparkSession.active().sessionState().newHadoopConfWithOptions(toScalaMap(this.options));
-    this.snapshot =
-        (SnapshotImpl)
-            io.delta.kernel.TableManager.loadSnapshot(tablePath)
-                .build(io.delta.kernel.defaults.engine.DefaultEngine.create(hadoopConf));
-=======
-    this.options = options;
-    this.hadoopConf =
         SparkSession.active().sessionState().newHadoopConfWithOptions(toScalaMap(options));
     this.snapshotManager = new PathBasedSnapshotManager(tablePath, hadoopConf);
     // Load the initial snapshot through the manager
     this.initialSnapshot = snapshotManager.loadLatestSnapshot();
->>>>>>> b5138aad
-
     this.schema = SchemaUtils.convertKernelSchemaToSparkSchema(initialSnapshot.getSchema());
     this.partColNames =
         Collections.unmodifiableList(new ArrayList<>(initialSnapshot.getPartitionColumnNames()));
@@ -240,12 +219,7 @@
 
   @Override
   public Map<String, String> properties() {
-<<<<<<< HEAD
-    Map<String, String> props = new HashMap<>(snapshot.getMetadata().getConfiguration());
-=======
     Map<String, String> props = new HashMap<>(initialSnapshot.getTableProperties());
-    props.putAll(this.options);
->>>>>>> b5138aad
     return Collections.unmodifiableMap(props);
   }
 
