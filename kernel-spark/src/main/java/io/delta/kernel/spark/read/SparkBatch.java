--- conflicted
+++ resolved
@@ -152,21 +152,11 @@
     int minPartitionNum =
         minPartitionNumOption.isDefined()
             ? ((Number) minPartitionNumOption.get()).intValue()
-<<<<<<< HEAD
-            // sparkSession.leafNodeDefaultParallelism() is not visible in spark master
-            : Integer.parseInt(
-                sparkSession
-                    .conf()
-                    .get(
-                        SQLConf.LEAF_NODE_DEFAULT_PARALLELISM().key(),
-                        String.valueOf(sparkSession.sparkContext().defaultParallelism())));
-=======
             : sparkSession
                 .sqlContext()
                 .conf()
                 .getConf(SQLConf.LEAF_NODE_DEFAULT_PARALLELISM())
                 .getOrElse(() -> sparkSession.sparkContext().defaultParallelism());
->>>>>>> ce559c70
     if (minPartitionNum <= 0) {
       minPartitionNum = 1;
     }
