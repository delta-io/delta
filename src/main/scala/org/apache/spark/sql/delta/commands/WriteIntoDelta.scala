/*
 * Copyright (2020) The Delta Lake Project Authors.
 *
 * Licensed under the Apache License, Version 2.0 (the "License");
 * you may not use this file except in compliance with the License.
 * You may obtain a copy of the License at
 *
 * http://www.apache.org/licenses/LICENSE-2.0
 *
 * Unless required by applicable law or agreed to in writing, software
 * distributed under the License is distributed on an "AS IS" BASIS,
 * WITHOUT WARRANTIES OR CONDITIONS OF ANY KIND, either express or implied.
 * See the License for the specific language governing permissions and
 * limitations under the License.
 */

package org.apache.spark.sql.delta.commands

// scalastyle:off import.ordering.noEmptyLine
import org.apache.spark.SparkContext
import org.apache.spark.sql.delta._
import org.apache.spark.sql.delta.actions.{Action, AddFile}
import org.apache.spark.sql.delta.schema.ImplicitMetadataOperation
import org.apache.spark.sql._
import org.apache.spark.sql.execution.command.RunnableCommand
import org.apache.spark.sql.execution.metric.SQLMetric
import org.apache.spark.sql.execution.metric.SQLMetrics.createMetric

/**
 * Used to write a [[DataFrame]] into a delta table.
 *
 * New Table Semantics
 *  - The schema of the [[DataFrame]] is used to initialize the table.
 *  - The partition columns will be used to partition the table.
 *
 * Existing Table Semantics
 *  - The save mode will control how existing data is handled (i.e. overwrite, append, etc)
 *  - The schema of the DataFrame will be checked and if there are new columns present
 *    they will be added to the tables schema. Conflicting columns (i.e. a INT, and a STRING)
 *    will result in an exception
 *  - The partition columns, if present are validated against the existing metadata. If not
 *    present, then the partitioning of the table is respected.
 *
 * In combination with `Overwrite`, a `replaceWhere` option can be used to transactionally
 * replace data that matches a predicate.
 */
case class WriteIntoDelta(
    deltaLog: DeltaLog,
    mode: SaveMode,
    options: DeltaOptions,
    partitionColumns: Seq[String],
    configuration: Map[String, String],
    data: DataFrame)
  extends RunnableCommand
  with ImplicitMetadataOperation
  with DeltaCommand {

  override lazy val metrics = this.commonMetrics

  override protected val canMergeSchema: Boolean = options.canMergeSchema

  private def isOverwriteOperation: Boolean = mode == SaveMode.Overwrite

  override protected val canOverwriteSchema: Boolean =
    options.canOverwriteSchema && isOverwriteOperation && options.replaceWhere.isEmpty

  override def run(sparkSession: SparkSession): Seq[Row] = {
    deltaLog.withNewTransaction { txn =>
      val startTime = System.nanoTime()
      val actions = write(txn, sparkSession)
<<<<<<< HEAD
      val operation = DeltaOperations.Write(mode, Option(partitionColumns), options.replaceWhere)

      metrics(DeltaOperationMetrics.EXECUTION_TIME_MS)
        .set((System.nanoTime() - startTime) / 1000 / 1000)
      txn.registerSQLMetrics(sparkSession, metrics)
=======
      val operation = DeltaOperations.Write(mode, Option(partitionColumns),
        options.replaceWhere, options.userMetadata)
>>>>>>> f587c1d1
      txn.commit(actions, operation)
    }
    Seq.empty
  }

  def write(txn: OptimisticTransaction, sparkSession: SparkSession): Seq[Action] = {
    import sparkSession.implicits._
    if (txn.readVersion > -1) {
      // This table already exists, check if the insert is valid.
      if (mode == SaveMode.ErrorIfExists) {
        throw DeltaErrors.pathAlreadyExistsException(deltaLog.dataPath)
      } else if (mode == SaveMode.Ignore) {
        return Nil
      } else if (mode == SaveMode.Overwrite) {
        deltaLog.assertRemovable()
      }
    }
    val rearrangeOnly = options.rearrangeOnly
    updateMetadata(txn, data, partitionColumns, configuration, isOverwriteOperation, rearrangeOnly)

    // Validate partition predicates
    val replaceWhere = options.replaceWhere
    val partitionFilters = if (replaceWhere.isDefined) {
      val predicates = parsePartitionPredicates(sparkSession, replaceWhere.get)
      if (mode == SaveMode.Overwrite) {
        verifyPartitionPredicates(
          sparkSession, txn.metadata.partitionColumns, predicates)
      }
      Some(predicates)
    } else {
      None
    }

    if (txn.readVersion < 0) {
      // Initialize the log path
      deltaLog.fs.mkdirs(deltaLog.logPath)
    }

    val newFiles = txn.writeFiles(data, Some(options))
    val deletedFiles = (mode, partitionFilters) match {
      case (SaveMode.Overwrite, None) =>
        txn.filterFiles().map(_.remove)
      case (SaveMode.Overwrite, Some(predicates)) =>
        // Check to make sure the files we wrote out were actually valid.
        val matchingFiles = DeltaLog.filterFileList(
          txn.metadata.partitionSchema, newFiles.toDF(), predicates).as[AddFile].collect()
        val invalidFiles = newFiles.toSet -- matchingFiles
        if (invalidFiles.nonEmpty) {
          val badPartitions = invalidFiles
            .map(_.partitionValues)
            .map { _.map { case (k, v) => s"$k=$v" }.mkString("/") }
            .mkString(", ")
          throw DeltaErrors.replaceWhereMismatchException(replaceWhere.get, badPartitions)
        }

        txn.filterFiles(predicates).map(_.remove)
      case _ => Nil
    }

    if (rearrangeOnly) {
      newFiles.map(_.copy(dataChange = !rearrangeOnly)) ++
        deletedFiles.map(_.copy(dataChange = !rearrangeOnly))
    } else {
      newFiles ++ deletedFiles
    }
  }
}<|MERGE_RESOLUTION|>--- conflicted
+++ resolved
@@ -68,16 +68,13 @@
     deltaLog.withNewTransaction { txn =>
       val startTime = System.nanoTime()
       val actions = write(txn, sparkSession)
-<<<<<<< HEAD
-      val operation = DeltaOperations.Write(mode, Option(partitionColumns), options.replaceWhere)
+      val operation = DeltaOperations.Write(mode, Option(partitionColumns),
+        options.replaceWhere, options.userMetadata)
 
       metrics(DeltaOperationMetrics.EXECUTION_TIME_MS)
         .set((System.nanoTime() - startTime) / 1000 / 1000)
       txn.registerSQLMetrics(sparkSession, metrics)
-=======
-      val operation = DeltaOperations.Write(mode, Option(partitionColumns),
-        options.replaceWhere, options.userMetadata)
->>>>>>> f587c1d1
+
       txn.commit(actions, operation)
     }
     Seq.empty
