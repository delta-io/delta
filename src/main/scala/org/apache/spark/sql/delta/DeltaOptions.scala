--- conflicted
+++ resolved
@@ -22,7 +22,7 @@
 import scala.util.Try
 import scala.util.matching.Regex
 
-import org.apache.spark.sql.delta.DeltaOptions.{CHANGE_DATA_OPTION, MERGE_SCHEMA_OPTION, OVERWRITE_SCHEMA_OPTION}
+import org.apache.spark.sql.delta.DeltaOptions.{DATA_CHANGE_OPTION, MERGE_SCHEMA_OPTION, OVERWRITE_SCHEMA_OPTION}
 import org.apache.spark.sql.delta.metering.DeltaLogging
 import org.apache.spark.sql.delta.sources.DeltaSQLConf
 
@@ -79,13 +79,6 @@
   }
 
   /**
-<<<<<<< HEAD
-   * Whether to write new data to the table or just rearrange data that is already part of
-   * the table
-   */
-  def canChangeData: Boolean = {
-    options.get(CHANGE_DATA_OPTION).map(toBoolean(_, CHANGE_DATA_OPTION)).getOrElse(true)
-=======
    * Whether to write new data to the table
    * or just rearrange data that is already part of the table.
    * This option declares that the data being written by that commit
@@ -93,7 +86,6 @@
    */
   def noDataChange: Boolean = {
     options.get(DATA_CHANGE_OPTION).map(toBoolean(_, DATA_CHANGE_OPTION)).getOrElse(true)
->>>>>>> 1ae99c67
   }
 
 }
@@ -154,11 +146,7 @@
   val IGNORE_CHANGES_OPTION = "ignoreChanges"
   val IGNORE_DELETES_OPTION = "ignoreDeletes"
   val OPTIMIZE_WRITE_OPTION = "optimizeWrite"
-<<<<<<< HEAD
-  val CHANGE_DATA_OPTION = "changeData"
-=======
   val DATA_CHANGE_OPTION = "dataChange"
->>>>>>> 1ae99c67
 
   val validOptionKeys : Set[String] = Set(
     REPLACE_WHERE_OPTION,
@@ -170,7 +158,7 @@
     IGNORE_CHANGES_OPTION,
     IGNORE_DELETES_OPTION,
     OPTIMIZE_WRITE_OPTION,
-    CHANGE_DATA_OPTION,
+    DATA_CHANGE_OPTION,
     "queryName",
     "checkpointLocation",
     "path",
