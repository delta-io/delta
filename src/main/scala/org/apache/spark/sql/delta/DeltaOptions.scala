--- conflicted
+++ resolved
@@ -155,12 +155,9 @@
   val MERGE_SCHEMA_OPTION = "mergeSchema"
   /** An option to allow overwriting schema and partitioning during an overwrite write operation. */
   val OVERWRITE_SCHEMA_OPTION = "overwriteSchema"
-<<<<<<< HEAD
-  val PARTITION_OVERWRITE_MODE = "partitionOverwriteMode"
-=======
   /** An option to specify user-defined metadata in commitInfo */
   val USER_METADATA_OPTION = "userMetadata"
->>>>>>> 956ffc76
+  val PARTITION_OVERWRITE_MODE = "partitionOverwriteMode"
 
   val MAX_FILES_PER_TRIGGER_OPTION = "maxFilesPerTrigger"
   val MAX_FILES_PER_TRIGGER_OPTION_DEFAULT = 1000
