--- conflicted
+++ resolved
@@ -408,14 +408,9 @@
     DeltaOperations.Convert(
       numFilesConverted,
       partitionSchema.map(_.fieldNames.toSeq).getOrElse(Nil),
-<<<<<<< HEAD
       collectStats = true,
-      convertProperties.catalogTable.map(t => t.identifier.toString))
-=======
-      collectStats = false,
       convertProperties.catalogTable.map(t => t.identifier.toString),
       sourceType = Some(sourceType))
->>>>>>> 7e9ec8d2
   }
 
   protected case class ConvertTarget(
