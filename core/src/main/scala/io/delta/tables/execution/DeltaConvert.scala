--- conflicted
+++ resolved
@@ -28,15 +28,10 @@
       spark: SparkSession,
       tableIdentifier: TableIdentifier,
       partitionSchema: Option[StructType],
-<<<<<<< HEAD
       deltaPath: Option[String],
       collectStats: Boolean): DeltaTable = {
-    val cvt = ConvertToDeltaCommand(tableIdentifier, partitionSchema, deltaPath, collectStats)
-=======
-      deltaPath: Option[String]): DeltaTable = {
     val cvt = ConvertToDeltaCommand(tableIdentifier, partitionSchema, deltaPath,
-      collectStats = true)
->>>>>>> 97b29dc9
+      collectStats)
     cvt.run(spark)
     if (cvt.isCatalogTable(spark.sessionState.analyzer, tableIdentifier)) {
       DeltaTable.forName(spark, tableIdentifier.toString)
