--- conflicted
+++ resolved
@@ -21,10 +21,6 @@
 import org.apache.spark.sql.delta.files.TahoeLogFileIndex
 import org.apache.spark.sql.delta.sources.DeltaSQLConf
 import org.apache.spark.sql.delta.test.DeltaSQLCommandTest
-<<<<<<< HEAD
-
-=======
->>>>>>> a5fcec4f
 import org.apache.hadoop.fs.Path
 
 import org.apache.spark.SparkException
@@ -121,7 +117,6 @@
           .select(from_json($"stats", deltaLog.unsafeVolatileSnapshot.statsSchema)
           .as("stats")).select("stats.*")
       assert(statsDf.filter($"numRecords".isNull).count == 0)
-<<<<<<< HEAD
     }
   }
 
@@ -137,9 +132,6 @@
             .as("stats")).select("stats.*")
         assert(statsDf.agg(sum("numRecords")).as[Long].head() == simpleDF.count)
       }
-=======
-      assert(statsDf.agg(sum("numRecords")).as[Long].head() == simpleDF.count)
->>>>>>> a5fcec4f
     }
   }
 
@@ -157,11 +149,7 @@
         )
         assert(history.count == 1)
         val statsDf = deltaLog.unsafeVolatileSnapshot.allFiles
-<<<<<<< HEAD
-            .select(from_json($"stats", deltaLog.unsafeVolatileSnapshot.statsSchema)
-=======
           .select(from_json($"stats", deltaLog.unsafeVolatileSnapshot.statsSchema)
->>>>>>> a5fcec4f
             .as("stats")).select("stats.*")
         assert(statsDf.filter($"numRecords".isNotNull).count == 0)
       }
@@ -1317,9 +1305,6 @@
         simpleDF.filter("id % 2 == 1").filter("id % 3 == 1").select("id"))
     }
   }
-<<<<<<< HEAD
-}
-=======
 
   test("can convert table with partition overwrite") {
     val tableName = "ppqtable"
@@ -1356,4 +1341,3 @@
     }
   }
 }
->>>>>>> a5fcec4f
