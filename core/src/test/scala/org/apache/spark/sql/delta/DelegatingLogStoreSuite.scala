/*
 * Copyright (2021) The Delta Lake Project Authors.
 *
 * Licensed under the Apache License, Version 2.0 (the "License");
 * you may not use this file except in compliance with the License.
 * You may obtain a copy of the License at
 *
 * http://www.apache.org/licenses/LICENSE-2.0
 *
 * Unless required by applicable law or agreed to in writing, software
 * distributed under the License is distributed on an "AS IS" BASIS,
 * WITHOUT WARRANTIES OR CONDITIONS OF ANY KIND, either express or implied.
 * See the License for the specific language governing permissions and
 * limitations under the License.
 */

package org.apache.spark.sql.delta

import scala.collection.JavaConverters._

import io.delta.storage.DelegatingLogStore
import org.apache.hadoop.fs.Path

import org.apache.spark.sql.delta.storage.{LogStore, LogStoreAdaptor}
import org.apache.spark.{SparkConf, SparkFunSuite}
import org.apache.spark.sql.AnalysisException
import org.apache.spark.sql.LocalSparkSession._
import org.apache.spark.sql.SparkSession

class DelegatingLogStoreSuite extends SparkFunSuite {

  private def fakeSchemeWithNoDefault = "fake"

  /**
   * Constructs SparkConf based on options.
   *
   * @param scheme The scheme whose corresponding conf will be set or unset.
   */
  private def constructSparkConf(
      scheme: String,
      classConf: Option[String],
      schemeConf: Option[String]): SparkConf = {
    val sparkConf = new SparkConf().setMaster("local")
    val classConfKey = LogStore.logStoreClassConfKey
    val schemeConfKey = LogStore.logStoreSchemeConfKey(scheme)

    // this will set/unset spark.delta.logStore.class -> $classConf
    classConf match {
      case Some(conf) => sparkConf.set(classConfKey, conf)
      case _ => sparkConf.remove(classConfKey)
    }

    // this will set/unset spark.delta.logStore.${scheme}.impl -> $schemeConf
    schemeConf match {
      case Some(conf) => sparkConf.set(schemeConfKey, conf)
      case _ => sparkConf.remove(schemeConfKey)
    }
    sparkConf
  }

  /**
   * Test DelegatingLogStore by directly creating a DelegatingLogStore and test LogStore
   * resolution based on input `scheme`. This is not an end-to-end test.
   *
   * @param scheme The scheme to be used for testing.
   * @param schemeConf The scheme conf value to be set. If None, scheme conf will be unset.
   * @param expClassName Expected LogStore class name resolved by DelegatingLogStore.
   */
  private def testDelegatingLogStore(
      scheme: String,
      schemeConf: Option[String],
      expClassName: String): Unit = {
    val sparkConf = constructSparkConf(scheme, None, schemeConf)
    withSparkSession(SparkSession.builder.config(sparkConf).getOrCreate()) { spark =>
      // scalastyle:off hadoopconfiguration
      val hadoopConf = spark.sparkContext.hadoopConfiguration
      // scalastyle:on hadoopconfiguration

      val actualLogStore = LogStore(spark.sparkContext)
      val delegatedLogStore = new DelegatingLogStore(hadoopConf)
        .getDelegateByScheme(new Path(s"${scheme}://dummy"), hadoopConf)

      assert(actualLogStore.isInstanceOf[LogStoreAdaptor])
      assert(actualLogStore.asInstanceOf[LogStoreAdaptor]
        .logStoreImpl.getClass.getName == expClassName)
      assert(delegatedLogStore.getClass.getName == expClassName)
    }
  }

  /**
   * Test with class conf set and scheme conf unset using `scheme`.
   */
  private def testLogStoreClassConfNoSchemeConf(scheme: String) {
    val sparkConf = constructSparkConf(
      scheme, Some(DelegatingLogStore.DEFAULT_HDFS_LOG_STORE_CLASS_NAME), None)
    withSparkSession(SparkSession.builder.config(sparkConf).getOrCreate()) { spark =>
<<<<<<< HEAD
      assert(LogStore(spark.sparkContext).isInstanceOf[LogStoreAdaptor])
      assert(LogStore(spark.sparkContext).asInstanceOf[LogStoreAdaptor]
        .logStoreImpl.getClass.getName == DelegatingLogStore.DEFAULT_HDFS_LOG_STORE_CLASS_NAME)
=======
      assert(LogStore(spark).isInstanceOf[LogStoreAdaptor])
      assert(LogStore(spark).asInstanceOf[LogStoreAdaptor]
        .logStoreImpl.getClass.getName == customLogStoreClassName)
>>>>>>> fab016e8
    }
  }

  test("DelegatingLogStore resolution using default scheme confs") {
    for (scheme <- DelegatingLogStore.S3_SCHEMES.asScala) {
      testDelegatingLogStore(scheme, None, DelegatingLogStore.DEFAULT_S3_LOG_STORE_CLASS_NAME)
    }
    for (scheme <- DelegatingLogStore.AZURE_SCHEMES.asScala) {
      testDelegatingLogStore(scheme, None, DelegatingLogStore.DEFAULT_AZURE_LOG_STORE_CLASS_NAME)
    }
    testDelegatingLogStore(fakeSchemeWithNoDefault, None,
      DelegatingLogStore.DEFAULT_HDFS_LOG_STORE_CLASS_NAME)
  }

  test("DelegatingLogStore resolution using customized scheme confs") {
    val allTestSchemes = DelegatingLogStore.ALL_SCHEMES.asScala + fakeSchemeWithNoDefault
    for (scheme <- allTestSchemes) {
      for (store <- Seq(
        DelegatingLogStore.DEFAULT_S3_LOG_STORE_CLASS_NAME,
        DelegatingLogStore.DEFAULT_AZURE_LOG_STORE_CLASS_NAME,
        DelegatingLogStore.DEFAULT_HDFS_LOG_STORE_CLASS_NAME)) {

        // we set spark.delta.logStore.${scheme}.impl -> $store
        testDelegatingLogStore(scheme, Some(store), store)
      }
    }
  }

  test("class-conf = set, scheme has no default, scheme-conf = not set") {
    testLogStoreClassConfNoSchemeConf(fakeSchemeWithNoDefault)
  }

  test("class-conf = set, scheme has no default, scheme-conf = set") {
    val classConf = Some(DelegatingLogStore.DEFAULT_HDFS_LOG_STORE_CLASS_NAME)
    val schemeConf = Some(DelegatingLogStore.DEFAULT_AZURE_LOG_STORE_CLASS_NAME)
    val sparkConf = constructSparkConf(fakeSchemeWithNoDefault, classConf, schemeConf)
    val e = intercept[AnalysisException](
      withSparkSession(SparkSession.builder.config(sparkConf).getOrCreate()) { spark =>
        LogStore(spark)
      }
    )
    assert(e.getMessage.contains(
      "(`spark.delta.logStore.class`) and (`spark.delta.logStore.fake.impl`) " +
        "cannot be set at the same time"))
  }

  test("class-conf = set, scheme has default, scheme-conf = not set") {
    testLogStoreClassConfNoSchemeConf("s3a")
  }

  test("class-conf = set, scheme has default, scheme-conf = set") {
    val classConf = Some(DelegatingLogStore.DEFAULT_HDFS_LOG_STORE_CLASS_NAME)
    val schemeConf = Some(DelegatingLogStore.DEFAULT_AZURE_LOG_STORE_CLASS_NAME)
    val sparkConf = constructSparkConf("s3a", classConf, schemeConf)
    val e = intercept[AnalysisException](
      withSparkSession(SparkSession.builder.config(sparkConf).getOrCreate()) { spark =>
        LogStore(spark)
      }
    )
    assert(e.getMessage.contains(
      "(`spark.delta.logStore.class`) and (`spark.delta.logStore.s3a.impl`) " +
        "cannot be set at the same time"))
  }
}<|MERGE_RESOLUTION|>--- conflicted
+++ resolved
@@ -72,17 +72,17 @@
       expClassName: String): Unit = {
     val sparkConf = constructSparkConf(scheme, None, schemeConf)
     withSparkSession(SparkSession.builder.config(sparkConf).getOrCreate()) { spark =>
-      // scalastyle:off hadoopconfiguration
-      val hadoopConf = spark.sparkContext.hadoopConfiguration
-      // scalastyle:on hadoopconfiguration
+      // scalastyle:off deltahadoopconfiguration
+      val hadoopConf = spark.sessionState.newHadoopConf()
+      // scalastyle:on deltahadoopconfiguration
 
-      val actualLogStore = LogStore(spark.sparkContext)
+      val actualLogStore = LogStore(spark)
       val delegatedLogStore = new DelegatingLogStore(hadoopConf)
         .getDelegateByScheme(new Path(s"${scheme}://dummy"), hadoopConf)
 
       assert(actualLogStore.isInstanceOf[LogStoreAdaptor])
       assert(actualLogStore.asInstanceOf[LogStoreAdaptor]
-        .logStoreImpl.getClass.getName == expClassName)
+        .logStoreImpl.getClass.getName == classOf[DelegatingLogStore].getName)
       assert(delegatedLogStore.getClass.getName == expClassName)
     }
   }
@@ -94,15 +94,9 @@
     val sparkConf = constructSparkConf(
       scheme, Some(DelegatingLogStore.DEFAULT_HDFS_LOG_STORE_CLASS_NAME), None)
     withSparkSession(SparkSession.builder.config(sparkConf).getOrCreate()) { spark =>
-<<<<<<< HEAD
-      assert(LogStore(spark.sparkContext).isInstanceOf[LogStoreAdaptor])
-      assert(LogStore(spark.sparkContext).asInstanceOf[LogStoreAdaptor]
-        .logStoreImpl.getClass.getName == DelegatingLogStore.DEFAULT_HDFS_LOG_STORE_CLASS_NAME)
-=======
       assert(LogStore(spark).isInstanceOf[LogStoreAdaptor])
       assert(LogStore(spark).asInstanceOf[LogStoreAdaptor]
-        .logStoreImpl.getClass.getName == customLogStoreClassName)
->>>>>>> fab016e8
+        .logStoreImpl.getClass.getName == DelegatingLogStore.DEFAULT_HDFS_LOG_STORE_CLASS_NAME)
     }
   }
 
