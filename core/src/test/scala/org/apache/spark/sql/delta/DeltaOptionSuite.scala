/*
 * Copyright (2021) The Delta Lake Project Authors.
 *
 * Licensed under the Apache License, Version 2.0 (the "License");
 * you may not use this file except in compliance with the License.
 * You may obtain a copy of the License at
 *
 * http://www.apache.org/licenses/LICENSE-2.0
 *
 * Unless required by applicable law or agreed to in writing, software
 * distributed under the License is distributed on an "AS IS" BASIS,
 * WITHOUT WARRANTIES OR CONDITIONS OF ANY KIND, either express or implied.
 * See the License for the specific language governing permissions and
 * limitations under the License.
 */

package org.apache.spark.sql.delta

import java.util.Locale

// scalastyle:off import.ordering.noEmptyLine
import org.apache.spark.sql.delta.DeltaOptions.PARTITION_OVERWRITE_MODE_OPTION
import org.apache.spark.sql.delta.actions.{Action, FileAction}
import org.apache.spark.sql.delta.sources.DeltaSQLConf
import org.apache.spark.sql.delta.test.DeltaSQLCommandTest
import org.apache.spark.sql.delta.util.FileNames
import org.apache.commons.io.FileUtils
import org.apache.parquet.format.CompressionCodec

import org.apache.spark.sql.{AnalysisException, QueryTest}
import org.apache.spark.sql.test.SharedSparkSession
import org.apache.spark.util.Utils

class DeltaOptionSuite extends QueryTest
  with SharedSparkSession  with DeltaSQLCommandTest {

  import testImplicits._



  test("support for setting dataChange to false") {
    val tempDir = Utils.createTempDir()

    spark.range(100)
      .write
      .format("delta")
      .save(tempDir.toString)

    val df = spark.read.format("delta").load(tempDir.toString)

    df
      .write
      .format("delta")
      .mode("overwrite")
      .option("dataChange", "false")
      .save(tempDir.toString)

    val deltaLog = DeltaLog.forTable(spark, tempDir)
    val version = deltaLog.snapshot.version
    val commitActions = deltaLog.store
      .read(FileNames.deltaFile(deltaLog.logPath, version), deltaLog.newDeltaHadoopConf())
      .map(Action.fromJson)
    val fileActions = commitActions.collect { case a: FileAction => a }

    assert(fileActions.forall(!_.dataChange))
  }

  test("dataChange is by default set to true") {
    val tempDir = Utils.createTempDir()

    spark.range(100)
      .write
      .format("delta")
      .save(tempDir.toString)

    val df = spark.read.format("delta").load(tempDir.toString)

    df
      .write
      .format("delta")
      .mode("overwrite")
      .save(tempDir.toString)

    val deltaLog = DeltaLog.forTable(spark, tempDir)
    val version = deltaLog.snapshot.version
    val commitActions = deltaLog.store
      .read(FileNames.deltaFile(deltaLog.logPath, version), deltaLog.newDeltaHadoopConf())
      .map(Action.fromJson)
    val fileActions = commitActions.collect { case a: FileAction => a }

    assert(fileActions.forall(_.dataChange))
  }

  test("dataChange is set to false on metadata changing operation") {
    withTempDir { tempDir =>
      // Initialize a table while having dataChange set to false.
      val e = intercept[AnalysisException] {
        spark.range(100)
          .write
          .format("delta")
          .option("dataChange", "false")
          .save(tempDir.getAbsolutePath)
      }
      assert(e.getMessage ===
        DeltaErrors.unexpectedDataChangeException("Create a Delta table").getMessage)
      spark.range(100)
        .write
        .format("delta")
        .save(tempDir.getAbsolutePath)

      // Adding a new column to the existing table while having dataChange set to false.
      val e2 = intercept[AnalysisException] {
        val df = spark.read.format("delta").load(tempDir.getAbsolutePath)
        df.withColumn("id2", 'id + 1)
          .write
          .format("delta")
          .mode("overwrite")
          .option("mergeSchema", "true")
          .option("dataChange", "false")
          .save(tempDir.getAbsolutePath)
      }
      assert(e2.getMessage ===
        DeltaErrors.unexpectedDataChangeException("Change the Delta table schema").getMessage)

      // Overwriting the schema of the existing table while having dataChange as false.
      val e3 = intercept[AnalysisException] {
        spark.range(50)
          .withColumn("id3", 'id + 1)
          .write
          .format("delta")
          .mode("overwrite")
          .option("dataChange", "false")
          .option("overwriteSchema", "true")
          .save(tempDir.getAbsolutePath)
      }
      assert(e3.getMessage ===
        DeltaErrors.unexpectedDataChangeException("Overwrite the Delta table schema or " +
          "change the partition schema").getMessage)
    }
  }


  test("support the maxRecordsPerFile write option: path") {
    withTempDir { tempDir =>
      val path = tempDir.getCanonicalPath
      withTable("maxRecordsPerFile") {
        spark.range(100)
          .write
          .format("delta")
          .option("maxRecordsPerFile", 5)
          .save(path)
        assert(FileUtils.listFiles(tempDir, Array("parquet"), false).size === 20)
      }
    }
  }

  test("support the maxRecordsPerFile write option: external table") {
    withTempDir { tempDir =>
      val path = tempDir.getCanonicalPath
      withTable("maxRecordsPerFile") {
        spark.range(100)
          .write
          .format("delta")
          .option("maxRecordsPerFile", 5)
          .option("path", path)
          .saveAsTable("maxRecordsPerFile")
        assert(FileUtils.listFiles(tempDir, Array("parquet"), false).size === 20)
      }
    }
  }

  test("support the maxRecordsPerFile write option: v2 write") {
    withTempDir { tempDir =>
      val path = tempDir.getCanonicalPath
      withTable("maxRecordsPerFile") {
        spark.range(100)
          .writeTo("maxRecordsPerFile")
          .using("delta")
          .option("maxRecordsPerFile", 5)
          .tableProperty("location", path)
          .create()
        assert(FileUtils.listFiles(tempDir, Array("parquet"), false).size === 20)
      }
    }
  }

  test("support no compression write option (defaults to snappy)") {
    withTempDir { tempDir =>
      val path = tempDir.getCanonicalPath
      withTable("compression") {
        spark.range(100)
          .writeTo("compression")
          .using("delta")
          .tableProperty("location", path)
          .create()
        assert(FileUtils.listFiles(tempDir, Array("snappy.parquet"), false).size > 0)
      }
    }
  }

  // LZO and BROTLI left out as additional library dependencies needed
  val codecsAndSubExtensions = Seq(
    CompressionCodec.UNCOMPRESSED -> "",
    CompressionCodec.SNAPPY -> "snappy.",
    CompressionCodec.GZIP -> "gz.",
    CompressionCodec.LZ4 -> "lz4.",
    CompressionCodec.ZSTD -> "zstd."
  )

  codecsAndSubExtensions.foreach { case (codec, subExt) =>
    val codecName = codec.name().toLowerCase(Locale.ROOT)
    test(s"support compression codec '$codecName' as write option") {
      withTempDir { tempDir =>
        val path = tempDir.getCanonicalPath
        withTable(s"compression_$codecName") {
          spark.range(100)
            .writeTo(s"compression_$codecName")
            .using("delta")
            .option("compression", codecName)
            .tableProperty("location", path)
            .create()
          assert(FileUtils.listFiles(tempDir, Array(s"${subExt}parquet"), false).size > 0)
        }
      }
    }
  }

  test("invalid compression write option") {
    withTempDir { tempDir =>
      val path = tempDir.getCanonicalPath
      withTable("compression") {
        val e = intercept[IllegalArgumentException] {
          spark.range(100)
            .writeTo("compression")
            .using("delta")
            .option("compression", "???")
            .tableProperty("location", path)
            .create()
        }
        val expectedMessage = "Codec [???] is not available. Available codecs are "
        assert(e.getMessage.startsWith(expectedMessage))
      }
    }
  }

<<<<<<< HEAD
  test("partitionOverwriteMode is set to invalid value in options") {
    withTempDir { tempDir =>
      val invalidMode = "ADAPTIVE"
      val e = intercept[IllegalArgumentException] {
=======
  test("DeltaSQLConf.DYNAMIC_PARTITION_OVERWRITE_ENABLED = true: " +
    "partitionOverwriteMode is set to invalid value in options") {
    withSQLConf(DeltaSQLConf.DYNAMIC_PARTITION_OVERWRITE_ENABLED.key -> "true") {
      withTempDir { tempDir =>
        val invalidMode = "ADAPTIVE"
        val e = intercept[IllegalArgumentException] {
          Seq(1, 2, 3).toDF
            .withColumn("part", $"value" % 2)
            .write
            .format("delta")
            .partitionBy("part")
            .option("partitionOverwriteMode", invalidMode)
            .save(tempDir.getAbsolutePath)
        }
        assert(e.getMessage ===
          DeltaErrors.illegalDeltaOptionException(
            PARTITION_OVERWRITE_MODE_OPTION, invalidMode, "must be 'STATIC' or 'DYNAMIC'"
          ).getMessage
        )
      }
    }
  }

  test("DeltaSQLConf.DYNAMIC_PARTITION_OVERWRITE_ENABLED = false: " +
    "partitionOverwriteMode is set to invalid value in options") {
    // partitionOverwriteMode is ignored and no error is thrown
    withSQLConf(DeltaSQLConf.DYNAMIC_PARTITION_OVERWRITE_ENABLED.key -> "false") {
      withTempDir { tempDir =>
        val invalidMode = "ADAPTIVE"
>>>>>>> 5d3d73fe
        Seq(1, 2, 3).toDF
          .withColumn("part", $"value" % 2)
          .write
          .format("delta")
          .partitionBy("part")
          .option("partitionOverwriteMode", invalidMode)
          .save(tempDir.getAbsolutePath)
      }
<<<<<<< HEAD
      assert(e.getMessage ===
        DeltaErrors.illegalDeltaOptionException(
          PARTITION_OVERWRITE_MODE_OPTION, invalidMode, "must be 'STATIC' or 'DYNAMIC'"
        ).getMessage
      )
=======
>>>>>>> 5d3d73fe
    }
  }
}<|MERGE_RESOLUTION|>--- conflicted
+++ resolved
@@ -243,12 +243,6 @@
     }
   }
 
-<<<<<<< HEAD
-  test("partitionOverwriteMode is set to invalid value in options") {
-    withTempDir { tempDir =>
-      val invalidMode = "ADAPTIVE"
-      val e = intercept[IllegalArgumentException] {
-=======
   test("DeltaSQLConf.DYNAMIC_PARTITION_OVERWRITE_ENABLED = true: " +
     "partitionOverwriteMode is set to invalid value in options") {
     withSQLConf(DeltaSQLConf.DYNAMIC_PARTITION_OVERWRITE_ENABLED.key -> "true") {
@@ -278,23 +272,11 @@
     withSQLConf(DeltaSQLConf.DYNAMIC_PARTITION_OVERWRITE_ENABLED.key -> "false") {
       withTempDir { tempDir =>
         val invalidMode = "ADAPTIVE"
->>>>>>> 5d3d73fe
-        Seq(1, 2, 3).toDF
-          .withColumn("part", $"value" % 2)
-          .write
-          .format("delta")
-          .partitionBy("part")
-          .option("partitionOverwriteMode", invalidMode)
-          .save(tempDir.getAbsolutePath)
-      }
-<<<<<<< HEAD
       assert(e.getMessage ===
         DeltaErrors.illegalDeltaOptionException(
           PARTITION_OVERWRITE_MODE_OPTION, invalidMode, "must be 'STATIC' or 'DYNAMIC'"
         ).getMessage
       )
-=======
->>>>>>> 5d3d73fe
     }
   }
 }