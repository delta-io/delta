--- conflicted
+++ resolved
@@ -644,6 +644,7 @@
       createTableWithDomainMetadataSupported(engine, tablePath)
 
       // Cannot remove system-controlled domain metadata
+      // Cannot remove system-controlled domain metadata
       Seq("delta.foo", "DELTA.foo").foreach { domain =>
         val e = intercept[IllegalArgumentException] {
           val txn = createWriteTxnBuilder(Table.forPath(engine, tablePath))
@@ -775,16 +776,11 @@
     withTempDirAndEngine { (tablePath, engine) =>
       // Create table with legacy protocol
       commitTransaction(
-<<<<<<< HEAD
-        createTxn(tablePath = tablePath, isNewTable = true, schema = testSchema, partCols = Seq()),
-=======
         createTxn(
           engine,
           tablePath = tablePath,
           isNewTable = true,
-          schema = testSchema,
-          partCols = Seq()),
->>>>>>> c431af79
+          schema = testSchema),
         engine,
         emptyIterable())
       intercept[IllegalStateException] {
