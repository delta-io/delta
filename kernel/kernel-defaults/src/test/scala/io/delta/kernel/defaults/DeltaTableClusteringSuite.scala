--- conflicted
+++ resolved
@@ -46,8 +46,6 @@
     """{"clusteringColumns":[["part1"],["part2"]]}""",
     false)
 
-<<<<<<< HEAD
-=======
   private def verifyClusteringDomainMetadata(
       snapshot: SnapshotImpl,
       expectedDomainMetadata: DomainMetadata = testingDomainMetadata): Unit = {
@@ -57,7 +55,6 @@
     verifyChecksum(snapshot.getDataPath.toString)
   }
 
->>>>>>> 86a4f1bc
   override def commitTransaction(
       txn: Transaction,
       engine: Engine,
