/*
 * Copyright (2025) The Delta Lake Project Authors.
 *
 * Licensed under the Apache License, Version 2.0 (the "License");
 * you may not use this file except in compliance with the License.
 * You may obtain a copy of the License at
 *
 * http://www.apache.org/licenses/LICENSE-2.0
 *
 * Unless required by applicable law or agreed to in writing, software
 * distributed under the License is distributed on an "AS IS" BASIS,
 * WITHOUT WARRANTIES OR CONDITIONS OF ANY KIND, either express or implied.
 * See the License for the specific language governing permissions and
 * limitations under the License.
 */
package io.delta.kernel.defaults
import java.util.Optional
import java.util.stream.Collectors

import scala.collection.immutable.Seq
import scala.jdk.CollectionConverters.{collectionAsScalaIterableConverter, setAsJavaSetConverter}
import scala.language.implicitConversions

import io.delta.kernel.{Transaction, TransactionCommitResult}
import io.delta.kernel.data.Row
import io.delta.kernel.defaults.utils.TestRow
import io.delta.kernel.engine.Engine
import io.delta.kernel.hook.PostCommitHook.PostCommitHookType
import io.delta.kernel.internal.SnapshotImpl
import io.delta.kernel.internal.checksum.ChecksumReader
import io.delta.kernel.internal.fs.Path
import io.delta.kernel.internal.util.FileNames.checksumFile
import io.delta.kernel.types.StructType
import io.delta.kernel.utils.{CloseableIterable, FileStatus}

/**
 * Test suite that run all tests in DeltaTableWritesSuite with CRC file written
 * after each delta commit. This test suite will verify that the written CRC files are valid.
 */
class DeltaTableWriteWithCrcSuite extends DeltaTableWritesSuite {

  override def commitTransaction(
      txn: Transaction,
      engine: Engine,
      dataActions: CloseableIterable[Row]): TransactionCommitResult = {
    executeCrcSimple(txn.commit(engine, dataActions), engine)
  }

  override def verifyWrittenContent(
      path: String,
      expSchema: StructType,
      expData: Seq[TestRow]): Unit = {
    super.verifyWrittenContent(path, expSchema, expData)
<<<<<<< HEAD
    verifyChecksumValid(path)
  }

  /** Ensure checksum is readable by CRC reader. */
  def verifyChecksumValid(
      tablePath: String): Unit = {
    val checksumVersion = latestSnapshot(tablePath, defaultEngine).getVersion
    val crcInfo = ChecksumReader.getCRCInfo(
      defaultEngine,
      FileStatus.of(checksumFile(new Path(f"$tablePath/_delta_log/"), checksumVersion).toString))
    assert(crcInfo.isPresent)
=======
    verifyChecksum(path)
>>>>>>> b8a70f0f
  }
}<|MERGE_RESOLUTION|>--- conflicted
+++ resolved
@@ -51,20 +51,6 @@
       expSchema: StructType,
       expData: Seq[TestRow]): Unit = {
     super.verifyWrittenContent(path, expSchema, expData)
-<<<<<<< HEAD
-    verifyChecksumValid(path)
-  }
-
-  /** Ensure checksum is readable by CRC reader. */
-  def verifyChecksumValid(
-      tablePath: String): Unit = {
-    val checksumVersion = latestSnapshot(tablePath, defaultEngine).getVersion
-    val crcInfo = ChecksumReader.getCRCInfo(
-      defaultEngine,
-      FileStatus.of(checksumFile(new Path(f"$tablePath/_delta_log/"), checksumVersion).toString))
-    assert(crcInfo.isPresent)
-=======
     verifyChecksum(path)
->>>>>>> b8a70f0f
   }
 }