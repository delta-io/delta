--- conflicted
+++ resolved
@@ -43,19 +43,15 @@
 import org.apache.hadoop.fs.Path
 import org.scalatest.funsuite.AnyFunSuite
 
-<<<<<<< HEAD
 /** Runs row tracking tests using the TableManager snapshot APIs and V2 transaction builders */
 class RowTrackingSuite extends AbstractRowTrackingSuite with WriteUtilsWithV2Builders
 
 /** Runs row tracking tests using the legacy Table snapshot APIs and V1 transaction builders */
 class LegacyRowTrackingSuite extends AbstractRowTrackingSuite with WriteUtilsWithV1Builders
 
-trait AbstractRowTrackingSuite extends AnyFunSuite with ParquetSuiteBase {
+trait AbstractRowTrackingSuite extends AnyFunSuite with ParquetSuiteBase
+    with MetadataColumnTestUtils {
   self: AbstractWriteUtils =>
-=======
-class RowTrackingSuite extends AnyFunSuite with WriteUtils with ParquetSuiteBase
-    with MetadataColumnTestUtils {
->>>>>>> 6e04a944
   private def prepareActionsForCommit(actions: Row*): CloseableIterable[Row] = {
     inMemoryIterable(toCloseableIterator(actions.asJava.iterator()))
   }
