/*
 * Copyright (2024) The Delta Lake Project Authors.
 *
 * Licensed under the Apache License, Version 2.0 (the "License");
 * you may not use this file except in compliance with the License.
 * You may obtain a copy of the License at
 *
 * http://www.apache.org/licenses/LICENSE-2.0
 *
 * Unless required by applicable law or agreed to in writing, software
 * distributed under the License is distributed on an "AS IS" BASIS,
 * WITHOUT WARRANTIES OR CONDITIONS OF ANY KIND, either express or implied.
 * See the License for the specific language governing permissions and
 * limitations under the License.
 */
package io.delta.kernel.defaults.utils

import java.io.File
import java.nio.file.{Files, Paths}
import java.util.Collections.emptyMap
import java.util.Optional

import scala.collection.JavaConverters._
import scala.collection.immutable.{ListMap, Seq}

import io.delta.golden.GoldenTableUtils.goldenTablePath
import io.delta.kernel._
import io.delta.kernel.data.{ColumnarBatch, ColumnVector, FilteredColumnarBatch, Row}
import io.delta.kernel.defaults.internal.data.DefaultColumnarBatch
import io.delta.kernel.engine.Engine
import io.delta.kernel.expressions.{Column, Literal}
import io.delta.kernel.expressions.Literal.ofInt
import io.delta.kernel.hook.PostCommitHook.PostCommitHookType
import io.delta.kernel.internal._
import io.delta.kernel.internal.actions.{DomainMetadata, Metadata, Protocol, SingleAction}
import io.delta.kernel.internal.fs.{Path => DeltaPath}
import io.delta.kernel.internal.util.{Clock, FileNames}
import io.delta.kernel.internal.util.SchemaUtils.casePreservingPartitionColNames
import io.delta.kernel.internal.util.Utils.{singletonCloseableIterator, toCloseableIterator}
import io.delta.kernel.statistics.DataFileStatistics
import io.delta.kernel.types.IntegerType.INTEGER
import io.delta.kernel.types.StructType
import io.delta.kernel.utils.{CloseableIterable, CloseableIterator, DataFileStatus, FileStatus}
import io.delta.kernel.utils.CloseableIterable.{emptyIterable, inMemoryIterable}

import org.apache.spark.sql.delta.VersionNotFoundException

import com.fasterxml.jackson.databind.ObjectMapper
import org.apache.commons.io.FileUtils
import org.apache.hadoop.conf.Configuration
import org.apache.hadoop.fs.Path

/** Default write utilities that use the V1 transaction builders. */
trait WriteUtils extends AbstractWriteUtils with TransactionBuilderV1Support

/** Write utilities that use the V2 transaction builders to create transactions */
trait WriteUtilsWithV2Builders extends AbstractWriteUtils with TransactionBuilderV2Support

/**
 * Common utility methods for write test suites. For now, this includes mostly concrete
 * implementations for the utilities. As we improve our test structure, we should move concrete
 * implementations out of this class (like we have done for [[TransactionBuilderSupport]]). For
 * example, `commitTransaction` could go into a [[TransactionCommitSupport]] trait since it is
 * overridden in child suites.
 */
trait AbstractWriteUtils extends TestUtils with TransactionBuilderSupport {
  val OBJ_MAPPER = new ObjectMapper()
  val testEngineInfo = "test-engine"

  /** Test table schemas and test */
  val testSchema = new StructType().add("id", INTEGER)
  val dataBatches1 = generateData(testSchema, Seq.empty, Map.empty, 200, 3)
  val dataBatches2 = generateData(testSchema, Seq.empty, Map.empty, 400, 5)

  val testPartitionColumns = Seq("part1", "part2")
  val testPartitionSchema = new StructType()
    .add("id", INTEGER)
    .add("part1", INTEGER) // partition column
    .add("part2", INTEGER) // partition column

  val dataPartitionBatches1 = generateData(
    testPartitionSchema,
    testPartitionColumns,
    Map("part1" -> ofInt(1), "part2" -> ofInt(2)),
    batchSize = 237,
    numBatches = 3)

  val dataPartitionBatches2 = generateData(
    testPartitionSchema,
    testPartitionColumns,
    Map("part1" -> ofInt(4), "part2" -> ofInt(5)),
    batchSize = 876,
    numBatches = 7)

  val testClusteringColumns = List(new Column("part1"), new Column("part2"))
  val dataClusteringBatches1 = generateData(
    testPartitionSchema,
    partitionCols = Seq.empty,
    partitionValues = Map.empty,
    batchSize = 200,
    numBatches = 3)

  val dataClusteringBatches2 = generateData(
    testPartitionSchema,
    partitionCols = Seq.empty,
    partitionValues = Map.empty,
    batchSize = 456,
    numBatches = 5)

  def verifyLastCheckpointMetadata(tablePath: String, checkpointAt: Long, expSize: Long): Unit = {
    val filePath = f"$tablePath/_delta_log/_last_checkpoint"

    val source = scala.io.Source.fromFile(filePath)
    val result =
      try source.getLines().mkString(",")
      finally source.close()

    assert(result === s"""{"version":$checkpointAt,"size":$expSize}""")
  }

  /**
   * Helper method to remove the delta files before the given version, to make sure the read is
   * using a checkpoint as base for state reconstruction.
   */
  def deleteDeltaFilesBefore(tablePath: String, beforeVersion: Long): Unit = {
    Seq.range(0, beforeVersion).foreach { version =>
      val filePath = new Path(f"$tablePath/_delta_log/$version%020d.json")
      new Path(tablePath).getFileSystem(new Configuration()).delete(
        filePath,
        false /* recursive */ )
    }

    // try to query a version < beforeVersion
    val ex = intercept[VersionNotFoundException] {
      spark.read.format("delta").option("versionAsOf", beforeVersion - 1).load(tablePath)
    }
    assert(ex.getMessage().contains(
      s"Cannot time travel Delta table to version ${beforeVersion - 1}"))
  }

  def setCheckpointInterval(tablePath: String, interval: Int): Unit = {
    spark.sql(s"ALTER TABLE delta.`$tablePath` " +
      s"SET TBLPROPERTIES ('delta.checkpointInterval' = '$interval')")
  }

  def dataFileCount(tablePath: String): Int = {
    Files.walk(Paths.get(tablePath)).iterator().asScala
      .count(path => path.toString.endsWith(".parquet") && !path.toString.contains("_delta_log"))
  }

  def checkpointFilePath(tablePath: String, checkpointVersion: Long): String = {
    f"$tablePath/_delta_log/$checkpointVersion%020d.checkpoint.parquet"
  }

  def assertCheckpointExists(tablePath: String, atVersion: Long): Unit = {
    val cpPath = checkpointFilePath(tablePath, checkpointVersion = atVersion)
    assert(new File(cpPath).exists())
  }

  def copyTable(goldenTableName: String, targetLocation: String): Unit = {
    val source = new File(goldenTablePath(goldenTableName))
    val target = new File(targetLocation)
    FileUtils.copyDirectory(source, target)
  }

  def checkpointIfReady(
      engine: Engine,
      tablePath: String,
      result: TransactionCommitResult,
      expSize: Long): Unit = {
    result.getPostCommitHooks.forEach(hook => {
      if (hook.getType == PostCommitHookType.CHECKPOINT) {
        hook.threadSafeInvoke(engine)
        verifyLastCheckpointMetadata(tablePath, checkpointAt = result.getVersion, expSize)
      }
    })
  }

  /**
   * Helper method to read the commit file of the given version and return the value at the given
   * ordinal if it is not null and the consumer returns a value, otherwise return null.
   */
  def readCommitFile(
      engine: Engine,
      tablePath: String,
      version: Long,
      consumer: Row => Option[Any]): Option[Any] = {
    val table = Table.forPath(engine, tablePath)
    val logPath = new DeltaPath(table.getPath(engine), "_delta_log")
    val file = FileStatus.of(FileNames.deltaFile(logPath, version), 0, 0)
    val columnarBatches = engine.getJsonHandler.readJsonFiles(
      singletonCloseableIterator(file),
      SingleAction.FULL_SCHEMA,
      Optional.empty())
    while (columnarBatches.hasNext) {
      val batch = columnarBatches.next
      val rows = batch.getRows
      while (rows.hasNext) {
        val row = rows.next
        val ret = consumer(row)
        if (ret.isDefined) {
          return ret
        }
      }
    }
    Option.empty
  }

  def getMetadata(engine: Engine, tablePath: String): Metadata = {
    Table.forPath(engine, tablePath).getLatestSnapshot(engine)
      .asInstanceOf[SnapshotImpl].getMetadata
  }

  def getProtocol(engine: Engine, tablePath: String): Protocol = {
    Table.forPath(engine, tablePath).getLatestSnapshot(engine)
      .asInstanceOf[SnapshotImpl].getProtocol
  }

  /**
   *  Helper method to read the Metadata from the commit file of the given version if it is not
   *  null, otherwise return null.
   *  TODO: get rid of this and use getMetadata instead
   */
  def getMetadataActionFromCommit(
      engine: Engine,
      table: Table,
      version: Long): Option[Row] = {
    readCommitFile(
      engine,
      table.getPath(engine),
      version,
      (row) => {
        val ord = row.getSchema.indexOf("metaData")
        if (!row.isNullAt(ord)) {
          Option(row.getStruct(ord))
        } else {
          Option.empty
        }
      }).map { case metadata: Row => Some(metadata) }.getOrElse(Option.empty)
  }

  /**
   *  Helper method to read the Protocol from the commit file of the given version if it is not
   *  null, otherwise return null.
   *  TODO: get rid of this and use getProtocol instead
   */
  def getProtocolActionFromCommit(engine: Engine, table: Table, version: Long): Option[Row] = {
    readCommitFile(
      engine,
      table.getPath(engine),
      version,
      (row) => {
        val ord = row.getSchema.indexOf("protocol")
        if (!row.isNullAt(ord)) {
          Some(row.getStruct(ord))
        } else {
          Option.empty
        }
      }).map { case protocol: Row => Some(protocol) }.getOrElse(Option.empty)
  }

  def generateData(
      schema: StructType,
      partitionCols: Seq[String],
      partitionValues: Map[String, Literal],
      batchSize: Int,
      numBatches: Int): Seq[FilteredColumnarBatch] = {
    val partitionValuesSchemaCase =
      casePreservingPartitionColNames(partitionCols.asJava, partitionValues.asJava)

    var batches = Seq.empty[ColumnarBatch]
    for (_ <- 0 until numBatches) {
      var vectors = Seq.empty[ColumnVector]
      schema.fields().forEach { field =>
        val colType = field.getDataType
        val partValue = partitionValuesSchemaCase.get(field.getName)
        if (partValue != null) {
          // handle the partition column by inserting a vector with single value
          val vector = testSingleValueVector(colType, batchSize, partValue.getValue)
          vectors = vectors :+ vector
        } else {
          // handle the regular columns
          val vector = testColumnVector(batchSize, colType)
          vectors = vectors :+ vector
        }
      }
      batches = batches :+ new DefaultColumnarBatch(batchSize, schema, vectors.toArray)
    }
    batches.map(batch => new FilteredColumnarBatch(batch, Optional.empty()))
  }

  def stageData(
      state: Row,
      partitionValues: Map[String, Literal],
      data: Seq[FilteredColumnarBatch])
      : CloseableIterator[Row] = {
    val physicalDataIter = Transaction.transformLogicalData(
      defaultEngine,
      state,
      toCloseableIterator(data.toIterator.asJava),
      partitionValues.asJava)

    val writeContext = Transaction.getWriteContext(defaultEngine, state, partitionValues.asJava)

    val writeResultIter = defaultEngine
      .getParquetHandler
      .writeParquetFiles(
        writeContext.getTargetDirectory,
        physicalDataIter,
        writeContext.getStatisticsColumns)

    Transaction.generateAppendActions(defaultEngine, state, writeResultIter, writeContext)
  }

  def createTxnWithDomainMetadatas(
      engine: Engine,
      tablePath: String,
      domainMetadatas: Seq[DomainMetadata],
      useInternalApi: Boolean = false): Transaction = {

    val txnBuilder = createWriteTxnBuilder(TableImpl.forPath(engine, tablePath))
    if (domainMetadatas.nonEmpty && !useInternalApi) {
      txnBuilder.withDomainMetadataSupported()
    }
    val txn = txnBuilder.build(engine).asInstanceOf[TransactionImpl]

    domainMetadatas.foreach { dm =>
      if (dm.isRemoved) {
        if (useInternalApi) {
          txn.removeDomainMetadataInternal(dm.getDomain)
        } else {
          txn.removeDomainMetadata(dm.getDomain)
        }
      } else {
        if (useInternalApi) {
          txn.addDomainMetadataInternal(dm.getDomain, dm.getConfiguration)
        } else {
          txn.addDomainMetadata(dm.getDomain, dm.getConfiguration)
        }
      }
    }
    txn
  }

  def getAppendActions(
      txn: Transaction,
      data: Seq[(Map[String, Literal], Seq[FilteredColumnarBatch])]): CloseableIterable[Row] = {

    val txnState = txn.getTransactionState(defaultEngine)

    val actions = data.map { case (partValues, partData) =>
      stageData(txnState, partValues, partData)
    }

    actions.reduceLeftOption(_ combine _) match {
      case Some(combinedActions) =>
        inMemoryIterable(combinedActions)
      case None =>
        emptyIterable[Row]
    }
  }

  def commitAppendData(
      engine: Engine = defaultEngine,
      txn: Transaction,
      data: Seq[(Map[String, Literal], Seq[FilteredColumnarBatch])]): TransactionCommitResult = {
    commitTransaction(txn, engine, getAppendActions(txn, data))
  }

  /** Utility to create table, with no data */
  def createEmptyTable(
      engine: Engine = defaultEngine,
      tablePath: String,
      schema: StructType,
      partCols: Seq[String] = null,
      clock: Clock = () => System.currentTimeMillis,
      tableProperties: Map[String, String] = null,
      clusteringColsOpt: Option[List[Column]] = None): TransactionCommitResult = {

    appendData(
      engine,
      tablePath,
      isNewTable = true,
      schema,
      partCols,
      data = Seq.empty,
      clock,
      tableProperties,
      clusteringColsOpt)
  }

  /** Update an existing table - metadata only changes (no data changes) */
  def updateTableMetadata(
      engine: Engine = defaultEngine,
      tablePath: String,
      schema: StructType = null, // non-null schema means schema change
      clock: Clock = () => System.currentTimeMillis,
      tableProperties: Map[String, String] = null,
      clusteringColsOpt: Option[List[Column]] = None): TransactionCommitResult = {
    appendData(
      engine,
      tablePath,
      isNewTable = false,
      schema,
      Seq.empty,
      data = Seq.empty,
      clock,
      tableProperties,
      clusteringColsOpt)
  }

  def appendData(
      engine: Engine = defaultEngine,
      tablePath: String,
      isNewTable: Boolean = false,
      schema: StructType = null,
      partCols: Seq[String] = null,
      data: Seq[(Map[String, Literal], Seq[FilteredColumnarBatch])],
      clock: Clock = () => System.currentTimeMillis,
      tableProperties: Map[String, String] = null,
      clusteringColsOpt: Option[List[Column]] = None): TransactionCommitResult = {

    val txn = createTxn(
      engine,
      tablePath,
      isNewTable,
      schema,
      partCols,
      tableProperties,
      clock,
      clusteringColsOpt = clusteringColsOpt)
    commitAppendData(engine, txn, data)
  }

  def assertMetadataProp(
      snapshot: SnapshotImpl,
      key: TableConfig[_ <: Any],
      expectedValue: Any): Unit = {
    assert(key.fromMetadata(snapshot.getMetadata) == expectedValue)
  }

  def assertHasNoMetadataProp(snapshot: SnapshotImpl, key: TableConfig[_ <: Any]): Unit = {
    assertMetadataProp(snapshot, key, Optional.empty())
  }

  def assertHasWriterFeature(snapshot: SnapshotImpl, writerFeature: String): Unit = {
    assert(snapshot.getProtocol.getWriterFeatures.contains(writerFeature))
  }

  def assertHasNoWriterFeature(snapshot: SnapshotImpl, writerFeature: String): Unit = {
    assert(!snapshot.getProtocol.getWriterFeatures.contains(writerFeature))
  }

  def setTablePropAndVerify(
      engine: Engine,
      tablePath: String,
      isNewTable: Boolean = true,
      key: TableConfig[_ <: Any],
      value: String,
      expectedValue: Any,
      clock: Clock = () => System.currentTimeMillis): Unit = {

    val table = Table.forPath(engine, tablePath)

    createTxn(
      engine,
      tablePath,
      isNewTable,
<<<<<<< HEAD
      schema = if (isNewTable) testSchema else null,
=======
      testSchema,
>>>>>>> 4d242ec7
      tableProperties = Map(key.getKey -> value),
      clock = clock)
      .commit(engine, emptyIterable())

    val snapshot = table.getLatestSnapshot(engine).asInstanceOf[SnapshotImpl]
    assertMetadataProp(snapshot, key, expectedValue)
  }

  protected def verifyWrittenContent(
      path: String,
      expSchema: StructType,
      expData: Seq[TestRow]): Unit = {
    val actSchema = tableSchema(path)
    assert(actSchema === expSchema)

    // verify data using Kernel reader
    checkTable(path, expData)

    // verify data using Spark reader.
    // Spark reads the timestamp partition columns in local timezone vs. Kernel reads in UTC. We
    // need to set the timezone to UTC before reading the data using Spark to make the tests pass
    withSparkTimeZone("UTC") {
      val resultSpark = spark.sql(s"SELECT * FROM delta.`$path`").collect().map(TestRow(_))
      checkAnswer(resultSpark, expData)
    }
  }

  def verifyCommitInfo(
      tablePath: String,
      version: Long,
      partitionCols: Seq[String] = Seq.empty): Unit = {
    val expectedOperation = if (version == 0) Operation.CREATE_TABLE else Operation.WRITE
    val row = spark.sql(s"DESCRIBE HISTORY delta.`$tablePath`")
      .filter(s"version = $version")
      .select(
        "version",
        "operationParameters.partitionBy",
        "isBlindAppend",
        "engineInfo",
        "operation")
      .collect().last

    assert(row.getAs[Long]("version") === version)
    assert(row.getAs[Long]("partitionBy") ===
      (if (partitionCols == null) null else OBJ_MAPPER.writeValueAsString(partitionCols.asJava)))
    // For now we've hardcoded isBlindAppend=false, once we support more precise setting of this
    // field we should update this check
    assert(!row.getAs[Boolean]("isBlindAppend"))
    assert(row.getAs[Seq[String]]("engineInfo") ===
      "Kernel-" + Meta.KERNEL_VERSION + "/" + testEngineInfo)
    assert(row.getAs[String]("operation") === expectedOperation.getDescription)
  }

  def verifyCommitResult(
      result: TransactionCommitResult,
      expVersion: Long,
      expIsReadyForCheckpoint: Boolean): Unit = {
    assert(result.getVersion === expVersion)
    assertCheckpointReadiness(result, expIsReadyForCheckpoint)
  }

  // TODO: Change this to use the table metadata and protocol and
  // not rely on DESCRIBE which adds some properties based on the protocol.
  def verifyTableProperties(
      tablePath: String,
      expProperties: ListMap[String, Any],
      minReaderVersion: Int,
      minWriterVersion: Int): Unit = {
    val resultProperties = spark.sql(s"DESCRIBE EXTENDED delta.`$tablePath`")
      .filter("col_name = 'Table Properties'")
      .select("data_type")
      .collect().map(TestRow(_))

    val builder = new StringBuilder("[")

    expProperties.foreach { case (key, value) =>
      builder.append(s"$key=$value,")
    }

    builder.append(s"delta.minReaderVersion=$minReaderVersion,")
    builder.append(s"delta.minWriterVersion=$minWriterVersion")
    builder.append("]")
    checkAnswer(resultProperties, Seq(builder.toString()).map(TestRow(_)))
  }

  def assertCheckpointReadiness(
      txnResult: TransactionCommitResult,
      isReadyForCheckpoint: Boolean): Unit = {
    assert(
      txnResult.getPostCommitHooks
        .stream()
        .anyMatch(hook => hook.getType == PostCommitHookType.CHECKPOINT) === isReadyForCheckpoint)
  }

  def collectStatsFromAddFiles(engine: Engine, path: String): Seq[String] = {
    val snapshot = Table.forPath(engine, path).getLatestSnapshot(engine)
    val scan = snapshot.getScanBuilder.build()
    val scanFiles = scan.asInstanceOf[ScanImpl].getScanFiles(engine, true)

    scanFiles.asScala.toList.flatMap { scanFile =>
      scanFile.getRows.asScala.toList.flatMap { row =>
        val add = row.getStruct(row.getSchema.indexOf("add"))
        val idx = add.getSchema.indexOf("stats")
        if (idx >= 0 && !add.isNullAt(idx)) List(add.getString(idx)) else Nil
      }
    }
  }

  /**
   * Commit transaction, all child suites should use this instead of txn.commit
   * directly and could override it for specific test cases (e.g. commit and write CRC).
   */
  protected def commitTransaction(
      txn: Transaction,
      engine: Engine,
      dataActions: CloseableIterable[Row]): TransactionCommitResult = {
    txn.commit(engine, dataActions)
  }

  protected def generateDataFileStatus(
      tablePath: String,
      fileName: String,
      fileSize: Long = 1000,
      includeStats: Boolean = true): DataFileStatus = {
    val filePath = defaultEngine.getFileSystemClient.resolvePath(tablePath + "/" + fileName)
    new DataFileStatus(
      filePath,
      fileSize,
      10,
      if (includeStats) {
        Optional.of(new DataFileStatistics(
          100,
          emptyMap(),
          emptyMap(),
          emptyMap()))
      } else Optional.empty())
  }

  protected def assertCommitResultHasClusteringCols(
      commitResult: TransactionCommitResult,
      expectedClusteringCols: Seq[Column]): Unit = {
    val actualClusteringCols = commitResult.getTransactionReport.getClusteringColumns.asScala

    assert(
      actualClusteringCols === expectedClusteringCols,
      s"Expected clustering columns: $expectedClusteringCols, but got: $actualClusteringCols")
  }
}<|MERGE_RESOLUTION|>--- conflicted
+++ resolved
@@ -466,11 +466,7 @@
       engine,
       tablePath,
       isNewTable,
-<<<<<<< HEAD
       schema = if (isNewTable) testSchema else null,
-=======
-      testSchema,
->>>>>>> 4d242ec7
       tableProperties = Map(key.getKey -> value),
       clock = clock)
       .commit(engine, emptyIterable())
