/*
 * Copyright (2021) The Delta Lake Project Authors.
 *
 * Licensed under the Apache License, Version 2.0 (the "License");
 * you may not use this file except in compliance with the License.
 * You may obtain a copy of the License at
 *
 * http://www.apache.org/licenses/LICENSE-2.0
 *
 * Unless required by applicable law or agreed to in writing, software
 * distributed under the License is distributed on an "AS IS" BASIS,
 * WITHOUT WARRANTIES OR CONDITIONS OF ANY KIND, either express or implied.
 * See the License for the specific language governing permissions and
 * limitations under the License.
 */

package io.delta.kernel.defaults

import java.io.File
import java.nio.file.Files

import io.delta.kernel.Table

import org.apache.spark.sql.delta.DeltaLog
import org.apache.spark.sql.delta.sources.DeltaSQLConf

import org.apache.spark.sql.functions.col

/**
 * Suite to test the engine metrics while replaying logs for getting the table protocol and
 * metadata (P&M) and scanning files. The metrics include how many files delta files, checkpoint
 * files read, size of checkpoint read set, and how many times `_last_checkpoint` is read etc.
 *
 * The goal is to test the behavior of calls to `readJsonFiles` and `readParquetFiles` that
 * Kernel makes. This calls determine the performance.
 */
class LogReplayEngineMetricsSuite extends LogReplayBaseSuite {

  // Disable writing checksums for this test suite
  // This test suite checks the files read when loading the P&M, however, with the crc optimization
  // if crc are available, crc will be the only files read.
  // We want to test the P&M loading when CRC are not available in the tests.
  // Tests for tables with available CRC are included using resource test tables (and thus are
  // unaffected by changing our confs for writes).
  spark.conf.set(DeltaSQLConf.DELTA_WRITE_CHECKSUM_ENABLED.key, false)

  /////////////////////////
  // Test Helper Methods //
  /////////////////////////

  def loadScanFilesCheckMetrics(
      engine: MetricsEngine,
      table: Table,
      expJsonVersionsRead: Seq[Long],
      expParquetVersionsRead: Seq[Long],
      expParquetReadSetSizes: Seq[Long],
      expLastCheckpointReadCalls: Option[Int] = None): Unit = {
    engine.resetMetrics()
    val scan = table.getLatestSnapshot(engine).getScanBuilder().build()
    // get all scan files and iterate through them to trigger the metrics collection
    val scanFiles = scan.getScanFiles(engine)
    while (scanFiles.hasNext) scanFiles.next()

    assertMetrics(
      engine,
      expJsonVersionsRead,
      expParquetVersionsRead,
      expParquetReadSetSizes,
      expLastCheckpointReadCalls)
  }

  def checkpoint(path: String, actionsPerFile: Int): Unit = {
    withSQLConf(DeltaSQLConf.DELTA_CHECKPOINT_PART_SIZE.key -> actionsPerFile.toString) {
      DeltaLog.forTable(spark, path).checkpoint()
    }
  }

  ///////////
  // Tests //
  ///////////

  test("no hint, no checkpoint, reads all files") {
    withTempDirAndMetricsEngine { (path, engine) =>
      for (_ <- 0 to 9) { appendCommit(path) }

      val table = Table.forPath(engine, path)
      loadPandMCheckMetrics(
        table,
        engine,
        expJsonVersionsRead = 9L to 0L by -1L,
        expParquetVersionsRead = Nil)
    }
  }

  test("no hint, existing checkpoint, reads all files up to that checkpoint") {
    withTempDirAndMetricsEngine { (path, engine) =>
      for (_ <- 0 to 14) { appendCommit(path) }

      val table = Table.forPath(engine, path)
      loadPandMCheckMetrics(
        table,
        engine,
        expJsonVersionsRead = 14L to 11L by -1L,
        expParquetVersionsRead = Seq(10),
        expParquetReadSetSizes = Seq(1))
    }
  }

  test("no hint, existing checkpoint, newer P & M update, reads up to P & M commit") {
    withTempDirAndMetricsEngine { (path, engine) =>
      for (_ <- 0 to 12) { appendCommit(path) }

      // v13 changes the protocol (which also updates the metadata)
      spark.sql(s"""
          |ALTER TABLE delta.`$path` SET TBLPROPERTIES (
          |  'delta.minReaderVersion' = '2',
          |  'delta.minWriterVersion' = '5',
          |  'delta.columnMapping.mode' = 'name'
          |)
          |""".stripMargin)

      for (_ <- 14 to 16) { appendCommit(path) }

      val table = Table.forPath(engine, path)
      loadPandMCheckMetrics(
        table,
        engine,
        expJsonVersionsRead = 16L to 13L by -1L,
        expParquetVersionsRead = Nil)
    }
  }

  test("hint with no new commits, should read no files") {
    withTempDirAndMetricsEngine { (path, engine) =>
      for (_ <- 0 to 14) {
        appendCommit(path)
      }

      val table = Table.forPath(engine, path)

      table.getLatestSnapshot(engine).getSchema()

      // A hint is now saved at v14
      loadPandMCheckMetrics(
        table,
        engine,
        expJsonVersionsRead = Nil,
        expParquetVersionsRead = Nil)
    }
  }

  test("hint with no P or M updates") {
    withTempDirAndMetricsEngine { (path, engine) =>
      for (_ <- 0 to 14) { appendCommit(path) }

      val table = Table.forPath(engine, path)

      table.getLatestSnapshot(engine).getSchema()

      // A hint is now saved at v14

      // Case: only one version change
      appendCommit(path) // v15
      loadPandMCheckMetrics(
        table,
        engine,
        expJsonVersionsRead = Seq(15),
        expParquetVersionsRead = Nil)

      // A hint is now saved at v15

      // Case: several version changes
      for (_ <- 16 to 19) { appendCommit(path) }
      loadPandMCheckMetrics(
        table,
        engine,
        expJsonVersionsRead = 19L to 16L by -1L,
        expParquetVersionsRead = Nil)

      // A hint is now saved at v19

      // Case: [delta-io/delta#2262] [Fix me!] Read the entire checkpoint at v20, even if v20.json
      // and v19 hint are available
      appendCommit(path) // v20
      loadPandMCheckMetrics(
        table,
        engine,
        expJsonVersionsRead = Nil,
        expParquetVersionsRead = Seq(20))
    }
  }

  test("hint with a P or M update") {
    withTempDirAndMetricsEngine { (path, engine) =>
      for (_ <- 0 to 3) { appendCommit(path) }

      val table = Table.forPath(engine, path)

      table.getLatestSnapshot(engine).getSchema()

      // A hint is now saved at v3

      // v4 changes the metadata (schema)
      spark.range(10)
        .withColumn("col1", col("id"))
        .write
        .format("delta")
        .option("mergeSchema", "true")
        .mode("append")
        .save(path)

      loadPandMCheckMetrics(
        table,
        engine,
        expJsonVersionsRead = Seq(4),
        expParquetVersionsRead = Nil)
      // a hint is now saved at v4

      // v5 changes the protocol (which also updates the metadata)
      spark.sql(s"""
          |ALTER TABLE delta.`$path` SET TBLPROPERTIES (
          |  'delta.minReaderVersion' = '2',
          |  'delta.minWriterVersion' = '5',
          |  'delta.columnMapping.mode' = 'name'
          |)
          |""".stripMargin)

      loadPandMCheckMetrics(
        table,
        engine,
        expJsonVersionsRead = Seq(5),
        expParquetVersionsRead = Nil)
    }
  }

  test("read a table with multi-part checkpoint") {
    withTempDirAndMetricsEngine { (path, engine) =>
      for (_ <- 0 to 14) { appendCommit(path) }

      // there should be one checkpoint file at version 10
      loadScanFilesCheckMetrics(
        engine,
        Table.forPath(engine, path),
        expJsonVersionsRead = 14L to 11L by -1L,
        expParquetVersionsRead = Seq(10),
        // we read the checkpoint twice: once for the P &M and once for the scan files
        expParquetReadSetSizes = Seq(1, 1))

      // create a multi-part checkpoint
      checkpoint(path, actionsPerFile = 2)

      // Reset metrics.
      engine.resetMetrics()

      // expect the Parquet read set to contain one request with size of 15
      loadScanFilesCheckMetrics(
        engine,
        Table.forPath(engine, path),
        expJsonVersionsRead = Nil,
        expParquetVersionsRead = Seq(14),
        // we read the checkpoint twice: once for the P &M and once for the scan files
        expParquetReadSetSizes = Seq(8, 8))
    }
  }

  Seq(true, false).foreach { deleteLastCheckpointMetadataFile =>
    test("ensure `_last_checkpoint` is tried to read only once when " +
      s"""${if (deleteLastCheckpointMetadataFile) "not exists" else "valid file exists"}""") {
      withTempDirAndMetricsEngine { (path, tc) =>
        for (_ <- 0 to 14) { appendCommit(path) }

        if (deleteLastCheckpointMetadataFile) {
          assert(Files.deleteIfExists(new File(path, "_delta_log/_last_checkpoint").toPath))
        }

        // there should be one checkpoint file at version 10
        loadScanFilesCheckMetrics(
          tc,
          Table.forPath(tc, path),
          expJsonVersionsRead = 14L to 11L by -1L,
          expParquetVersionsRead = Seq(10),
          // we read the checkpoint twice: once for the P &M and once for the scan files
          expParquetReadSetSizes = Seq(1, 1),
          // We try to read `_last_checkpoint` once. If it doesn't exist, we don't try reading
          // again. If it exists, we succeed reading in the first time
          expLastCheckpointReadCalls = Some(1))
      }
    }
  }
<<<<<<< HEAD

  /////////////////////////////////////////////////////////////////////////////////////////////////
  // Tests for loading P & M through checksums files                                            //
  /////////////////////////////////////////////////////////////////////////////////////////////////

  Seq(-1L, 0L, 3L, 4L).foreach { version => // -1 means latest version
    test(s"checksum found at the read version: ${if (version == -1) "latest" else version}") {
      withTempDirAndMetricsEngine { (path, engine) =>
        // Produce a test table with 0 to 11 .json, 0 to 11.crc, 10.checkpoint.parquet
        buildTableWithCrc(path)
        val table = Table.forPath(engine, path)

        loadPandMCheckMetrics(
          version match {
            case -1 => table.getLatestSnapshot(engine).getSchema()
            case ver => table.getSnapshotAsOfVersion(engine, ver).getSchema()
          },
          engine,
          // shouldn't need to read commit or checkpoint files as P&M are found through checksum
          expJsonVersionsRead = Nil,
          expParquetVersionsRead = Nil,
          expParquetReadSetSizes = Nil,
          expChecksumReadSet = Seq(if (version == -1) 11 else version))
      }
    }
  }

  test("checksum not found at the read version, but found at a previous version") {
    withTempDirAndMetricsEngine { (path, engine) =>
      // Produce a test table with 0 to 11 .json, 0 to 11.crc, 10.checkpoint.parquet
      buildTableWithCrc(path)
      Seq(10L, 11L, 5L, 6L).foreach { version =>
        assert(
          Files.deleteIfExists(
            new File(
              FileNames.checksumFile(new Path(f"$path/_delta_log"), version).toString).toPath))
      }

      loadPandMCheckMetrics(
        Table.forPath(engine, path)
          .getLatestSnapshot(engine).getSchema(),
        engine,
        // 10.checkpoint found, so use it and combined with 11.json
        expJsonVersionsRead = Seq(11),
        expParquetVersionsRead = Seq(10),
        expParquetReadSetSizes = Seq(1),
        expChecksumReadSet = Nil)

      loadPandMCheckMetrics(
        Table
          .forPath(engine, path)
          .getSnapshotAsOfVersion(engine, 6 /* versionId */ )
          .getSchema(),
        engine,
        // We find the checksum from crc at version 4, but still read commit files 5 and 6
        // to find the P&M which could have been updated in version 5 and 6.
        expJsonVersionsRead = Seq(6, 5),
        expParquetVersionsRead = Nil,
        expParquetReadSetSizes = Nil,
        // Latest checkpoint
        expChecksumReadSet = Seq(4))

      // now try to load version 3 and it should get P&M from checksum files only
      loadPandMCheckMetrics(
        Table.forPath(engine, path)
          .getSnapshotAsOfVersion(engine, 3 /* versionId */ ).getSchema(),
        engine,
        // We find the checksum from crc at version 3, so shouldn't read anything else
        expJsonVersionsRead = Nil,
        expParquetVersionsRead = Nil,
        expParquetReadSetSizes = Nil,
        expChecksumReadSet = Seq(3))
    }
  }

  test("checksum not found at the read version, but uses snapshot hint lower bound") {
    withTempDirAndMetricsEngine { (path, engine) =>
      // Produce a test table with 0 to 11 .json, 0 to 11.crc, 10.checkpoint.parquet
      buildTableWithCrc(path)
      (3 to 6).foreach { version =>
        assert(
          Files.deleteIfExists(
            new File(FileNames.checksumFile(
              new Path(f"$path/_delta_log"),
              version).toString).toPath))
      }

      val table = Table.forPath(engine, path)

      loadPandMCheckMetrics(
        table.getSnapshotAsOfVersion(engine, 4 /* versionId */ ).getSchema(),
        engine,
        // There are no checksum files for versions 4. Latest is at version 2.
        // We need to read the commit files 3 and 4 to get the P&M in addition the P&M from
        // checksum file at version 2
        expJsonVersionsRead = Seq(4, 3),
        expParquetVersionsRead = Nil,
        expParquetReadSetSizes = Nil,
        expChecksumReadSet = Seq(2))
      // read version 4 which sets the snapshot P&M hint to 4

      // now try to load version 6 and we expect no checksums are read
      loadPandMCheckMetrics(
        table.getSnapshotAsOfVersion(engine, 6 /* versionId */ ).getSchema(),
        engine,
        // We have snapshot P&M hint at version 4, and no checksum after 2
        expJsonVersionsRead = Seq(6, 5),
        expParquetVersionsRead = Nil,
        expParquetReadSetSizes = Nil,
        expChecksumReadSet = Nil)
    }
  }

  test("snapshot hint found for read version and crc found at read version => use hint") {
    withTempDirAndMetricsEngine { (path, engine) =>
      // Produce a test table with 0 to 11 .json, 0 to 11.crc, 10.checkpoint.parquet
      buildTableWithCrc(path)

      val table = Table.forPath(engine, path)
      table.getLatestSnapshot(engine)

      loadPandMCheckMetrics(
        table.getLatestSnapshot(engine).getSchema(),
        engine,
        expJsonVersionsRead = Nil,
        expParquetVersionsRead = Nil,
        expParquetReadSetSizes = Nil,
        expChecksumReadSet = Nil)
    }
  }

  test(
    "checksum not found at read version and checkpoint exists at read version => use checkpoint") {
    withTempDirAndMetricsEngine { (path, engine) =>
      // Produce a test table with 0 to 11 .json, 0 to 11.crc, 10.checkpoint.parquet
      buildTableWithCrc(path)
      val checkpointVersion = 10;
      val logPath = f"$path/_delta_log"
      assert(
        Files.exists(
          new File(
            FileNames
              .checkpointFileSingular(new Path(logPath), checkpointVersion)
              .toString).toPath))
      assert(
        Files.deleteIfExists(
          new File(FileNames.checksumFile(new Path(logPath), checkpointVersion).toString).toPath))

      val table = Table.forPath(engine, path)

      loadPandMCheckMetrics(
        table.getSnapshotAsOfVersion(engine, 10).getSchema(),
        engine,
        // 10.crc missing, 10.checkpoint.parquet exists.
        // Attempt to read 10.crc fails and read 10.checkpoint.parquet succeeds.
        expJsonVersionsRead = Nil,
        expParquetVersionsRead = Seq(10),
        expParquetReadSetSizes = Seq(1),
        expChecksumReadSet = Nil)
    }
  }

  test(
    "checksum missing read version and the previous version, " +
      "checkpoint exists the read version the previous version => use checkpoint") {
    withTempDirAndMetricsEngine { (path, engine) =>
      // Produce a test table with 0 to 11 .json, 0 to 11.crc, 10.checkpoint.parquet
      buildTableWithCrc(path)
      val checkpointVersion = 10;
      val logPath = f"$path/_delta_log"
      assert(
        Files
          .exists(
            new File(
              FileNames.checkpointFileSingular(
                new Path(logPath),
                checkpointVersion).toString).toPath))
      assert(
        Files.deleteIfExists(
          new File(FileNames.checksumFile(new Path(logPath), checkpointVersion).toString).toPath))
      assert(
        Files.deleteIfExists(
          new File(
            FileNames.checksumFile(new Path(logPath), checkpointVersion + 1).toString).toPath))

      val table = Table.forPath(engine, path)

      // 11.crc, 10.crc missing, 10.checkpoint.parquet exists.
      // Read 10.checkpoint.parquet and 11.json succeeds.
      loadPandMCheckMetrics(
        table.getSnapshotAsOfVersion(engine, 11).getSchema(),
        engine,
        expJsonVersionsRead = Seq(11),
        expParquetVersionsRead = Seq(10),
        expParquetReadSetSizes = Seq(1),
        expChecksumReadSet = Nil)
    }
  }

  test(
    "checksum missing read version, " +
      "both checksum and checkpoint exist the read version the previous version => use checksum") {
    withTempDirAndMetricsEngine { (path, engine) =>
      // Produce a test table with 0 to 11 .json, 0 to 11.crc, 10.checkpoint.parquet
      buildTableWithCrc(path)
      val checkpointVersion = 10;
      val logPath = new Path(s"$path/_delta_log")
      assert(
        Files.exists(
          new File(
            FileNames
              .checkpointFileSingular(logPath, checkpointVersion)
              .toString).toPath))
      assert(
        Files.deleteIfExists(
          new File(
            FileNames.checksumFile(logPath, checkpointVersion + 1).toString).toPath))

      val table = Table.forPath(engine, path)

      // 11.crc, missing, 10.crc and 10.checkpoint.parquet exist.
      // Read 10.checkpoint.parquet and 11.json succeeds.
      loadPandMCheckMetrics(
        table.getSnapshotAsOfVersion(engine, 11).getSchema(),
        engine,
        expJsonVersionsRead = Seq(11),
        expParquetVersionsRead = Nil,
        expParquetReadSetSizes = Nil,
        expChecksumReadSet = Seq(10))
    }
  }

  test("crc found at read version and checkpoint at read version => use checksum") {
    withTempDirAndMetricsEngine { (path, engine) =>
      // Produce a test table with 0 to 11 .json, 0 to 11.crc, 10.checkpoint.parquet
      buildTableWithCrc(path)
      val checkpointVersion = 10;
      val logPath = new Path(s"$path/_delta_log")
      assert(
        Files.exists(
          new File(
            FileNames
              .checkpointFileSingular(logPath, checkpointVersion)
              .toString).toPath))
      val table = Table.forPath(engine, path)

      loadPandMCheckMetrics(
        table.getSnapshotAsOfVersion(engine, checkpointVersion).getSchema(),
        engine,
        expJsonVersionsRead = Nil,
        expParquetVersionsRead = Nil,
        expParquetReadSetSizes = Nil,
        expChecksumReadSet = Seq(10))
    }
  }

  test("crc found at older than read version - 100 => full log replay") {
    withTempDirAndMetricsEngine { (path, engine) =>
      buildTableWithCrc(path, 100)
      (1 to 101).foreach { version =>
        assert(
          Files.deleteIfExists(
            new File(FileNames.checksumFile(
              new Path(f"$path/_delta_log"),
              version).toString).toPath))
        if (version % 10 == 0) {
          assert(
            Files.deleteIfExists(
              new File(
                FileNames.checkpointFileSingular(
                  new Path(f"$path/_delta_log"),
                  version).toString).toPath))
        }
      }
      val table = Table.forPath(engine, path)

      loadPandMCheckMetrics(
        table.getSnapshotAsOfVersion(engine, 101).getSchema(),
        engine,
        expJsonVersionsRead = (0L to 101L).reverse,
        expParquetVersionsRead = Nil,
        expParquetReadSetSizes = Nil,
        expChecksumReadSet = Nil)
    }
  }

  def buildTableWithCrc(path: String, numOfWrite: Int = 10): Unit = {
    withSQLConf(DeltaSQLConf.DELTA_WRITE_CHECKSUM_ENABLED.key -> "true") {
      spark.sql(
        s"CREATE TABLE delta.`$path` USING DELTA AS " +
          s"SELECT 0L as id")
      for (_ <- 0 to numOfWrite) { appendCommit(path) }
    }
  }
}

////////////////////
// Helper Classes //
////////////////////

/** An engine that records the Delta commit (.json) and checkpoint (.parquet) files read */
class MetricsEngine(fileIO: FileIO) extends Engine {
  private val impl = DefaultEngine.create(fileIO)
  private val jsonHandler = new MetricsJsonHandler(fileIO)
  private val parquetHandler = new MetricsParquetHandler(fileIO)

  def resetMetrics(): Unit = {
    jsonHandler.resetMetrics()
    parquetHandler.resetMetrics()
  }

  override def getExpressionHandler: ExpressionHandler = impl.getExpressionHandler

  override def getJsonHandler: MetricsJsonHandler = jsonHandler

  override def getFileSystemClient: FileSystemClient = impl.getFileSystemClient

  override def getParquetHandler: MetricsParquetHandler = parquetHandler
}

/**
 * Helper trait which wraps an underlying json/parquet read and collects the versions (e.g. 10.json,
 * 10.checkpoint.parquet) read
 */
trait FileReadMetrics { self: Object =>
  // number of times read is requested on `_last_checkpoint`
  private var lastCheckpointMetadataReadCalls = 0

  val checksumsRead = new ArrayBuffer[Long]() // versions of checksum files read

  private val versionsRead = ArrayBuffer[Long]()

  // Number of checkpoint files requested read in each readParquetFiles call
  val checkpointReadRequestSizes = new ArrayBuffer[Long]()

  private def updateVersionsRead(fileStatus: FileStatus): Unit = {
    val path = new Path(fileStatus.getPath)
    if (FileNames.isCommitFile(path.getName) || FileNames.isCheckpointFile(path.getName)) {
      val version = FileNames.getFileVersion(path)

      // We may split json/parquet reads, so don't record the same file multiple times
      if (!versionsRead.contains(version)) {
        versionsRead += version
      }
    } else if (Checkpointer.LAST_CHECKPOINT_FILE_NAME.equals(path.getName)) {
      lastCheckpointMetadataReadCalls += 1
    } else if (FileNames.isChecksumFile(path.getName)) {
      checksumsRead += FileNames.getFileVersion(path)
    }
  }

  def getVersionsRead: Seq[Long] = versionsRead

  def getLastCheckpointMetadataReadCalls: Int = lastCheckpointMetadataReadCalls

  def resetMetrics(): Unit = {
    lastCheckpointMetadataReadCalls = 0
    versionsRead.clear()
    checkpointReadRequestSizes.clear()
    checksumsRead.clear()
  }

  def collectReadFiles(fileIter: CloseableIterator[FileStatus]): CloseableIterator[FileStatus] = {
    fileIter.map(file => {
      updateVersionsRead(file)
      file
    })
  }
}

/** A JsonHandler that collects metrics on the Delta commit (.json) files read */
class MetricsJsonHandler(fileIO: FileIO)
    extends DefaultJsonHandler(fileIO)
    with FileReadMetrics {

  override def readJsonFiles(
      fileIter: CloseableIterator[FileStatus],
      physicalSchema: StructType,
      predicate: Optional[Predicate]): CloseableIterator[ColumnarBatch] = {
    super.readJsonFiles(collectReadFiles(fileIter), physicalSchema, predicate)
  }
}

/** A ParquetHandler that collects metrics on the Delta checkpoint (.parquet) files read */
class MetricsParquetHandler(fileIO: FileIO)
    extends DefaultParquetHandler(fileIO)
    with FileReadMetrics {

  override def readParquetFiles(
      fileIter: CloseableIterator[FileStatus],
      physicalSchema: StructType,
      predicate: Optional[Predicate]): CloseableIterator[ColumnarBatch] = {
    val fileReadSet = fileIter.toSeq
    checkpointReadRequestSizes += fileReadSet.size
    super.readParquetFiles(
      collectReadFiles(toCloseableIterator(fileReadSet.iterator)),
      physicalSchema,
      predicate)
  }
=======
>>>>>>> 6b854f87
}<|MERGE_RESOLUTION|>--- conflicted
+++ resolved
@@ -287,406 +287,4 @@
       }
     }
   }
-<<<<<<< HEAD
-
-  /////////////////////////////////////////////////////////////////////////////////////////////////
-  // Tests for loading P & M through checksums files                                            //
-  /////////////////////////////////////////////////////////////////////////////////////////////////
-
-  Seq(-1L, 0L, 3L, 4L).foreach { version => // -1 means latest version
-    test(s"checksum found at the read version: ${if (version == -1) "latest" else version}") {
-      withTempDirAndMetricsEngine { (path, engine) =>
-        // Produce a test table with 0 to 11 .json, 0 to 11.crc, 10.checkpoint.parquet
-        buildTableWithCrc(path)
-        val table = Table.forPath(engine, path)
-
-        loadPandMCheckMetrics(
-          version match {
-            case -1 => table.getLatestSnapshot(engine).getSchema()
-            case ver => table.getSnapshotAsOfVersion(engine, ver).getSchema()
-          },
-          engine,
-          // shouldn't need to read commit or checkpoint files as P&M are found through checksum
-          expJsonVersionsRead = Nil,
-          expParquetVersionsRead = Nil,
-          expParquetReadSetSizes = Nil,
-          expChecksumReadSet = Seq(if (version == -1) 11 else version))
-      }
-    }
-  }
-
-  test("checksum not found at the read version, but found at a previous version") {
-    withTempDirAndMetricsEngine { (path, engine) =>
-      // Produce a test table with 0 to 11 .json, 0 to 11.crc, 10.checkpoint.parquet
-      buildTableWithCrc(path)
-      Seq(10L, 11L, 5L, 6L).foreach { version =>
-        assert(
-          Files.deleteIfExists(
-            new File(
-              FileNames.checksumFile(new Path(f"$path/_delta_log"), version).toString).toPath))
-      }
-
-      loadPandMCheckMetrics(
-        Table.forPath(engine, path)
-          .getLatestSnapshot(engine).getSchema(),
-        engine,
-        // 10.checkpoint found, so use it and combined with 11.json
-        expJsonVersionsRead = Seq(11),
-        expParquetVersionsRead = Seq(10),
-        expParquetReadSetSizes = Seq(1),
-        expChecksumReadSet = Nil)
-
-      loadPandMCheckMetrics(
-        Table
-          .forPath(engine, path)
-          .getSnapshotAsOfVersion(engine, 6 /* versionId */ )
-          .getSchema(),
-        engine,
-        // We find the checksum from crc at version 4, but still read commit files 5 and 6
-        // to find the P&M which could have been updated in version 5 and 6.
-        expJsonVersionsRead = Seq(6, 5),
-        expParquetVersionsRead = Nil,
-        expParquetReadSetSizes = Nil,
-        // Latest checkpoint
-        expChecksumReadSet = Seq(4))
-
-      // now try to load version 3 and it should get P&M from checksum files only
-      loadPandMCheckMetrics(
-        Table.forPath(engine, path)
-          .getSnapshotAsOfVersion(engine, 3 /* versionId */ ).getSchema(),
-        engine,
-        // We find the checksum from crc at version 3, so shouldn't read anything else
-        expJsonVersionsRead = Nil,
-        expParquetVersionsRead = Nil,
-        expParquetReadSetSizes = Nil,
-        expChecksumReadSet = Seq(3))
-    }
-  }
-
-  test("checksum not found at the read version, but uses snapshot hint lower bound") {
-    withTempDirAndMetricsEngine { (path, engine) =>
-      // Produce a test table with 0 to 11 .json, 0 to 11.crc, 10.checkpoint.parquet
-      buildTableWithCrc(path)
-      (3 to 6).foreach { version =>
-        assert(
-          Files.deleteIfExists(
-            new File(FileNames.checksumFile(
-              new Path(f"$path/_delta_log"),
-              version).toString).toPath))
-      }
-
-      val table = Table.forPath(engine, path)
-
-      loadPandMCheckMetrics(
-        table.getSnapshotAsOfVersion(engine, 4 /* versionId */ ).getSchema(),
-        engine,
-        // There are no checksum files for versions 4. Latest is at version 2.
-        // We need to read the commit files 3 and 4 to get the P&M in addition the P&M from
-        // checksum file at version 2
-        expJsonVersionsRead = Seq(4, 3),
-        expParquetVersionsRead = Nil,
-        expParquetReadSetSizes = Nil,
-        expChecksumReadSet = Seq(2))
-      // read version 4 which sets the snapshot P&M hint to 4
-
-      // now try to load version 6 and we expect no checksums are read
-      loadPandMCheckMetrics(
-        table.getSnapshotAsOfVersion(engine, 6 /* versionId */ ).getSchema(),
-        engine,
-        // We have snapshot P&M hint at version 4, and no checksum after 2
-        expJsonVersionsRead = Seq(6, 5),
-        expParquetVersionsRead = Nil,
-        expParquetReadSetSizes = Nil,
-        expChecksumReadSet = Nil)
-    }
-  }
-
-  test("snapshot hint found for read version and crc found at read version => use hint") {
-    withTempDirAndMetricsEngine { (path, engine) =>
-      // Produce a test table with 0 to 11 .json, 0 to 11.crc, 10.checkpoint.parquet
-      buildTableWithCrc(path)
-
-      val table = Table.forPath(engine, path)
-      table.getLatestSnapshot(engine)
-
-      loadPandMCheckMetrics(
-        table.getLatestSnapshot(engine).getSchema(),
-        engine,
-        expJsonVersionsRead = Nil,
-        expParquetVersionsRead = Nil,
-        expParquetReadSetSizes = Nil,
-        expChecksumReadSet = Nil)
-    }
-  }
-
-  test(
-    "checksum not found at read version and checkpoint exists at read version => use checkpoint") {
-    withTempDirAndMetricsEngine { (path, engine) =>
-      // Produce a test table with 0 to 11 .json, 0 to 11.crc, 10.checkpoint.parquet
-      buildTableWithCrc(path)
-      val checkpointVersion = 10;
-      val logPath = f"$path/_delta_log"
-      assert(
-        Files.exists(
-          new File(
-            FileNames
-              .checkpointFileSingular(new Path(logPath), checkpointVersion)
-              .toString).toPath))
-      assert(
-        Files.deleteIfExists(
-          new File(FileNames.checksumFile(new Path(logPath), checkpointVersion).toString).toPath))
-
-      val table = Table.forPath(engine, path)
-
-      loadPandMCheckMetrics(
-        table.getSnapshotAsOfVersion(engine, 10).getSchema(),
-        engine,
-        // 10.crc missing, 10.checkpoint.parquet exists.
-        // Attempt to read 10.crc fails and read 10.checkpoint.parquet succeeds.
-        expJsonVersionsRead = Nil,
-        expParquetVersionsRead = Seq(10),
-        expParquetReadSetSizes = Seq(1),
-        expChecksumReadSet = Nil)
-    }
-  }
-
-  test(
-    "checksum missing read version and the previous version, " +
-      "checkpoint exists the read version the previous version => use checkpoint") {
-    withTempDirAndMetricsEngine { (path, engine) =>
-      // Produce a test table with 0 to 11 .json, 0 to 11.crc, 10.checkpoint.parquet
-      buildTableWithCrc(path)
-      val checkpointVersion = 10;
-      val logPath = f"$path/_delta_log"
-      assert(
-        Files
-          .exists(
-            new File(
-              FileNames.checkpointFileSingular(
-                new Path(logPath),
-                checkpointVersion).toString).toPath))
-      assert(
-        Files.deleteIfExists(
-          new File(FileNames.checksumFile(new Path(logPath), checkpointVersion).toString).toPath))
-      assert(
-        Files.deleteIfExists(
-          new File(
-            FileNames.checksumFile(new Path(logPath), checkpointVersion + 1).toString).toPath))
-
-      val table = Table.forPath(engine, path)
-
-      // 11.crc, 10.crc missing, 10.checkpoint.parquet exists.
-      // Read 10.checkpoint.parquet and 11.json succeeds.
-      loadPandMCheckMetrics(
-        table.getSnapshotAsOfVersion(engine, 11).getSchema(),
-        engine,
-        expJsonVersionsRead = Seq(11),
-        expParquetVersionsRead = Seq(10),
-        expParquetReadSetSizes = Seq(1),
-        expChecksumReadSet = Nil)
-    }
-  }
-
-  test(
-    "checksum missing read version, " +
-      "both checksum and checkpoint exist the read version the previous version => use checksum") {
-    withTempDirAndMetricsEngine { (path, engine) =>
-      // Produce a test table with 0 to 11 .json, 0 to 11.crc, 10.checkpoint.parquet
-      buildTableWithCrc(path)
-      val checkpointVersion = 10;
-      val logPath = new Path(s"$path/_delta_log")
-      assert(
-        Files.exists(
-          new File(
-            FileNames
-              .checkpointFileSingular(logPath, checkpointVersion)
-              .toString).toPath))
-      assert(
-        Files.deleteIfExists(
-          new File(
-            FileNames.checksumFile(logPath, checkpointVersion + 1).toString).toPath))
-
-      val table = Table.forPath(engine, path)
-
-      // 11.crc, missing, 10.crc and 10.checkpoint.parquet exist.
-      // Read 10.checkpoint.parquet and 11.json succeeds.
-      loadPandMCheckMetrics(
-        table.getSnapshotAsOfVersion(engine, 11).getSchema(),
-        engine,
-        expJsonVersionsRead = Seq(11),
-        expParquetVersionsRead = Nil,
-        expParquetReadSetSizes = Nil,
-        expChecksumReadSet = Seq(10))
-    }
-  }
-
-  test("crc found at read version and checkpoint at read version => use checksum") {
-    withTempDirAndMetricsEngine { (path, engine) =>
-      // Produce a test table with 0 to 11 .json, 0 to 11.crc, 10.checkpoint.parquet
-      buildTableWithCrc(path)
-      val checkpointVersion = 10;
-      val logPath = new Path(s"$path/_delta_log")
-      assert(
-        Files.exists(
-          new File(
-            FileNames
-              .checkpointFileSingular(logPath, checkpointVersion)
-              .toString).toPath))
-      val table = Table.forPath(engine, path)
-
-      loadPandMCheckMetrics(
-        table.getSnapshotAsOfVersion(engine, checkpointVersion).getSchema(),
-        engine,
-        expJsonVersionsRead = Nil,
-        expParquetVersionsRead = Nil,
-        expParquetReadSetSizes = Nil,
-        expChecksumReadSet = Seq(10))
-    }
-  }
-
-  test("crc found at older than read version - 100 => full log replay") {
-    withTempDirAndMetricsEngine { (path, engine) =>
-      buildTableWithCrc(path, 100)
-      (1 to 101).foreach { version =>
-        assert(
-          Files.deleteIfExists(
-            new File(FileNames.checksumFile(
-              new Path(f"$path/_delta_log"),
-              version).toString).toPath))
-        if (version % 10 == 0) {
-          assert(
-            Files.deleteIfExists(
-              new File(
-                FileNames.checkpointFileSingular(
-                  new Path(f"$path/_delta_log"),
-                  version).toString).toPath))
-        }
-      }
-      val table = Table.forPath(engine, path)
-
-      loadPandMCheckMetrics(
-        table.getSnapshotAsOfVersion(engine, 101).getSchema(),
-        engine,
-        expJsonVersionsRead = (0L to 101L).reverse,
-        expParquetVersionsRead = Nil,
-        expParquetReadSetSizes = Nil,
-        expChecksumReadSet = Nil)
-    }
-  }
-
-  def buildTableWithCrc(path: String, numOfWrite: Int = 10): Unit = {
-    withSQLConf(DeltaSQLConf.DELTA_WRITE_CHECKSUM_ENABLED.key -> "true") {
-      spark.sql(
-        s"CREATE TABLE delta.`$path` USING DELTA AS " +
-          s"SELECT 0L as id")
-      for (_ <- 0 to numOfWrite) { appendCommit(path) }
-    }
-  }
-}
-
-////////////////////
-// Helper Classes //
-////////////////////
-
-/** An engine that records the Delta commit (.json) and checkpoint (.parquet) files read */
-class MetricsEngine(fileIO: FileIO) extends Engine {
-  private val impl = DefaultEngine.create(fileIO)
-  private val jsonHandler = new MetricsJsonHandler(fileIO)
-  private val parquetHandler = new MetricsParquetHandler(fileIO)
-
-  def resetMetrics(): Unit = {
-    jsonHandler.resetMetrics()
-    parquetHandler.resetMetrics()
-  }
-
-  override def getExpressionHandler: ExpressionHandler = impl.getExpressionHandler
-
-  override def getJsonHandler: MetricsJsonHandler = jsonHandler
-
-  override def getFileSystemClient: FileSystemClient = impl.getFileSystemClient
-
-  override def getParquetHandler: MetricsParquetHandler = parquetHandler
-}
-
-/**
- * Helper trait which wraps an underlying json/parquet read and collects the versions (e.g. 10.json,
- * 10.checkpoint.parquet) read
- */
-trait FileReadMetrics { self: Object =>
-  // number of times read is requested on `_last_checkpoint`
-  private var lastCheckpointMetadataReadCalls = 0
-
-  val checksumsRead = new ArrayBuffer[Long]() // versions of checksum files read
-
-  private val versionsRead = ArrayBuffer[Long]()
-
-  // Number of checkpoint files requested read in each readParquetFiles call
-  val checkpointReadRequestSizes = new ArrayBuffer[Long]()
-
-  private def updateVersionsRead(fileStatus: FileStatus): Unit = {
-    val path = new Path(fileStatus.getPath)
-    if (FileNames.isCommitFile(path.getName) || FileNames.isCheckpointFile(path.getName)) {
-      val version = FileNames.getFileVersion(path)
-
-      // We may split json/parquet reads, so don't record the same file multiple times
-      if (!versionsRead.contains(version)) {
-        versionsRead += version
-      }
-    } else if (Checkpointer.LAST_CHECKPOINT_FILE_NAME.equals(path.getName)) {
-      lastCheckpointMetadataReadCalls += 1
-    } else if (FileNames.isChecksumFile(path.getName)) {
-      checksumsRead += FileNames.getFileVersion(path)
-    }
-  }
-
-  def getVersionsRead: Seq[Long] = versionsRead
-
-  def getLastCheckpointMetadataReadCalls: Int = lastCheckpointMetadataReadCalls
-
-  def resetMetrics(): Unit = {
-    lastCheckpointMetadataReadCalls = 0
-    versionsRead.clear()
-    checkpointReadRequestSizes.clear()
-    checksumsRead.clear()
-  }
-
-  def collectReadFiles(fileIter: CloseableIterator[FileStatus]): CloseableIterator[FileStatus] = {
-    fileIter.map(file => {
-      updateVersionsRead(file)
-      file
-    })
-  }
-}
-
-/** A JsonHandler that collects metrics on the Delta commit (.json) files read */
-class MetricsJsonHandler(fileIO: FileIO)
-    extends DefaultJsonHandler(fileIO)
-    with FileReadMetrics {
-
-  override def readJsonFiles(
-      fileIter: CloseableIterator[FileStatus],
-      physicalSchema: StructType,
-      predicate: Optional[Predicate]): CloseableIterator[ColumnarBatch] = {
-    super.readJsonFiles(collectReadFiles(fileIter), physicalSchema, predicate)
-  }
-}
-
-/** A ParquetHandler that collects metrics on the Delta checkpoint (.parquet) files read */
-class MetricsParquetHandler(fileIO: FileIO)
-    extends DefaultParquetHandler(fileIO)
-    with FileReadMetrics {
-
-  override def readParquetFiles(
-      fileIter: CloseableIterator[FileStatus],
-      physicalSchema: StructType,
-      predicate: Optional[Predicate]): CloseableIterator[ColumnarBatch] = {
-    val fileReadSet = fileIter.toSeq
-    checkpointReadRequestSizes += fileReadSet.size
-    super.readParquetFiles(
-      collectReadFiles(toCloseableIterator(fileReadSet.iterator)),
-      physicalSchema,
-      predicate)
-  }
-=======
->>>>>>> 6b854f87
 }