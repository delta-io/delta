--- conflicted
+++ resolved
@@ -395,11 +395,7 @@
     test(s"checksum found at the read version: ${if (version == -1) "latest" else version}") {
       withTempDirAndMetricsEngine { (path, engine) =>
         // Produce a test table with 0 to 11 .json, 0 to 11.crc, 10.checkpoint.parquet
-<<<<<<< HEAD
-          buildTableWithCrc(path)
-=======
         buildTableWithCrc(path)
->>>>>>> e7581526
         val table = Table.forPath(engine, path)
 
         loadPandMCheckMetrics(
@@ -423,32 +419,24 @@
       buildTableWithCrc(path)
       Seq(10L, 11L, 5L, 6L).foreach { version =>
         assert(
-          Files.deleteIfExists(
-            new File(
-<<<<<<< HEAD
-              FileNames.checksumFile(new Path(f"$path/_delta_log"), version).toString
-            ).toPath
+            Files.deleteIfExists(
+              new File(
+                FileNames.checksumFile(new Path(f"$path/_delta_log"), version).toString
+              ).toPath
+            )
           )
-        )
-=======
-              FileNames.checksumFile(new Path(f"$path/_delta_log"), version).toString).toPath))
->>>>>>> e7581526
       }
 
       loadPandMCheckMetrics(
         Table.forPath(engine, path)
           .getLatestSnapshot(engine).getSchema(),
         engine,
-        // 10.checkpoint found, so use it and combined with 11.crc
-        expJsonVersionsRead = Seq(11),
-        expParquetVersionsRead = Seq(10),
-        expParquetReadSetSizes = Seq(1),
-<<<<<<< HEAD
-        expChecksumReadSet = Nil
+          // 10.checkpoint found, so use it and combined with 11.crc
+          expJsonVersionsRead = Seq(11),
+          expParquetVersionsRead = Seq(10),
+          expParquetReadSetSizes = Seq(1),
+          expChecksumReadSet = Seq(11)
         )
-=======
-        expChecksumReadSet = Seq(11))
->>>>>>> e7581526
 
       loadPandMCheckMetrics(
         Table
@@ -482,19 +470,13 @@
       // Produce a test table with 0 to 11 .json, 0 to 11.crc, 10.checkpoint.parquet
       buildTableWithCrc(path)
       (3 to 6).foreach { version =>
-        assert(
-          Files.deleteIfExists(
-            new File(FileNames.checksumFile(
-<<<<<<< HEAD
-              new Path(f"$path/_delta_log"), version).toString).toPath
-          )
+          assert(
+            Files.deleteIfExists(
+              new File(FileNames.checksumFile(
+                new Path(f"$path/_delta_log"), version).toString).toPath
+            )
           )
         }
-=======
-              new Path(f"$path/_delta_log"),
-              version).toString).toPath))
-      }
->>>>>>> e7581526
 
       val table = Table.forPath(engine, path)
 
@@ -524,12 +506,8 @@
         // First we attempt to read at version 6, then we do a listing of last 100 crc files
         // bound by the snapshot hint which is at version 4 and we don't try to read checksums
         // beyond version 4
-<<<<<<< HEAD
-        expChecksumReadSet = Nil
+        expChecksumReadSet = Seq(6)
       )
-=======
-        expChecksumReadSet = Seq(6))
->>>>>>> e7581526
     }
   }
 
@@ -560,25 +538,18 @@
       val logPath = f"$path/_delta_log"
       assert(
         Files.exists(
-          new File(
-            FileNames
-              .checkpointFileSingular(new Path(logPath), checkpointVersion)
-<<<<<<< HEAD
-              .toString
-          ).toPath
+            new File(
+              FileNames
+                .checkpointFileSingular(new Path(logPath), checkpointVersion)
+                .toString
+            ).toPath
+          )
         )
-      )
-      assert(
-        Files.deleteIfExists(
-          new File(FileNames.checksumFile(new Path(logPath), checkpointVersion).toString).toPath
+        assert(
+          Files.deleteIfExists(
+            new File(FileNames.checksumFile(new Path(logPath), checkpointVersion).toString).toPath
+          )
         )
-      )
-=======
-              .toString).toPath))
-      assert(
-        Files.deleteIfExists(
-          new File(FileNames.checksumFile(new Path(logPath), checkpointVersion).toString).toPath))
->>>>>>> e7581526
 
       val table = Table.forPath(engine, path)
 
@@ -590,23 +561,15 @@
         expJsonVersionsRead = Nil,
         expParquetVersionsRead = Seq(10),
         expParquetReadSetSizes = Seq(1),
-<<<<<<< HEAD
-        expChecksumReadSet = Nil
+        expChecksumReadSet = Seq(10)
       )
-=======
-        expChecksumReadSet = Seq(10))
->>>>>>> e7581526
     }
   }
 
   test(
     "checksum missing read version and the previous version, " +
-<<<<<<< HEAD
-      "checkpoint exists the read version the previous version => use checkpoint"
+    "checkpoint exists the read version the previous version => use checkpoint"
   ) {
-=======
-      "checkpoint exists the read version the previous version => use checkpoint") {
->>>>>>> e7581526
     withTempDirAndMetricsEngine { (path, engine) =>
       // Produce a test table with 0 to 11 .json, 0 to 11.crc, 10.checkpoint.parquet
       buildTableWithCrc(path)
@@ -637,23 +600,15 @@
         expJsonVersionsRead = Seq(11),
         expParquetVersionsRead = Seq(10),
         expParquetReadSetSizes = Seq(1),
-<<<<<<< HEAD
-        expChecksumReadSet = Nil
+        expChecksumReadSet = Seq(11)
       )
-=======
-        expChecksumReadSet = Seq(11))
->>>>>>> e7581526
     }
   }
 
   test(
     "checksum missing read version, " +
-<<<<<<< HEAD
-      "both checksum and checkpoint exist the read version the previous version => use checksum"
+    "both checksum and checkpoint exist the read version the previous version => use checksum"
   ) {
-=======
-      "both checksum and checkpoint exist the read version the previous version => use checksum") {
->>>>>>> e7581526
     withTempDirAndMetricsEngine { (path, engine) =>
       // Produce a test table with 0 to 11 .json, 0 to 11.crc, 10.checkpoint.parquet
       buildTableWithCrc(path)
@@ -680,12 +635,8 @@
         expJsonVersionsRead = Seq(11),
         expParquetVersionsRead = Nil,
         expParquetReadSetSizes = Nil,
-<<<<<<< HEAD
-        expChecksumReadSet = Seq(10)
+        expChecksumReadSet = Seq(11, 10)
       )
-=======
-        expChecksumReadSet = Seq(11, 10))
->>>>>>> e7581526
     }
   }
 
@@ -749,14 +700,9 @@
     withSQLConf(DeltaSQLConf.DELTA_WRITE_CHECKSUM_ENABLED.key -> "true") {
       spark.sql(
         s"CREATE TABLE delta.`$path` USING DELTA AS " +
-<<<<<<< HEAD
-          s"SELECT 0L as id"
+        s"SELECT 0L as id"
       )
-      for (_ <- 0 to numOfWrite) { appendCommit(path) }
-=======
-          s"SELECT 0L as id")
       for (_ <- 0 to 10) { appendCommit(path) }
->>>>>>> e7581526
     }
   }
 }
