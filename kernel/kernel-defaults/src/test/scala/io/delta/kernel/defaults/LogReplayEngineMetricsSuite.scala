--- conflicted
+++ resolved
@@ -27,42 +27,13 @@
 import org.apache.spark.sql.functions.col
 
 /**
- * Base trait containing shared code for log replay metric testing.
+ * Suite to test the engine metrics while replaying logs for getting the table protocol and
+ * metadata (P&M) and scanning files. The metrics include how many files delta files, checkpoint
+ * files read, size of checkpoint read set, and how many times `_last_checkpoint` is read etc.
+ *
+ * The goal is to test the behavior of calls to `readJsonFiles` and `readParquetFiles` that
+ * Kernel makes. This calls determine the performance.
  */
-<<<<<<< HEAD
-trait LogReplayBaseTestSuite extends AnyFunSuite with TestUtils {
-
-  protected def withTempDirAndMetricsEngine(f: (String, MetricsEngine) => Unit): Unit = {
-    val hadoopFileIO = new HadoopFileIO(new Configuration() {
-      {
-        // Set the batch sizes to small so that we get to test the multiple batch scenarios.
-        set("delta.kernel.default.parquet.reader.batch-size", "2");
-        set("delta.kernel.default.json.reader.batch-size", "2");
-      }
-    })
-
-    val engine = new MetricsEngine(hadoopFileIO)
-
-    withTempDir { dir =>
-      f(dir.getAbsolutePath, engine)
-    }
-  }
-
-  protected def loadPandMCheckMetrics(
-      table: Table,
-      engine: MetricsEngine,
-      expJsonVersionsRead: Seq[Long],
-      expParquetVersionsRead: Seq[Long],
-      expParquetReadSetSizes: Seq[Long] = null,
-      expChecksumReadSet: Seq[Long] = null,
-      version: Long = -1): Unit = {
-    engine.resetMetrics()
-
-    version match {
-      case -1 => table.getLatestSnapshot(engine).getSchema()
-      case ver => table.getSnapshotAsOfVersion(engine, ver).getSchema()
-    }
-=======
 class LogReplayEngineMetricsSuite extends LogReplayBaseSuite {
 
   // Disable writing checksums for this test suite
@@ -89,99 +60,6 @@
     // get all scan files and iterate through them to trigger the metrics collection
     val scanFiles = scan.getScanFiles(engine)
     while (scanFiles.hasNext) scanFiles.next()
->>>>>>> 6b854f87
-
-    assertMetrics(
-      engine,
-      expJsonVersionsRead,
-      expParquetVersionsRead,
-      expParquetReadSetSizes,
-      expChecksumReadSet = expChecksumReadSet)
-  }
-
-<<<<<<< HEAD
-  protected def assertMetrics(
-      engine: MetricsEngine,
-      expJsonVersionsRead: Seq[Long],
-      expParquetVersionsRead: Seq[Long],
-      expParquetReadSetSizes: Seq[Long] = null,
-      expLastCheckpointReadCalls: Option[Int] = None,
-      expChecksumReadSet: Seq[Long] = null): Unit = {
-    val actualJsonVersionsRead = engine.getJsonHandler.getVersionsRead
-    val actualParquetVersionsRead = engine.getParquetHandler.getVersionsRead
-
-    assert(
-      actualJsonVersionsRead === expJsonVersionsRead,
-      s"Expected to read json versions " +
-        s"$expJsonVersionsRead but read $actualJsonVersionsRead")
-    assert(
-      actualParquetVersionsRead === expParquetVersionsRead,
-      s"Expected to read parquet " +
-        s"versions $expParquetVersionsRead but read $actualParquetVersionsRead")
-
-    if (expParquetReadSetSizes != null) {
-      val actualParquetReadSetSizes = engine.getParquetHandler.checkpointReadRequestSizes
-      assert(
-        actualParquetReadSetSizes === expParquetReadSetSizes,
-        s"Expected parquet read set sizes " +
-          s"$expParquetReadSetSizes but read $actualParquetReadSetSizes")
-    }
-
-    expLastCheckpointReadCalls.foreach { expCalls =>
-      val actualCalls = engine.getJsonHandler.getLastCheckpointMetadataReadCalls
-      assert(
-        actualCalls === expCalls,
-        s"Expected to read last checkpoint metadata $expCalls times but read $actualCalls times")
-    }
-
-    if (expChecksumReadSet != null) {
-      val actualChecksumReadSet = engine.getJsonHandler.checksumsRead
-      assert(
-        actualChecksumReadSet === expChecksumReadSet,
-        s"Expected checksum read set " +
-          s"$expChecksumReadSet but read $actualChecksumReadSet")
-    }
-  }
-
-  protected def appendCommit(path: String): Unit =
-    spark.range(10).write.format("delta").mode("append").save(path)
-
-}
-
-/**
- * Suite to test the engine metrics while replaying logs for getting the table protocol and
- * metadata (P&M) and scanning files. The metrics include how many files delta files, checkpoint
- * files read, size of checkpoint read set, and how many times `_last_checkpoint` is read etc.
- *
- * The goal is to test the behavior of calls to `readJsonFiles` and `readParquetFiles` that
- * Kernel makes. This calls determine the performance.
- */
-class LogReplayEngineMetricsSuite extends LogReplayBaseTestSuite {
-
-  // Disable writing checksums for this test suite
-  // This test suite checks the files read when loading the P&M, however, with the crc optimization
-  // if crc are available, crc will be the only files read.
-  // We want to test the P&M loading when CRC are not available in the tests.
-  // Tests for tables with available CRC are included using resource test tables (and thus are
-  // unaffected by changing our confs for writes).
-  spark.conf.set(DeltaSQLConf.DELTA_WRITE_CHECKSUM_ENABLED.key, false)
-
-  /////////////////////////
-  // Test Helper Methods //
-  /////////////////////////
-
-  def loadScanFilesCheckMetrics(
-      engine: MetricsEngine,
-      table: Table,
-      expJsonVersionsRead: Seq[Long],
-      expParquetVersionsRead: Seq[Long],
-      expParquetReadSetSizes: Seq[Long],
-      expLastCheckpointReadCalls: Option[Int] = None): Unit = {
-    engine.resetMetrics()
-    val scan = table.getLatestSnapshot(engine).getScanBuilder().build()
-    // get all scan files and iterate through them to trigger the metrics collection
-    val scanFiles = scan.getScanFiles(engine)
-    while (scanFiles.hasNext) scanFiles.next()
 
     assertMetrics(
       engine,
@@ -191,8 +69,6 @@
       expLastCheckpointReadCalls)
   }
 
-=======
->>>>>>> 6b854f87
   def checkpoint(path: String, actionsPerFile: Int): Unit = {
     withSQLConf(DeltaSQLConf.DELTA_CHECKPOINT_PART_SIZE.key -> actionsPerFile.toString) {
       DeltaLog.forTable(spark, path).checkpoint()
@@ -342,12 +218,12 @@
 
       // v5 changes the protocol (which also updates the metadata)
       spark.sql(s"""
-                   |ALTER TABLE delta.`$path` SET TBLPROPERTIES (
-                   |  'delta.minReaderVersion' = '2',
-                   |  'delta.minWriterVersion' = '5',
-                   |  'delta.columnMapping.mode' = 'name'
-                   |)
-                   |""".stripMargin)
+          |ALTER TABLE delta.`$path` SET TBLPROPERTIES (
+          |  'delta.minReaderVersion' = '2',
+          |  'delta.minWriterVersion' = '5',
+          |  'delta.columnMapping.mode' = 'name'
+          |)
+          |""".stripMargin)
 
       loadPandMCheckMetrics(
         table,
@@ -411,475 +287,4 @@
       }
     }
   }
-<<<<<<< HEAD
-}
-
-/**
- * Base trait containing shared test cases for checksum log replay metrics.
- */
-trait ChecksumLogReplayMetricsTestBase extends LogReplayBaseTestSuite {
-
-  /////////////////////////
-  // Test Helper Methods //
-  /////////////////////////
-
-  // Produce a test table with 0 to 11 .json, 0 to 11.crc, 10.checkpoint.parquet
-  def buildTableWithCrc(path: String): Unit = {
-    withSQLConf(DeltaSQLConf.DELTA_WRITE_CHECKSUM_ENABLED.key -> "true") {
-      spark.sql(
-        s"CREATE TABLE delta.`$path` USING DELTA AS " +
-          s"SELECT 0L as id")
-      for (_ <- 0 to 10) { appendCommit(path) }
-    }
-  }
-
-  // Abstract method to be implemented by concrete test classes
-  protected def loadSnapshotFieldsCheckMetrics(
-      table: Table,
-      engine: MetricsEngine,
-      expJsonVersionsRead: Seq[Long],
-      expParquetVersionsRead: Seq[Long],
-      expParquetReadSetSizes: Seq[Long],
-      expChecksumReadSet: Seq[Long],
-      version: Long = -1): Unit
-
-  // Method to adjust parquet read set sizes for different implementations
-  protected def getExpectedParquetReadSetSizes(sizes: Seq[Long]): Seq[Long]
-
-  ///////////
-  // Tests //
-  ///////////
-
-  Seq(-1L, 0L, 3L, 4L).foreach { version => // -1 means latest version
-    test(s"checksum found at the read version: ${if (version == -1) "latest" else version}") {
-      withTempDirAndMetricsEngine { (path, engine) =>
-        // Produce a test table with 0 to 11 .json, 0 to 11.crc, 10.checkpoint.parquet
-        buildTableWithCrc(path)
-        val table = Table.forPath(engine, path)
-
-        loadSnapshotFieldsCheckMetrics(
-          table,
-          engine,
-          // shouldn't need to read commit or checkpoint files as P&M are found through checksum
-          expJsonVersionsRead = Nil,
-          expParquetVersionsRead = Nil,
-          expParquetReadSetSizes = Nil,
-          expChecksumReadSet = Seq(if (version == -1) 11 else version),
-          version)
-      }
-    }
-  }
-
-  test(
-    "checksum not found at read version and checkpoint exists at read version => use checkpoint") {
-    withTempDirAndMetricsEngine { (path, engine) =>
-      // Produce a test table with 0 to 11 .json, 0 to 11.crc, 10.checkpoint.parquet
-      buildTableWithCrc(path)
-      val checkpointVersion = 10;
-      val logPath = f"$path/_delta_log"
-      assert(
-        Files.exists(
-          new File(
-            FileNames
-              .checkpointFileSingular(new Path(logPath), checkpointVersion)
-              .toString).toPath))
-      assert(
-        Files.deleteIfExists(
-          new File(FileNames.checksumFile(new Path(logPath), checkpointVersion).toString).toPath))
-
-      val table = Table.forPath(engine, path)
-
-      loadSnapshotFieldsCheckMetrics(
-        table,
-        engine,
-        // 10.crc missing, 10.checkpoint.parquet exists.
-        // Attempt to read 10.crc fails and read 10.checkpoint.parquet succeeds.
-        expJsonVersionsRead = Nil,
-        expParquetVersionsRead = Seq(10),
-        expParquetReadSetSizes = getExpectedParquetReadSetSizes(Seq(1)),
-        expChecksumReadSet = Seq(10),
-        version = 10)
-    }
-  }
-
-  test(
-    "checksum missing read version and the previous version, " +
-      "checkpoint exists the read version the previous version => use checkpoint") {
-    withTempDirAndMetricsEngine { (path, engine) =>
-      // Produce a test table with 0 to 11 .json, 0 to 11.crc, 10.checkpoint.parquet
-      buildTableWithCrc(path)
-      val checkpointVersion = 10;
-      val logPath = f"$path/_delta_log"
-      assert(
-        Files
-          .exists(
-            new File(
-              FileNames.checkpointFileSingular(
-                new Path(logPath),
-                checkpointVersion).toString).toPath))
-      assert(
-        Files.deleteIfExists(
-          new File(FileNames.checksumFile(new Path(logPath), checkpointVersion).toString).toPath))
-      assert(
-        Files.deleteIfExists(
-          new File(
-            FileNames.checksumFile(new Path(logPath), checkpointVersion + 1).toString).toPath))
-
-      val table = Table.forPath(engine, path)
-
-      // 11.crc, 10.crc missing, 10.checkpoint.parquet exists.
-      // Attempt to read 11.crc fails and read 10.checkpoint.parquet and 11.json succeeds.
-      loadSnapshotFieldsCheckMetrics(
-        table,
-        engine,
-        expJsonVersionsRead = Seq(11),
-        expParquetVersionsRead = Seq(10),
-        expParquetReadSetSizes = getExpectedParquetReadSetSizes(Seq(1)),
-        expChecksumReadSet = Seq(11),
-        version = 11)
-    }
-  }
-
-  test("crc found at read version and checkpoint at read version => use checksum") {
-    withTempDirAndMetricsEngine { (path, engine) =>
-      // Produce a test table with 0 to 11 .json, 0 to 11.crc, 10.checkpoint.parquet
-      buildTableWithCrc(path)
-      val checkpointVersion = 10;
-      val logPath = new Path(s"$path/_delta_log")
-      assert(
-        Files.exists(
-          new File(
-            FileNames
-              .checkpointFileSingular(logPath, checkpointVersion)
-              .toString).toPath))
-      val table = Table.forPath(engine, path)
-
-      loadSnapshotFieldsCheckMetrics(
-        table,
-        engine,
-        expJsonVersionsRead = Nil,
-        expParquetVersionsRead = Nil,
-        expParquetReadSetSizes = Nil,
-        expChecksumReadSet = Seq(10),
-        version = checkpointVersion)
-    }
-  }
-}
-
-/**
- * Suite to test the engine metrics when loading Protocol through checksum files.
- */
-class PandMCheckSumLogReplayMetricsSuite extends ChecksumLogReplayMetricsTestBase {
-  override protected def loadSnapshotFieldsCheckMetrics(
-      table: Table,
-      engine: MetricsEngine,
-      expJsonVersionsRead: Seq[Long],
-      expParquetVersionsRead: Seq[Long],
-      expParquetReadSetSizes: Seq[Long],
-      expChecksumReadSet: Seq[Long],
-      version: Long = -1): Unit = {
-
-    loadPandMCheckMetrics(
-      table,
-      engine,
-      expJsonVersionsRead,
-      expParquetVersionsRead,
-      expParquetReadSetSizes,
-      expChecksumReadSet,
-      version)
-  }
-
-  // P&M loads don't double the parquet read sets
-  override protected def getExpectedParquetReadSetSizes(sizes: Seq[Long]): Seq[Long] = sizes
-
-  test("snapshot hint found for read version and crc found at read version => use hint") {
-    withTempDirAndMetricsEngine { (path, engine) =>
-      // Produce a test table with 0 to 11 .json, 0 to 11.crc, 10.checkpoint.parquet
-      buildTableWithCrc(path)
-
-      val table = Table.forPath(engine, path)
-      table.getLatestSnapshot(engine)
-
-      loadSnapshotFieldsCheckMetrics(
-        table,
-        engine,
-        expJsonVersionsRead = Nil,
-        expParquetVersionsRead = Nil,
-        expParquetReadSetSizes = Nil,
-        expChecksumReadSet = Nil)
-    }
-  }
-
-  test("checksum not found at the read version, but uses snapshot hint lower bound") {
-    withTempDirAndMetricsEngine { (path, engine) =>
-      // Produce a test table with 0 to 11 .json, 0 to 11.crc, 10.checkpoint.parquet
-      buildTableWithCrc(path)
-      (3 to 6).foreach { version =>
-        assert(
-          Files.deleteIfExists(
-            new File(FileNames.checksumFile(
-              new Path(f"$path/_delta_log"),
-              version).toString).toPath))
-      }
-
-      val table = Table.forPath(engine, path)
-
-      loadSnapshotFieldsCheckMetrics(
-        table,
-        engine,
-        // There are no checksum files for versions 4. Latest is at version 2.
-        // We need to read the commit files 3 and 4 to get the P&M in addition the P&M from
-        // checksum file at version 2
-        expJsonVersionsRead = Seq(4, 3),
-        expParquetVersionsRead = Nil,
-        expParquetReadSetSizes = Nil,
-        // First attempted to read checksum for version 4 which doesn't exists,
-        // then we do a listing of last 100 crc files and read the latest
-        // one which is version 2 (as version 3-6 are deleted)
-        expChecksumReadSet = Seq(4, 2),
-        version = 4)
-      // read version 4 which sets the snapshot P&M hint to 4
-
-      // now try to load version 6 and we expect no checksums are read
-      loadSnapshotFieldsCheckMetrics(
-        table,
-        engine,
-        // We have snapshot P&M hint at version 4, and no checksum after 2
-        expJsonVersionsRead = Seq(6, 5),
-        expParquetVersionsRead = Nil,
-        expParquetReadSetSizes = Nil,
-        // First we attempt to read at version 6, then we do a listing of last 100 crc files
-        // bound by the snapshot hint which is at version 4 and we don't try to read checksums
-        // beyond version 4
-        expChecksumReadSet = Seq(6),
-        version = 6)
-    }
-  }
-
-  // TODO: Move to ChecksumLogReplayMetricsTestBase
-  // after incremental CRC loading for domain metadata implemented
-  test("checksum not found at the read version, but found at a previous version") {
-    withTempDirAndMetricsEngine { (path, engine) =>
-      // Produce a test table with 0 to 11 .json, 0 to 11.crc, 10.checkpoint.parquet
-      buildTableWithCrc(path)
-      Seq(10L, 11L, 5L, 6L).foreach { version =>
-        assert(
-          Files.deleteIfExists(
-            new File(
-              FileNames.checksumFile(new Path(f"$path/_delta_log"), version).toString).toPath))
-      }
-
-      val table = Table.forPath(engine, path)
-
-      loadSnapshotFieldsCheckMetrics(
-        table,
-        engine,
-        // 10.checkpoint found, so use it and combined with 11.crc
-        expJsonVersionsRead = Seq(11),
-        expParquetVersionsRead = Seq(10),
-        expParquetReadSetSizes = getExpectedParquetReadSetSizes(Seq(1)),
-        expChecksumReadSet = Seq(11))
-
-      loadSnapshotFieldsCheckMetrics(
-        table,
-        engine,
-        // We find the checksum from crc at version 4, but still read commit files 5 and 6
-        // to find the P&M which could have been updated in version 5 and 6.
-        expJsonVersionsRead = Seq(6, 5),
-        expParquetVersionsRead = Nil,
-        expParquetReadSetSizes = Nil,
-        // First attempted to read checksum for version 6, then we do a listing of
-        // last 100 crc files and read the latest one which is version 4 (as version 5 is deleted)
-        expChecksumReadSet = Seq(6, 4),
-        version = 6)
-
-      // now try to load version 3 and it should get P&M from checksum files only
-      loadSnapshotFieldsCheckMetrics(
-        table,
-        engine,
-        // We find the checksum from crc at version 3, so shouldn't read anything else
-        expJsonVersionsRead = Nil,
-        expParquetVersionsRead = Nil,
-        expParquetReadSetSizes = Nil,
-        expChecksumReadSet = Seq(3),
-        version = 3)
-    }
-  }
-
-  // TODO: Move to ChecksumLogReplayMetricsTestBase
-  // after incremental CRC loading for domain metadata implemented
-  test(
-    "checksum missing read version, " +
-      "both checksum and checkpoint exist the read version the previous version => use checksum") {
-    withTempDirAndMetricsEngine { (path, engine) =>
-      // Produce a test table with 0 to 11 .json, 0 to 11.crc, 10.checkpoint.parquet
-      buildTableWithCrc(path)
-      val checkpointVersion = 10;
-      val logPath = new Path(s"$path/_delta_log")
-      assert(
-        Files.exists(
-          new File(
-            FileNames
-              .checkpointFileSingular(logPath, checkpointVersion)
-              .toString).toPath))
-      assert(
-        Files.deleteIfExists(
-          new File(
-            FileNames.checksumFile(logPath, checkpointVersion + 1).toString).toPath))
-
-      val table = Table.forPath(engine, path)
-
-      // 11.crc, missing, 10.crc and 10.checkpoint.parquet exist.
-      // Attempt to read 11.crc fails and read 10.checkpoint.parquet and 11.json succeeds.
-      loadSnapshotFieldsCheckMetrics(
-        table,
-        engine,
-        expJsonVersionsRead = Seq(11),
-        expParquetVersionsRead = Nil,
-        expParquetReadSetSizes = Nil,
-        expChecksumReadSet = Seq(11, 10),
-        version = 11)
-    }
-  }
-}
-
-/**
- * Suite to test the engine metrics when loading Domain Metadata through checksum files.
- */
-class DomainMetadataCheckSumReplayMetricsSuite extends ChecksumLogReplayMetricsTestBase {
-  override protected def loadSnapshotFieldsCheckMetrics(
-      table: Table,
-      engine: MetricsEngine,
-      expJsonVersionsRead: Seq[Long],
-      expParquetVersionsRead: Seq[Long],
-      expParquetReadSetSizes: Seq[Long],
-      expChecksumReadSet: Seq[Long],
-      version: Long = -1): Unit = {
-
-    engine.resetMetrics()
-
-    version match {
-      case -1 => table.getLatestSnapshot(engine).getDomainMetadata("foo")
-      case ver => table.getSnapshotAsOfVersion(engine, ver).getDomainMetadata("foo")
-    }
-
-    assertMetrics(
-      engine,
-      expJsonVersionsRead,
-      expParquetVersionsRead,
-      expParquetReadSetSizes,
-      expChecksumReadSet = expChecksumReadSet)
-  }
-
-  // Domain metadata loads double the parquet read sets
-  override protected def getExpectedParquetReadSetSizes(sizes: Seq[Long]): Seq[Long] = {
-    // we read the checkpoint twice: once for the P &M and once for the scan files
-    sizes.flatMap(size => Seq(size, size))
-  }
-}
-////////////////////
-// Helper Classes //
-////////////////////
-
-/** An engine that records the Delta commit (.json) and checkpoint (.parquet) files read */
-class MetricsEngine(fileIO: FileIO) extends Engine {
-  private val impl = DefaultEngine.create(fileIO)
-  private val jsonHandler = new MetricsJsonHandler(fileIO)
-  private val parquetHandler = new MetricsParquetHandler(fileIO)
-
-  def resetMetrics(): Unit = {
-    jsonHandler.resetMetrics()
-    parquetHandler.resetMetrics()
-  }
-
-  override def getExpressionHandler: ExpressionHandler = impl.getExpressionHandler
-
-  override def getJsonHandler: MetricsJsonHandler = jsonHandler
-
-  override def getFileSystemClient: FileSystemClient = impl.getFileSystemClient
-
-  override def getParquetHandler: MetricsParquetHandler = parquetHandler
-}
-
-/**
- * Helper trait which wraps an underlying json/parquet read and collects the versions (e.g. 10.json,
- * 10.checkpoint.parquet) read
- */
-trait FileReadMetrics { self: Object =>
-  // number of times read is requested on `_last_checkpoint`
-  private var lastCheckpointMetadataReadCalls = 0
-
-  val checksumsRead = new ArrayBuffer[Long]() // versions of checksum files read
-
-  private val versionsRead = ArrayBuffer[Long]()
-
-  // Number of checkpoint files requested read in each readParquetFiles call
-  val checkpointReadRequestSizes = new ArrayBuffer[Long]()
-
-  private def updateVersionsRead(fileStatus: FileStatus): Unit = {
-    val path = new Path(fileStatus.getPath)
-    if (FileNames.isCommitFile(path.getName) || FileNames.isCheckpointFile(path.getName)) {
-      val version = FileNames.getFileVersion(path)
-
-      // We may split json/parquet reads, so don't record the same file multiple times
-      if (!versionsRead.contains(version)) {
-        versionsRead += version
-      }
-    } else if (Checkpointer.LAST_CHECKPOINT_FILE_NAME.equals(path.getName)) {
-      lastCheckpointMetadataReadCalls += 1
-    } else if (FileNames.isChecksumFile(path.getName)) {
-      checksumsRead += FileNames.getFileVersion(path)
-    }
-  }
-
-  def getVersionsRead: Seq[Long] = versionsRead
-
-  def getLastCheckpointMetadataReadCalls: Int = lastCheckpointMetadataReadCalls
-
-  def resetMetrics(): Unit = {
-    lastCheckpointMetadataReadCalls = 0
-    versionsRead.clear()
-    checkpointReadRequestSizes.clear()
-    checksumsRead.clear()
-  }
-
-  def collectReadFiles(fileIter: CloseableIterator[FileStatus]): CloseableIterator[FileStatus] = {
-    fileIter.map(file => {
-      updateVersionsRead(file)
-      file
-    })
-  }
-}
-
-/** A JsonHandler that collects metrics on the Delta commit (.json) files read */
-class MetricsJsonHandler(fileIO: FileIO)
-    extends DefaultJsonHandler(fileIO)
-    with FileReadMetrics {
-
-  override def readJsonFiles(
-      fileIter: CloseableIterator[FileStatus],
-      physicalSchema: StructType,
-      predicate: Optional[Predicate]): CloseableIterator[ColumnarBatch] = {
-    super.readJsonFiles(collectReadFiles(fileIter), physicalSchema, predicate)
-  }
-}
-
-/** A ParquetHandler that collects metrics on the Delta checkpoint (.parquet) files read */
-class MetricsParquetHandler(fileIO: FileIO)
-    extends DefaultParquetHandler(fileIO)
-    with FileReadMetrics {
-
-  override def readParquetFiles(
-      fileIter: CloseableIterator[FileStatus],
-      physicalSchema: StructType,
-      predicate: Optional[Predicate]): CloseableIterator[ColumnarBatch] = {
-    val fileReadSet = fileIter.toSeq
-    checkpointReadRequestSizes += fileReadSet.size
-    super.readParquetFiles(
-      collectReadFiles(toCloseableIterator(fileReadSet.iterator)),
-      physicalSchema,
-      predicate)
-  }
-=======
->>>>>>> 6b854f87
 }