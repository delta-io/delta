/*
 * Copyright (2025) The Delta Lake Project Authors.
 *
 * Licensed under the Apache License, Version 2.0 (the "License");
 * you may not use this file except in compliance with the License.
 * You may obtain a copy of the License at
 *
 * http://www.apache.org/licenses/LICENSE-2.0
 *
 * Unless required by applicable law or agreed to in writing, software
 * distributed under the License is distributed on an "AS IS" BASIS,
 * WITHOUT WARRANTIES OR CONDITIONS OF ANY KIND, either express or implied.
 * See the License for the specific language governing permissions and
 * limitations under the License.
 */
package io.delta.kernel.defaults

import java.util.Collections

import scala.collection.immutable.Seq
import scala.jdk.CollectionConverters._

import io.delta.kernel.{Operation, Table}
import io.delta.kernel.Operation.CREATE_TABLE
import io.delta.kernel.engine.Engine
import io.delta.kernel.exceptions.{InvalidConfigurationValueException, KernelException}
import io.delta.kernel.expressions.Literal
import io.delta.kernel.internal.{SnapshotImpl, TableConfig}
import io.delta.kernel.internal.TableConfig.UniversalFormats
import io.delta.kernel.internal.actions.{Protocol => KernelProtocol}
import io.delta.kernel.internal.tablefeatures.TableFeatures
import io.delta.kernel.types.{StructType, TimestampNTZType}
import io.delta.kernel.types.IntegerType.INTEGER
import io.delta.kernel.utils.CloseableIterable.emptyIterable

import org.apache.spark.sql.delta.{DeltaLog, DeltaTableFeatureException}
import org.apache.spark.sql.delta.actions.Protocol

/**
 * Integration test suite for Delta table features.
 */
class DeltaTableFeaturesSuite extends DeltaTableWriteSuiteBase {

  ///////////////////////////////////////////////////////////////////////////
  // Tests for deletionVector, v2Checkpoint table features
  ///////////////////////////////////////////////////////////////////////////
  Seq(
    // Test format: feature (readerWriter type), table property to enable the feature
    // For each feature, we test the following scenarios:
    // 1. able to write to an existing Delta table with the feature supported
    // 2. create a table with the feature supported and append data
    // 3. update an existing table with the feature supported
    ("deletionVectors", "delta.enableDeletionVectors", "true"),
    ("v2Checkpoint", "delta.checkpointPolicy", "v2")).foreach {
    case (feature, tblProp, propValue) =>
      test(s"able to write to an existing Delta table with $feature supported") {
        withTempDirAndEngine { (tablePath, engine) =>
          // Create a table with the feature supported
          spark.sql(s"CREATE TABLE delta.`$tablePath` (id INTEGER) USING delta " +
            s"TBLPROPERTIES ('$tblProp' = '$propValue')")

          checkReaderWriterFeaturesSupported(tablePath, feature)

          // Write data to the table using Kernel
          val testData = Seq(Map.empty[String, Literal] -> dataBatches1)
          appendData(
            engine,
            tablePath,
            isNewTable = false,
            testSchema,
            partCols = Seq.empty,
            testData)

          // Check the data using Kernel and Delta-Spark readers
          verifyWrittenContent(tablePath, testSchema, dataBatches1.flatMap(_.toTestRows))
        }
      }

      test(s"create a table with $feature supported") {
        withTempDirAndEngine { (tablePath, engine) =>
          val testData = Seq(Map.empty[String, Literal] -> dataBatches1)

          // create a table with the feature supported and append testData
          appendData(
            engine,
            tablePath,
            isNewTable = true,
            testSchema,
            partCols = Seq.empty,
            testData,
            tableProperties = Map(tblProp -> propValue))

          checkReaderWriterFeaturesSupported(tablePath, feature)

          // insert more data
          appendData(
            engine,
            tablePath,
            isNewTable = false,
            testSchema,
            partCols = Seq.empty,
            testData)

          // Check the data using Kernel and Delta-Spark readers
          verifyWrittenContent(
            tablePath,
            testSchema,
            dataBatches1.flatMap(_.toTestRows) ++ dataBatches1.flatMap(_.toTestRows))
        }
      }

      test(s"update an existing table with $feature support") {
        withTempDirAndEngine { (tablePath, engine) =>
          val testData = Seq(Map.empty[String, Literal] -> dataBatches1)

          // create a table without the table feature supported
          appendData(
            engine,
            tablePath,
            isNewTable = true,
            testSchema,
            partCols = Seq.empty,
            testData)

          checkNoReaderWriterFeaturesSupported(tablePath, feature)

          // insert more data and enable the feature
          appendData(
            engine,
            tablePath,
            isNewTable = false,
            testSchema,
            partCols = Seq.empty,
            testData,
            tableProperties = Map(tblProp -> propValue))

          checkReaderWriterFeaturesSupported(tablePath, feature)

          // Check the data using Kernel and Delta-Spark readers
          verifyWrittenContent(
            tablePath,
            testSchema,
            dataBatches1.flatMap(_.toTestRows) ++ dataBatches1.flatMap(_.toTestRows))
        }
      }
  }

  // Test format: isTimestampNtzEnabled, expected protocol.
  Seq(
    (true, new KernelProtocol(3, 7, Set("timestampNtz").asJava, Set("timestampNtz").asJava)),
    (false, new KernelProtocol(1, 2, Collections.emptySet(), Collections.emptySet())))
    .foreach({
      case (isTimestampNtzEnabled, expectedProtocol) =>
        test(s"Create table with timestampNtz enabled: $isTimestampNtzEnabled") {
          withTempDirAndEngine { (tablePath, engine) =>
            val table = Table.forPath(engine, tablePath)
            val txnBuilder = table.createTransactionBuilder(engine, testEngineInfo, CREATE_TABLE)

            val schema = if (isTimestampNtzEnabled) {
              new StructType().add("tz", TimestampNTZType.TIMESTAMP_NTZ)
            } else {
              new StructType().add("id", INTEGER)
            }
            val txn = txnBuilder
              .withSchema(engine, schema)
              .build(engine)

            assert(txn.getSchema(engine) === schema)
            assert(txn.getPartitionColumns(engine).isEmpty)
            val txnResult = commitTransaction(txn, engine, emptyIterable())

            assert(txnResult.getVersion === 0)
            val protocolRow = getProtocolActionFromCommit(engine, table, 0)
            assert(protocolRow.isDefined)
            val protocol = KernelProtocol.fromRow(protocolRow.get)
            assert(protocol.getMinReaderVersion === expectedProtocol.getMinReaderVersion)
            assert(protocol.getMinWriterVersion === expectedProtocol.getMinWriterVersion)
            assert(protocol.getReaderFeatures.containsAll(expectedProtocol.getReaderFeatures))
            assert(protocol.getWriterFeatures.containsAll(expectedProtocol.getWriterFeatures))
          }
        }
    })

  test("schema evolution from Spark to add TIMESTAMP_NTZ type on a table created with kernel") {
    withTempDirAndEngine { (tablePath, engine) =>
      val table = Table.forPath(engine, tablePath)
      val txnBuilder = table.createTransactionBuilder(engine, testEngineInfo, CREATE_TABLE)
      val txn = txnBuilder
        .withSchema(engine, testSchema)
        .build(engine)
      val txnResult = commitTransaction(txn, engine, emptyIterable())

      assert(txnResult.getVersion === 0)
      assertThrows[DeltaTableFeatureException] {
        spark.sql("ALTER TABLE delta.`" + tablePath + "` ADD COLUMN newCol TIMESTAMP_NTZ")
      }
      spark.sql("ALTER TABLE delta.`" + tablePath +
        "` SET TBLPROPERTIES ('delta.feature.timestampNtz' = 'supported')")
      spark.sql("ALTER TABLE delta.`" + tablePath + "` ADD COLUMN newCol TIMESTAMP_NTZ")
    }
  }

  test("feature can be enabled via delta.feature prefix") {
    withTempDirAndEngine { (tablePath, engine) =>
      val domainMetadataKey = (
        TableFeatures.SET_TABLE_FEATURE_SUPPORTED_PREFIX
          + TableFeatures.DOMAIN_METADATA_W_FEATURE.featureName)
      val properties = Map(
        "delta.feature.vacuumProtocolCheck" -> "supported",
        domainMetadataKey -> "supported")

      createEmptyTable(engine, tablePath, testSchema, tableProperties = properties)

      val table = Table.forPath(engine, tablePath)
      val writtenSnapshot = latestSnapshot(table, engine)
      assert(writtenSnapshot.getMetadata.getConfiguration.isEmpty)
      assert(writtenSnapshot.getProtocol.getExplicitlySupportedFeatures.containsAll(Set(
        TableFeatures.VACUUM_PROTOCOL_CHECK_RW_FEATURE,
        TableFeatures.DOMAIN_METADATA_W_FEATURE).asJava))
    }
  }

  test("withDomainMetadata adds corresponding feature option") {
    withTempDirAndEngine { (tablePath, engine) =>
      val table = Table.forPath(engine, tablePath)
      val txnBuilder = table.createTransactionBuilder(engine, testEngineInfo, CREATE_TABLE)
      val txn =
        txnBuilder.withDomainMetadataSupported().withSchema(engine, testSchema).build(engine)
      commitTransaction(txn, engine, emptyIterable())
      assert(latestSnapshot(table, engine).getProtocol.getExplicitlySupportedFeatures.contains(
        TableFeatures.DOMAIN_METADATA_W_FEATURE))
    }
  }

  test("delta.feature prefixed keys are removed even if property is already present on protocol") {
    withTempDirAndEngine { (tablePath, engine) =>
      val properties = Map("delta.feature.vacuumProtocolCheck" -> "supported")
      createEmptyTable(engine, tablePath, testSchema, tableProperties = properties)
      val table = Table.forPath(engine, tablePath)
      assert(latestSnapshot(table, engine).getMetadata.getConfiguration.isEmpty)

      // Update table with the same feature override set.
      val updateTxnBuilder =
        table.createTransactionBuilder(engine, testEngineInfo, Operation.MANUAL_UPDATE)
      val updateTxn = updateTxnBuilder.withTableProperties(engine, properties.asJava).build(engine)

      commitTransaction(updateTxn, engine, emptyIterable())

      assert(latestSnapshot(table, engine).getMetadata.getConfiguration.isEmpty)
    }
  }

  test("delta.feature override populate dependent features") {
    withTempDirAndEngine { (tablePath, engine) =>
      val properties = Map("delta.feature.clustering" -> "supported")

      createEmptyTable(engine, tablePath, testSchema, tableProperties = properties)

      val table = Table.forPath(engine, tablePath)
      val writtenSnapshot = latestSnapshot(table, engine)
      assert(
        writtenSnapshot.getProtocol.getExplicitlySupportedFeatures.containsAll(Set(
          TableFeatures.CLUSTERING_W_FEATURE,
          TableFeatures.DOMAIN_METADATA_W_FEATURE).asJava),
        s"${writtenSnapshot.getProtocol.getExplicitlySupportedFeatures}")
    }
  }

  test("delta.feature override and TableConfig populate necessary features") {
    withTempDirAndEngine { (tablePath, engine) =>
      val properties =
        Map("delta.feature.clustering" -> "supported", "delta.enableDeletionVectors" -> "true")

      createEmptyTable(engine, tablePath, testSchema, tableProperties = properties)

      val table = Table.forPath(engine, tablePath)
      val writtenSnapshot = latestSnapshot(table, engine)
      assert(
        writtenSnapshot.getProtocol.getExplicitlySupportedFeatures.containsAll(Set(
          TableFeatures.CLUSTERING_W_FEATURE,
          TableFeatures.DOMAIN_METADATA_W_FEATURE,
          TableFeatures.DELETION_VECTORS_RW_FEATURE).asJava),
        s"${writtenSnapshot.getProtocol.getExplicitlySupportedFeatures}")
      assert(writtenSnapshot.getMetadata.getConfiguration == Map(
        "delta.enableDeletionVectors" -> "true").asJava)
    }
  }

  test("UNIVERSAL_FORMAT feature can be populated") {
    withTempDirAndEngine { (tablePath, engine) =>
      val properties =
        Map(
          TableConfig.UNIVERSAL_FORMAT_ENABLED_FORMATS.getKey -> "iceberg",
          TableConfig.ICEBERG_COMPAT_V2_ENABLED.getKey -> "true")
      createEmptyTable(engine, tablePath, testSchema, tableProperties = properties)

      val table = Table.forPath(engine, tablePath)
      val writtenSnapshot = latestSnapshot(table, engine)
      assert(TableConfig.UNIVERSAL_FORMAT_ENABLED_FORMATS.fromMetadata(
        writtenSnapshot.getMetadata).contains(UniversalFormats.FORMAT_ICEBERG))
    }
  }

  test("UNIVERSAL_FORMAT feature will throw if icebergCompatV2 was not enabled") {
    withTempDirAndEngine { (tablePath, engine) =>
      createEmptyTable(engine, tablePath, testSchema)

      val table = Table.forPath(engine, tablePath)

      intercept[InvalidConfigurationValueException] {
        table.createTransactionBuilder(engine, testEngineInfo, Operation.MANUAL_UPDATE)
          .withTableProperties(
            engine,
            Map(TableConfig.UNIVERSAL_FORMAT_ENABLED_FORMATS.getKey -> "iceberg").asJava)
          .build(engine)
      }
    }
  }

<<<<<<< HEAD
  test("read throws if the table contains unsupported table feature") {
    withTempDirAndEngine { (tablePath, engine) =>
      createEmptyTable(engine, tablePath, testSchema)
      appendData(
        engine,
        tablePath,
        isNewTable = false,
        testSchema,
        partCols = Seq.empty,
        Seq(Map.empty[String, Literal] -> dataBatches1))

      checkTable(tablePath, expectedAnswer = dataBatches1.flatMap(_.toTestRows))

      // If test is running in intelliJ, set DELTA_TESTING=1 in env variables.
      // This will enable the testReaderWriter feature in delta-spark. In CI jobs,
      // build.sbt already has set and effective.
      spark.sql("ALTER TABLE delta.`" + tablePath +
        "` SET TBLPROPERTIES ('delta.feature.testReaderWriter' = 'supported')")

      // try to read the table
      val ex = intercept[KernelException] {
        checkTable(
          tablePath,
          expectedAnswer = Seq.empty /* it doesn't matter as expect failure in reading */ )
      }
      assert(ex.getMessage.contains(
        "feature \"testReaderWriter\" which is unsupported by this version of Delta Kernel"))
    }
  }
=======
  /* ---- Start: type widening tests ---- */
  test("only typeWidening feature is enabled when metadata supports it: new table") {
    withTempDirAndEngine { (tablePath, engine) =>
      createEmptyTable(
        engine,
        tablePath = tablePath,
        schema = testSchema,
        tableProperties = Map("delta.enableTypeWidening" -> "true"))

      val protocolV0 = getProtocol(engine, tablePath)
      assert(!protocolV0.supportsFeature(TableFeatures.TYPE_WIDENING_RW_PREVIEW_FEATURE))
      assert(protocolV0.supportsFeature(TableFeatures.TYPE_WIDENING_RW_FEATURE))

      // try enabling type widening again and expect no change in protocol
      updateTableMetadata(
        engine = engine,
        tablePath = tablePath,
        tableProperties = Map("delta.enableTypeWidening" -> "true"))
      val protocolV1 = getProtocol(engine, tablePath)
      assert(protocolV1 === protocolV0)
    }
  }

  test("only typeWidening feature is enabled when new metadata supports it: existing table") {
    withTempDirAndEngine { (tablePath, engine) =>
      createEmptyTable(engine, tablePath = tablePath, schema = testSchema)
      val protocolV0 = getProtocol(engine, tablePath)
      assert(!protocolV0.supportsFeature(TableFeatures.TYPE_WIDENING_RW_PREVIEW_FEATURE))
      assert(!protocolV0.supportsFeature(TableFeatures.TYPE_WIDENING_RW_FEATURE))

      // try enabling type widening  and expect change in protocol
      updateTableMetadata(
        engine = engine,
        tablePath = tablePath,
        tableProperties = Map("delta.enableTypeWidening" -> "true"))
      val protocolV1 = getProtocol(engine, tablePath)
      assert(!protocolV1.supportsFeature(TableFeatures.TYPE_WIDENING_RW_PREVIEW_FEATURE))
      assert(protocolV1.supportsFeature(TableFeatures.TYPE_WIDENING_RW_FEATURE))
    }
  }

  test("typeWidening-preview in existing table is respected") {
    withTempDirAndEngine { (tablePath, engine) =>
      spark.sql(s"CREATE TABLE delta.`$tablePath`(id INT) USING delta " +
        s"TBLPROPERTIES ('delta.feature.typeWidening-preview' = 'supported')")

      val protocolV0 = getProtocol(engine, tablePath)
      require(protocolV0.supportsFeature(TableFeatures.TYPE_WIDENING_RW_PREVIEW_FEATURE))
      require(!protocolV0.supportsFeature(TableFeatures.TYPE_WIDENING_RW_FEATURE))

      // now through Kernel type enabling the type widening through table property
      updateTableMetadata(
        engine = engine,
        tablePath = tablePath,
        tableProperties = Map("delta.enableTypeWidening" -> "true"))
      val protocolV1 = getProtocol(engine, tablePath)
      assert(protocolV1.supportsFeature(TableFeatures.TYPE_WIDENING_RW_PREVIEW_FEATURE))
      assert(!protocolV1.supportsFeature(TableFeatures.TYPE_WIDENING_RW_FEATURE))
    }
  }
  /* ---- End: type widening tests ---- */
>>>>>>> 1cbeda46

  ///////////////////////////////////////////////////////////////////////////
  // Helper methods
  ///////////////////////////////////////////////////////////////////////////
  def latestSnapshot(table: Table, engine: Engine): SnapshotImpl = {
    table.getLatestSnapshot(engine).asInstanceOf[SnapshotImpl]
  }

  def checkWriterFeaturesSupported(
      tblPath: String,
      expWriterOnlyFeatures: String*): Unit = {
    val protocol = getLatestProtocol(tblPath)
    val missingFeatures =
      expWriterOnlyFeatures.toSet -- protocol.writerFeatures.getOrElse(Set.empty)

    assert(
      missingFeatures.isEmpty,
      s"The following expected writer features are not supported: " +
        s"${missingFeatures.mkString(", ")}")
  }

  def checkNoWriterFeaturesSupported(tblPath: String, notExpWriterOnlyFeatures: String*): Unit = {
    val protocol = getLatestProtocol(tblPath)
    assert(protocol.writerFeatures.getOrElse(Set.empty)
      .intersect(notExpWriterOnlyFeatures.toSet).isEmpty)
  }

  def checkReaderWriterFeaturesSupported(
      tblPath: String,
      expectedReaderWriterFeatures: String*): Unit = {

    val protocol = getLatestProtocol(tblPath)

    val missingInWriterSet =
      expectedReaderWriterFeatures.toSet -- protocol.writerFeatures.getOrElse(Set.empty)
    assert(
      missingInWriterSet.isEmpty,
      s"The following expected readerWriter features are not supported in writerFeatures set: " +
        s"${missingInWriterSet.mkString(", ")}")

    val missingInReaderSet =
      expectedReaderWriterFeatures.toSet -- protocol.readerFeatures.getOrElse(Set.empty)
    assert(
      missingInReaderSet.isEmpty,
      s"The following expected readerWriter features are not supported in readerFeatures set: " +
        s"${missingInReaderSet.mkString(", ")}")
  }

  def checkNoReaderWriterFeaturesSupported(
      tblPath: String,
      notExpReaderWriterFeatures: String*): Unit = {
    val protocol = getLatestProtocol(tblPath)
    assert(protocol.readerFeatures.getOrElse(Set.empty)
      .intersect(notExpReaderWriterFeatures.toSet).isEmpty)
    assert(protocol.writerFeatures.getOrElse(Set.empty)
      .intersect(notExpReaderWriterFeatures.toSet).isEmpty)
  }

  def getLatestProtocol(tblPath: String): Protocol = {
    val deltaLog = DeltaLog.forTable(spark, tblPath)
    deltaLog.update()
    deltaLog.snapshot.protocol
  }
}<|MERGE_RESOLUTION|>--- conflicted
+++ resolved
@@ -317,7 +317,6 @@
     }
   }
 
-<<<<<<< HEAD
   test("read throws if the table contains unsupported table feature") {
     withTempDirAndEngine { (tablePath, engine) =>
       createEmptyTable(engine, tablePath, testSchema)
@@ -347,7 +346,7 @@
         "feature \"testReaderWriter\" which is unsupported by this version of Delta Kernel"))
     }
   }
-=======
+
   /* ---- Start: type widening tests ---- */
   test("only typeWidening feature is enabled when metadata supports it: new table") {
     withTempDirAndEngine { (tablePath, engine) =>
@@ -409,7 +408,6 @@
     }
   }
   /* ---- End: type widening tests ---- */
->>>>>>> 1cbeda46
 
   ///////////////////////////////////////////////////////////////////////////
   // Helper methods
