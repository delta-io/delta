/*
 * Copyright (2024) The Delta Lake Project Authors.
 *
 * Licensed under the Apache License, Version 2.0 (the "License");
 * you may not use this file except in compliance with the License.
 * You may obtain a copy of the License at
 *
 * http://www.apache.org/licenses/LICENSE-2.0
 *
 * Unless required by applicable law or agreed to in writing, software
 * distributed under the License is distributed on an "AS IS" BASIS,
 * WITHOUT WARRANTIES OR CONDITIONS OF ANY KIND, either express or implied.
 * See the License for the specific language governing permissions and
 * limitations under the License.
 */
package io.delta.kernel.defaults

import java.io.File
import java.nio.file.{Files, Paths}
import java.util.Optional

import scala.collection.JavaConverters._
import scala.collection.immutable.{ListMap, Seq}

import io.delta.golden.GoldenTableUtils.goldenTablePath
import io.delta.kernel.{Meta, Operation, Table, Transaction, TransactionBuilder, TransactionCommitResult}
import io.delta.kernel.Operation.CREATE_TABLE
import io.delta.kernel.data.{ColumnarBatch, ColumnVector, FilteredColumnarBatch, Row}
import io.delta.kernel.defaults.internal.data.DefaultColumnarBatch
import io.delta.kernel.defaults.utils.{TestRow, TestUtils}
import io.delta.kernel.engine.Engine
import io.delta.kernel.expressions.{Column, Literal}
import io.delta.kernel.expressions.Literal.ofInt
import io.delta.kernel.hook.PostCommitHook.PostCommitHookType
import io.delta.kernel.internal.{SnapshotImpl, TableConfig, TableImpl}
import io.delta.kernel.internal.actions.{Metadata, Protocol, SingleAction}
import io.delta.kernel.internal.fs.{Path => DeltaPath}
import io.delta.kernel.internal.util.{Clock, FileNames, VectorUtils}
import io.delta.kernel.internal.util.SchemaUtils.casePreservingPartitionColNames
import io.delta.kernel.internal.util.Utils.singletonCloseableIterator
import io.delta.kernel.internal.util.Utils.toCloseableIterator
import io.delta.kernel.types.IntegerType.INTEGER
import io.delta.kernel.types.StructType
import io.delta.kernel.utils.{CloseableIterable, CloseableIterator, FileStatus}
import io.delta.kernel.utils.CloseableIterable.{emptyIterable, inMemoryIterable}

import org.apache.spark.sql.delta.VersionNotFoundException

import com.fasterxml.jackson.databind.ObjectMapper
import org.apache.commons.io.FileUtils
import org.apache.hadoop.conf.Configuration
import org.apache.hadoop.fs.Path
import org.scalatest.funsuite.AnyFunSuite

/**
 * Common utility methods for write test suites.
 */
trait DeltaTableWriteSuiteBase extends AnyFunSuite with TestUtils {
  val OBJ_MAPPER = new ObjectMapper()
  val testEngineInfo = "test-engine"

  /** Test table schemas and test */
  val testSchema = new StructType().add("id", INTEGER)
  val dataBatches1 = generateData(testSchema, Seq.empty, Map.empty, 200, 3)
  val dataBatches2 = generateData(testSchema, Seq.empty, Map.empty, 400, 5)

  val testPartitionColumns = Seq("part1", "part2")
  val testPartitionSchema = new StructType()
    .add("id", INTEGER)
    .add("part1", INTEGER) // partition column
    .add("part2", INTEGER) // partition column

  val dataPartitionBatches1 = generateData(
    testPartitionSchema,
    testPartitionColumns,
    Map("part1" -> ofInt(1), "part2" -> ofInt(2)),
    batchSize = 237,
    numBatches = 3)

  val dataPartitionBatches2 = generateData(
    testPartitionSchema,
    testPartitionColumns,
    Map("part1" -> ofInt(4), "part2" -> ofInt(5)),
    batchSize = 876,
    numBatches = 7)

  val testClusteringColumns = List(new Column("part1"), new Column("part2"))
  val dataClusteringBatches1 = generateData(
    testPartitionSchema,
    partitionCols = Seq.empty,
    partitionValues = Map.empty,
    batchSize = 200,
    numBatches = 3)

  val dataClusteringBatches2 = generateData(
    testPartitionSchema,
    partitionCols = Seq.empty,
    partitionValues = Map.empty,
    batchSize = 456,
    numBatches = 5)

  def verifyLastCheckpointMetadata(tablePath: String, checkpointAt: Long, expSize: Long): Unit = {
    val filePath = f"$tablePath/_delta_log/_last_checkpoint"

    val source = scala.io.Source.fromFile(filePath)
    val result =
      try source.getLines().mkString(",")
      finally source.close()

    assert(result === s"""{"version":$checkpointAt,"size":$expSize}""")
  }

  /**
   * Helper method to remove the delta files before the given version, to make sure the read is
   * using a checkpoint as base for state reconstruction.
   */
  def deleteDeltaFilesBefore(tablePath: String, beforeVersion: Long): Unit = {
    Seq.range(0, beforeVersion).foreach { version =>
      val filePath = new Path(f"$tablePath/_delta_log/$version%020d.json")
      new Path(tablePath).getFileSystem(new Configuration()).delete(
        filePath,
        false /* recursive */ )
    }

    // try to query a version < beforeVersion
    val ex = intercept[VersionNotFoundException] {
      spark.read.format("delta").option("versionAsOf", beforeVersion - 1).load(tablePath)
    }
    assert(ex.getMessage().contains(
      s"Cannot time travel Delta table to version ${beforeVersion - 1}"))
  }

  def setCheckpointInterval(tablePath: String, interval: Int): Unit = {
    spark.sql(s"ALTER TABLE delta.`$tablePath` " +
      s"SET TBLPROPERTIES ('delta.checkpointInterval' = '$interval')")
  }

  def dataFileCount(tablePath: String): Int = {
    Files.walk(Paths.get(tablePath)).iterator().asScala
      .count(path => path.toString.endsWith(".parquet") && !path.toString.contains("_delta_log"))
  }

  def checkpointFilePath(tablePath: String, checkpointVersion: Long): String = {
    f"$tablePath/_delta_log/$checkpointVersion%020d.checkpoint.parquet"
  }

  def assertCheckpointExists(tablePath: String, atVersion: Long): Unit = {
    val cpPath = checkpointFilePath(tablePath, checkpointVersion = atVersion)
    assert(new File(cpPath).exists())
  }

  def copyTable(goldenTableName: String, targetLocation: String): Unit = {
    val source = new File(goldenTablePath(goldenTableName))
    val target = new File(targetLocation)
    FileUtils.copyDirectory(source, target)
  }

  def checkpointIfReady(
      engine: Engine,
      tablePath: String,
      result: TransactionCommitResult,
      expSize: Long): Unit = {
    result.getPostCommitHooks.forEach(hook => {
      if (hook.getType == PostCommitHookType.CHECKPOINT) {
        hook.threadSafeInvoke(engine)
        verifyLastCheckpointMetadata(tablePath, checkpointAt = result.getVersion, expSize)
      }
    })
  }

  /**
   * Helper method to read the commit file of the given version and return the value at the given
   * ordinal if it is not null and the consumer returns a value, otherwise return null.
   */
  def readCommitFile(
      engine: Engine,
      tablePath: String,
      version: Long,
      consumer: Row => Option[Any]): Option[Any] = {
    val table = Table.forPath(engine, tablePath)
    val logPath = new DeltaPath(table.getPath(engine), "_delta_log")
    val file = FileStatus.of(FileNames.deltaFile(logPath, version), 0, 0)
    val columnarBatches = engine.getJsonHandler.readJsonFiles(
      singletonCloseableIterator(file),
      SingleAction.FULL_SCHEMA,
      Optional.empty())
    while (columnarBatches.hasNext) {
      val batch = columnarBatches.next
      val rows = batch.getRows
      while (rows.hasNext) {
        val row = rows.next
        val ret = consumer(row)
        if (ret.isDefined) {
          return ret
        }
      }
    }
    Option.empty
  }

  def getMetadata(engine: Engine, tablePath: String): Metadata = {
    Table.forPath(engine, tablePath).getLatestSnapshot(engine)
      .asInstanceOf[SnapshotImpl].getMetadata
  }

  def getProtocol(engine: Engine, tablePath: String): Protocol = {
    Table.forPath(engine, tablePath).getLatestSnapshot(engine)
      .asInstanceOf[SnapshotImpl].getProtocol
  }

  /**
   *  Helper method to read the Metadata from the commit file of the given version if it is not
   *  null, otherwise return null.
   *  TODO: get rid of this and use getMetadata instead
   */
  def getMetadataActionFromCommit(
      engine: Engine,
      table: Table,
      version: Long): Option[Row] = {
    readCommitFile(
      engine,
      table.getPath(engine),
      version,
      (row) => {
        val ord = row.getSchema.indexOf("metaData")
        if (!row.isNullAt(ord)) {
          Option(row.getStruct(ord))
        } else {
          Option.empty
        }
      }).map { case metadata: Row => Some(metadata) }.getOrElse(Option.empty)
  }

  /**
   *  Helper method to read the Protocol from the commit file of the given version if it is not
   *  null, otherwise return null.
   *  TODO: get rid of this and use getProtocol instead
   */
  def getProtocolActionFromCommit(engine: Engine, table: Table, version: Long): Option[Row] = {
    readCommitFile(
      engine,
      table.getPath(engine),
      version,
      (row) => {
        val ord = row.getSchema.indexOf("protocol")
        if (!row.isNullAt(ord)) {
          Some(row.getStruct(ord))
        } else {
          Option.empty
        }
      }).map { case protocol: Row => Some(protocol) }.getOrElse(Option.empty)
  }

  def generateData(
      schema: StructType,
      partitionCols: Seq[String],
      partitionValues: Map[String, Literal],
      batchSize: Int,
      numBatches: Int): Seq[FilteredColumnarBatch] = {
    val partitionValuesSchemaCase =
      casePreservingPartitionColNames(partitionCols.asJava, partitionValues.asJava)

    var batches = Seq.empty[ColumnarBatch]
    for (_ <- 0 until numBatches) {
      var vectors = Seq.empty[ColumnVector]
      schema.fields().forEach { field =>
        val colType = field.getDataType
        val partValue = partitionValuesSchemaCase.get(field.getName)
        if (partValue != null) {
          // handle the partition column by inserting a vector with single value
          val vector = testSingleValueVector(colType, batchSize, partValue.getValue)
          vectors = vectors :+ vector
        } else {
          // handle the regular columns
          val vector = testColumnVector(batchSize, colType)
          vectors = vectors :+ vector
        }
      }
      batches = batches :+ new DefaultColumnarBatch(batchSize, schema, vectors.toArray)
    }
    batches.map(batch => new FilteredColumnarBatch(batch, Optional.empty()))
  }

  def createWriteTxnBuilder(table: Table): TransactionBuilder = {
    table.createTransactionBuilder(defaultEngine, testEngineInfo, Operation.WRITE)
  }

  def stageData(
      state: Row,
      partitionValues: Map[String, Literal],
      data: Seq[FilteredColumnarBatch])
      : CloseableIterator[Row] = {
    val physicalDataIter = Transaction.transformLogicalData(
      defaultEngine,
      state,
      toCloseableIterator(data.toIterator.asJava),
      partitionValues.asJava)

    val writeContext = Transaction.getWriteContext(defaultEngine, state, partitionValues.asJava)

    val writeResultIter = defaultEngine
      .getParquetHandler
      .writeParquetFiles(
        writeContext.getTargetDirectory,
        physicalDataIter,
        writeContext.getStatisticsColumns)

    Transaction.generateAppendActions(defaultEngine, state, writeResultIter, writeContext)
  }

  def createTxn(
      engine: Engine = defaultEngine,
      tablePath: String,
      isNewTable: Boolean = false,
      schema: StructType = null,
      partCols: Seq[String] = null,
      tableProperties: Map[String, String] = null,
      clock: Clock = () => System.currentTimeMillis,
      withDomainMetadataSupported: Boolean = false,
<<<<<<< HEAD
      maxRetries: Int = -1): Transaction = {
=======
      clusteringCols: List[Column] = List.empty): Transaction = {
>>>>>>> b5b5f6f9

    var txnBuilder = createWriteTxnBuilder(
      TableImpl.forPath(engine, tablePath, clock))

    if (isNewTable) {
      txnBuilder = txnBuilder.withSchema(engine, schema)
      if (partCols != null) {
        txnBuilder = txnBuilder.withPartitionColumns(engine, partCols.asJava)
      }
      if (clusteringCols.nonEmpty) {
        txnBuilder = txnBuilder.withClusteringColumns(engine, clusteringCols.asJava)
      }
    }

    if (tableProperties != null) {
      txnBuilder = txnBuilder.withTableProperties(engine, tableProperties.asJava)
    }

    if (withDomainMetadataSupported) {
      txnBuilder = txnBuilder.withDomainMetadataSupported()
    }

    if (maxRetries >= 0) {
      txnBuilder = txnBuilder.withMaxRetries(maxRetries)
    }

    txnBuilder.build(engine)
  }

  def commitAppendData(
      engine: Engine = defaultEngine,
      txn: Transaction,
      data: Seq[(Map[String, Literal], Seq[FilteredColumnarBatch])]): TransactionCommitResult = {

    val txnState = txn.getTransactionState(engine)

    val actions = data.map { case (partValues, partData) =>
      stageData(txnState, partValues, partData)
    }

    actions.reduceLeftOption(_ combine _) match {
      case Some(combinedActions) =>
        val combineActions = inMemoryIterable(combinedActions)
        commitTransaction(txn, engine, combineActions)
      case None =>
        commitTransaction(txn, engine, emptyIterable[Row])
    }
  }

  /** Utility to create table, with no data */
  def createEmptyTable(
      engine: Engine = defaultEngine,
      tablePath: String,
      schema: StructType,
      partCols: Seq[String] = Seq.empty,
      clock: Clock = () => System.currentTimeMillis,
      tableProperties: Map[String, String] = null,
      clusteringCols: List[Column] = List.empty): TransactionCommitResult = {

    appendData(
      engine,
      tablePath,
      isNewTable = true,
      schema,
      partCols,
      data = Seq.empty,
      clock,
      tableProperties,
      clusteringCols)
  }

  /** Update an existing table - metadata only changes (no data changes) */
  def updateTableMetadata(
      engine: Engine = defaultEngine,
      tablePath: String,
      schema: StructType = null, // non-null schema means schema change
      clock: Clock = () => System.currentTimeMillis,
      tableProperties: Map[String, String] = null): TransactionCommitResult = {
    appendData(
      engine,
      tablePath,
      isNewTable = false,
      schema,
      Seq.empty,
      data = Seq.empty,
      clock,
      tableProperties)
  }

  def appendData(
      engine: Engine = defaultEngine,
      tablePath: String,
      isNewTable: Boolean = false,
      schema: StructType = null,
      partCols: Seq[String] = null,
      data: Seq[(Map[String, Literal], Seq[FilteredColumnarBatch])],
      clock: Clock = () => System.currentTimeMillis,
      tableProperties: Map[String, String] = null,
      clusteringCols: List[Column] = List.empty): TransactionCommitResult = {

    val txn = createTxn(
      engine,
      tablePath,
      isNewTable,
      schema,
      partCols,
      tableProperties,
      clock,
      clusteringCols = clusteringCols)
    commitAppendData(engine, txn, data)
  }

  def assertMetadataProp(
      snapshot: SnapshotImpl,
      key: TableConfig[_ <: Any],
      expectedValue: Any): Unit = {
    assert(key.fromMetadata(snapshot.getMetadata) == expectedValue)
  }

  def assertHasNoMetadataProp(snapshot: SnapshotImpl, key: TableConfig[_ <: Any]): Unit = {
    assertMetadataProp(snapshot, key, Optional.empty())
  }

  def assertHasWriterFeature(snapshot: SnapshotImpl, writerFeature: String): Unit = {
    assert(snapshot.getProtocol.getWriterFeatures.contains(writerFeature))
  }

  def assertHasNoWriterFeature(snapshot: SnapshotImpl, writerFeature: String): Unit = {
    assert(!snapshot.getProtocol.getWriterFeatures.contains(writerFeature))
  }

  def setTablePropAndVerify(
      engine: Engine,
      tablePath: String,
      isNewTable: Boolean = true,
      key: TableConfig[_ <: Any],
      value: String,
      expectedValue: Any,
      clock: Clock = () => System.currentTimeMillis): Unit = {

    val table = Table.forPath(engine, tablePath)

    createTxn(
      engine,
      tablePath,
      isNewTable,
      testSchema,
      Seq.empty,
      tableProperties = Map(key.getKey -> value),
      clock)
      .commit(engine, emptyIterable())

    val snapshot = table.getLatestSnapshot(engine).asInstanceOf[SnapshotImpl]
    assertMetadataProp(snapshot, key, expectedValue)
  }

  protected def verifyWrittenContent(
      path: String,
      expSchema: StructType,
      expData: Seq[TestRow]): Unit = {
    val actSchema = tableSchema(path)
    assert(actSchema === expSchema)

    // verify data using Kernel reader
    checkTable(path, expData)

    // verify data using Spark reader.
    // Spark reads the timestamp partition columns in local timezone vs. Kernel reads in UTC. We
    // need to set the timezone to UTC before reading the data using Spark to make the tests pass
    withSparkTimeZone("UTC") {
      val resultSpark = spark.sql(s"SELECT * FROM delta.`$path`").collect().map(TestRow(_))
      checkAnswer(resultSpark, expData)
    }
  }

  def verifyCommitInfo(
      tablePath: String,
      version: Long,
      partitionCols: Seq[String] = Seq.empty,
      isBlindAppend: Boolean = true,
      operation: Operation = CREATE_TABLE): Unit = {
    val row = spark.sql(s"DESCRIBE HISTORY delta.`$tablePath`")
      .filter(s"version = $version")
      .select(
        "version",
        "operationParameters.partitionBy",
        "isBlindAppend",
        "engineInfo",
        "operation")
      .collect().last

    assert(row.getAs[Long]("version") === version)
    assert(row.getAs[Long]("partitionBy") ===
      (if (partitionCols == null) null else OBJ_MAPPER.writeValueAsString(partitionCols.asJava)))
    assert(row.getAs[Boolean]("isBlindAppend") === isBlindAppend)
    assert(row.getAs[Seq[String]]("engineInfo") ===
      "Kernel-" + Meta.KERNEL_VERSION + "/" + testEngineInfo)
    assert(row.getAs[String]("operation") === operation.getDescription)
  }

  def verifyCommitResult(
      result: TransactionCommitResult,
      expVersion: Long,
      expIsReadyForCheckpoint: Boolean): Unit = {
    assert(result.getVersion === expVersion)
    assertCheckpointReadiness(result, expIsReadyForCheckpoint)
  }

  // TODO: Change this to use the table metadata and protocol and
  // not rely on DESCRIBE which adds some properties based on the protocol.
  def verifyTableProperties(
      tablePath: String,
      expProperties: ListMap[String, Any],
      minReaderVersion: Int,
      minWriterVersion: Int): Unit = {
    val resultProperties = spark.sql(s"DESCRIBE EXTENDED delta.`$tablePath`")
      .filter("col_name = 'Table Properties'")
      .select("data_type")
      .collect().map(TestRow(_))

    val builder = new StringBuilder("[")

    expProperties.foreach { case (key, value) =>
      builder.append(s"$key=$value,")
    }

    builder.append(s"delta.minReaderVersion=$minReaderVersion,")
    builder.append(s"delta.minWriterVersion=$minWriterVersion")
    builder.append("]")
    checkAnswer(resultProperties, Seq(builder.toString()).map(TestRow(_)))
  }

  def assertCheckpointReadiness(
      txnResult: TransactionCommitResult,
      isReadyForCheckpoint: Boolean): Unit = {
    assert(
      txnResult.getPostCommitHooks
        .stream()
        .anyMatch(hook => hook.getType == PostCommitHookType.CHECKPOINT) === isReadyForCheckpoint)
  }

  /**
   * Commit transaction, all child suites should use this instead of txn.commit
   * directly and could override it for specific test cases (e.g. commit and write CRC).
   */
  protected def commitTransaction(
      txn: Transaction,
      engine: Engine,
      dataActions: CloseableIterable[Row]): TransactionCommitResult = {
    txn.commit(engine, dataActions)
  }
}<|MERGE_RESOLUTION|>--- conflicted
+++ resolved
@@ -317,11 +317,8 @@
       tableProperties: Map[String, String] = null,
       clock: Clock = () => System.currentTimeMillis,
       withDomainMetadataSupported: Boolean = false,
-<<<<<<< HEAD
-      maxRetries: Int = -1): Transaction = {
-=======
+      maxRetries: Int = -1,
       clusteringCols: List[Column] = List.empty): Transaction = {
->>>>>>> b5b5f6f9
 
     var txnBuilder = createWriteTxnBuilder(
       TableImpl.forPath(engine, tablePath, clock))
