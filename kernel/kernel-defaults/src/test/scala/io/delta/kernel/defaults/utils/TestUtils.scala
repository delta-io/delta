/*
 * Copyright (2021) The Delta Lake Project Authors.
 *
 * Licensed under the Apache License, Version 2.0 (the "License");
 * you may not use this file except in compliance with the License.
 * You may obtain a copy of the License at
 *
 * http://www.apache.org/licenses/LICENSE-2.0
 *
 * Unless required by applicable law or agreed to in writing, software
 * distributed under the License is distributed on an "AS IS" BASIS,
 * WITHOUT WARRANTIES OR CONDITIONS OF ANY KIND, either express or implied.
 * See the License for the specific language governing permissions and
 * limitations under the License.
 */
package io.delta.kernel.defaults.utils

import java.io.{File, FileNotFoundException}
import java.math.{BigDecimal => BigDecimalJ}
import java.nio.file.Files
import java.util.{Optional, TimeZone, UUID}

import scala.collection.JavaConverters._
import scala.collection.mutable.ArrayBuffer

import io.delta.golden.GoldenTableUtils
import io.delta.kernel.{Scan, Snapshot, Table, TransactionCommitResult}
import io.delta.kernel.data.{ColumnarBatch, ColumnVector, FilteredColumnarBatch, MapValue, Row}
import io.delta.kernel.defaults.engine.DefaultEngine
import io.delta.kernel.defaults.internal.data.vector.{DefaultGenericVector, DefaultStructVector}
import io.delta.kernel.engine.Engine
import io.delta.kernel.expressions.{Column, Predicate}
import io.delta.kernel.hook.PostCommitHook.PostCommitHookType
import io.delta.kernel.internal.{InternalScanFileUtils, SnapshotImpl, TableImpl}
import io.delta.kernel.internal.checksum.{ChecksumReader, ChecksumWriter, CRCInfo}
import io.delta.kernel.internal.data.ScanStateRow
import io.delta.kernel.internal.fs.{Path => KernelPath}
import io.delta.kernel.internal.stats.FileSizeHistogram
import io.delta.kernel.internal.util.FileNames.checksumFile
import io.delta.kernel.internal.util.Utils
import io.delta.kernel.internal.util.Utils.singletonCloseableIterator
import io.delta.kernel.types._
import io.delta.kernel.utils.{CloseableIterator, FileStatus}

import org.apache.spark.sql.delta.util.FileNames

import org.apache.hadoop.conf.Configuration
import org.apache.hadoop.fs.Path
import org.apache.hadoop.shaded.org.apache.commons.io.FileUtils
import org.apache.spark.sql.{types => sparktypes}
import org.apache.spark.sql.SparkSession
import org.apache.spark.sql.catalyst.plans.SQLHelper
import org.scalatest.Assertions

trait TestUtils extends Assertions with SQLHelper {

  lazy val configuration = new Configuration()
  lazy val defaultEngine = DefaultEngine.create(configuration)

  lazy val spark = SparkSession
    .builder()
    .appName("Spark Test Writer for Delta Kernel")
    .config("spark.master", "local")
    .config("spark.sql.extensions", "io.delta.sql.DeltaSparkSessionExtension")
    .config("spark.sql.catalog.spark_catalog", "org.apache.spark.sql.delta.catalog.DeltaCatalog")
    .getOrCreate()

  implicit class CloseableIteratorOps[T](private val iter: CloseableIterator[T]) {
    def forEach(f: T => Unit): Unit = {
      try {
        while (iter.hasNext) {
          f(iter.next())
        }
      } finally {
        iter.close()
      }
    }

    def toSeq: Seq[T] = {
      try {
        val result = new ArrayBuffer[T]
        while (iter.hasNext) {
          result.append(iter.next())
        }
        result
      } finally {
        iter.close()
      }
    }
  }

  implicit class StructTypeOps(schema: StructType) {
    def withoutField(name: String): StructType = {
      val newFields = schema.fields().asScala
        .filter(_.getName != name).asJava
      new StructType(newFields)
    }

    def toSpark: sparktypes.StructType = {
      toSparkSchema(schema)
    }
  }

  implicit class ColumnarBatchOps(batch: ColumnarBatch) {
    def toFiltered: FilteredColumnarBatch = {
      new FilteredColumnarBatch(batch, Optional.empty())
    }

    def toFiltered(predicate: Option[Predicate]): FilteredColumnarBatch = {
      if (predicate.isEmpty) {
        new FilteredColumnarBatch(batch, Optional.empty())
      } else {
        val predicateEvaluator = defaultEngine.getExpressionHandler
          .getPredicateEvaluator(batch.getSchema, predicate.get)
        val selVector = predicateEvaluator.eval(batch, Optional.empty())
        new FilteredColumnarBatch(batch, Optional.of(selVector))
      }
    }
  }

  implicit class FilteredColumnarBatchOps(batch: FilteredColumnarBatch) {
    def toTestRows: Seq[TestRow] = {
      batch.getRows.toSeq.map(TestRow(_))
    }
  }

  implicit class ColumnOps(column: Column) {
    def toPath: String = column.getNames.mkString(".")
  }

  implicit class JavaOptionalOps[T](optional: Optional[T]) {
    def toScala: Option[T] = if (optional.isPresent) Some(optional.get()) else None
  }

  implicit object ResourceLoader {
    lazy val classLoader: ClassLoader = ResourceLoader.getClass.getClassLoader
  }

  def withTempDirAndEngine(
      f: (String, Engine) => Unit,
      hadoopConf: Map[String, String] = Map.empty): Unit = {
    val engine = DefaultEngine.create(new Configuration() {
      {
        for ((key, value) <- hadoopConf) {
          set(key, value)
        }
        // Set the batch sizes to small so that we get to test the multiple batch/file scenarios.
        set("delta.kernel.default.parquet.reader.batch-size", "20");
        set("delta.kernel.default.json.reader.batch-size", "20");
        set("delta.kernel.default.parquet.writer.targetMaxFileSize", "20");
      }
    })
    withTempDir { dir => f(dir.getAbsolutePath, engine) }
  }

  def withGoldenTable(tableName: String)(testFunc: String => Unit): Unit = {
    val tablePath = GoldenTableUtils.goldenTablePath(tableName)
    testFunc(tablePath)
  }

  def latestSnapshot(path: String, engine: Engine = defaultEngine): Snapshot = {
    Table.forPath(engine, path)
      .getLatestSnapshot(engine)
  }

  def tableSchema(path: String): StructType = {
    Table.forPath(defaultEngine, path)
      .getLatestSnapshot(defaultEngine)
      .getSchema()
  }

  def hasTableProperty(tablePath: String, propertyKey: String, expValue: String): Boolean = {
    val table = Table.forPath(defaultEngine, tablePath)
    val schema = table.getLatestSnapshot(defaultEngine).getSchema()
    schema.fields().asScala.exists { field =>
      field.getMetadata.getString(propertyKey) == expValue
    }
  }

  /** Get the list of all leaf-level primitive column references in the given `structType` */
  def leafLevelPrimitiveColumns(basePath: Seq[String], structType: StructType): Seq[Column] = {
    structType.fields.asScala.flatMap {
      case field if field.getDataType.isInstanceOf[StructType] =>
        leafLevelPrimitiveColumns(
          basePath :+ field.getName,
          field.getDataType.asInstanceOf[StructType])
      case field
          if !field.getDataType.isInstanceOf[ArrayType] &&
            !field.getDataType.isInstanceOf[MapType] =>
        // for all primitive types
        Seq(new Column((basePath :+ field.getName).asJava.toArray(new Array[String](0))));
      case _ => Seq.empty
    }
  }

  def collectScanFileRows(scan: Scan, engine: Engine = defaultEngine): Seq[Row] = {
    scan.getScanFiles(engine).toSeq
      .flatMap(_.getRows.toSeq)
  }

  def readSnapshot(
      snapshot: Snapshot,
      readSchema: StructType = null,
      filter: Predicate = null,
      expectedRemainingFilter: Predicate = null,
      engine: Engine = defaultEngine): Seq[Row] = {

    val result = ArrayBuffer[Row]()

    var scanBuilder = snapshot.getScanBuilder()

    if (readSchema != null) {
      scanBuilder = scanBuilder.withReadSchema(readSchema)
    }

    if (filter != null) {
      scanBuilder = scanBuilder.withFilter(filter)
    }

    val scan = scanBuilder.build()

    if (filter != null) {
      val actRemainingPredicate = scan.getRemainingFilter()
      assert(
        actRemainingPredicate.toString === Optional.ofNullable(expectedRemainingFilter).toString)
    }

    val scanState = scan.getScanState(engine);
    val fileIter = scan.getScanFiles(engine)

    val physicalDataReadSchema = ScanStateRow.getPhysicalDataReadSchema(engine, scanState)
    fileIter.forEach { fileColumnarBatch =>
      fileColumnarBatch.getRows().forEach { scanFileRow =>
        val fileStatus = InternalScanFileUtils.getAddFileStatus(scanFileRow)
        val physicalDataIter = engine.getParquetHandler().readParquetFiles(
          singletonCloseableIterator(fileStatus),
          physicalDataReadSchema,
          Optional.empty())
        var dataBatches: CloseableIterator[FilteredColumnarBatch] = null
        try {
          dataBatches = Scan.transformPhysicalData(
            engine,
            scanState,
            scanFileRow,
            physicalDataIter)

          dataBatches.forEach { batch =>
            val selectionVector = batch.getSelectionVector()
            val data = batch.getData()

            var i = 0
            val rowIter = data.getRows()
            try {
              while (rowIter.hasNext) {
                val row = rowIter.next()
                if (!selectionVector.isPresent || selectionVector.get.getBoolean(i)) {
                  // row is valid
                  result.append(row)
                }
                i += 1
              }
            } finally {
              rowIter.close()
            }
          }
        } finally {
          dataBatches.close()
        }
      }
    }
    result
  }

  def readTableUsingKernel(
      engine: Engine,
      tablePath: String,
      readSchema: StructType): Seq[FilteredColumnarBatch] = {
    val scan = Table.forPath(engine, tablePath)
      .getLatestSnapshot(engine)
      .getScanBuilder()
      .withReadSchema(readSchema)
      .build()
    val scanState = scan.getScanState(engine)

    val physicalDataReadSchema = ScanStateRow.getPhysicalDataReadSchema(engine, scanState)
    var result: Seq[FilteredColumnarBatch] = Nil
    scan.getScanFiles(engine).forEach { fileColumnarBatch =>
      fileColumnarBatch.getRows.forEach { scanFile =>
        val fileStatus = InternalScanFileUtils.getAddFileStatus(scanFile)
        val physicalDataIter = engine.getParquetHandler.readParquetFiles(
          singletonCloseableIterator(fileStatus),
          physicalDataReadSchema,
          Optional.empty())
        var dataBatches: CloseableIterator[FilteredColumnarBatch] = null
        try {
          dataBatches = Scan.transformPhysicalData(engine, scanState, scanFile, physicalDataIter)
          dataBatches.forEach { dataBatch => result = result :+ dataBatch }
        } finally {
          Utils.closeCloseables(dataBatches)
        }
      }
    }
    result
  }

  /**
   * Execute {@code f} with {@code TimeZone.getDefault()} set to the time zone provided.
   *
   * @param zoneId the ID for a TimeZone, either an abbreviation such as "PST", a full name such as
   *               "America/Los_Angeles", or a custom ID such as "GMT-8:00".
   */
  def withTimeZone(zoneId: String)(f: => Unit): Unit = {
    val currentDefault = TimeZone.getDefault
    try {
      TimeZone.setDefault(TimeZone.getTimeZone(zoneId))
      f
    } finally {
      TimeZone.setDefault(currentDefault)
    }
  }

  /** All simple data type used in parameterized tests where type is one of the test dimensions. */
  val SIMPLE_TYPES = Seq(
    BooleanType.BOOLEAN,
    ByteType.BYTE,
    ShortType.SHORT,
    IntegerType.INTEGER,
    LongType.LONG,
    FloatType.FLOAT,
    DoubleType.DOUBLE,
    DateType.DATE,
    TimestampType.TIMESTAMP,
    TimestampNTZType.TIMESTAMP_NTZ,
    StringType.STRING,
    BinaryType.BINARY,
    new DecimalType(10, 5))

  /** All types. Used in parameterized tests where type is one of the test dimensions. */
  val ALL_TYPES = SIMPLE_TYPES ++ Seq(
    new ArrayType(BooleanType.BOOLEAN, true),
    new MapType(IntegerType.INTEGER, LongType.LONG, true),
    new StructType().add("s1", BooleanType.BOOLEAN).add("s2", IntegerType.INTEGER))

  /**
   * Compares the rows in the tables latest snapshot with the expected answer and fails if they
   * do not match. The comparison is order independent. If expectedSchema is provided, checks
   * that the latest snapshot's schema is equivalent.
   *
   * @param path fully qualified path of the table to check
   * @param expectedAnswer expected rows
   * @param readCols subset of columns to read; if null then all columns will be read
   * @param engine engine to use to read the table
   * @param expectedSchema expected schema to check for; if null then no check is performed
   * @param filter Filter to select a subset of rows form the table
   * @param expectedRemainingFilter Remaining predicate out of the `filter` that is not enforced
   *                                by Kernel.
   * @param expectedVersion expected version of the latest snapshot for the table
   */
  def checkTable(
      path: String,
      expectedAnswer: Seq[TestRow],
      readCols: Seq[String] = null,
      engine: Engine = defaultEngine,
      expectedSchema: StructType = null,
      filter: Predicate = null,
      version: Option[Long] = None,
      timestamp: Option[Long] = None,
      expectedRemainingFilter: Predicate = null,
      expectedVersion: Option[Long] = None): Unit = {
    assert(version.isEmpty || timestamp.isEmpty, "Cannot provide both a version and timestamp")

    val snapshot = if (version.isDefined) {
      Table.forPath(engine, path)
        .getSnapshotAsOfVersion(engine, version.get)
    } else if (timestamp.isDefined) {
      Table.forPath(engine, path)
        .getSnapshotAsOfTimestamp(engine, timestamp.get)
    } else {
      latestSnapshot(path, engine)
    }

    val readSchema = if (readCols == null) {
      null
    } else {
      val schema = snapshot.getSchema()
      new StructType(readCols.map(schema.get(_)).asJava)
    }

    if (expectedSchema != null) {
      assert(
        expectedSchema == snapshot.getSchema(),
        s"""
           |Expected schema does not match actual schema:
           |Expected schema: $expectedSchema
           |Actual schema: ${snapshot.getSchema()}
           |""".stripMargin)
    }

    expectedVersion.foreach { version =>
      assert(
        version == snapshot.getVersion(),
        s"Expected version $version does not match actual version ${snapshot.getVersion()}")
    }

    val result = readSnapshot(snapshot, readSchema, filter, expectedRemainingFilter, engine)
    checkAnswer(result, expectedAnswer)
  }

  def checkAnswer(result: => Seq[Row], expectedAnswer: Seq[TestRow]): Unit = {
    checkAnswer(result.map(TestRow(_)), expectedAnswer)
  }

  def checkAnswer(result: Seq[TestRow], expectedAnswer: Seq[TestRow]): Unit = {
    if (!compare(prepareAnswer(result), prepareAnswer(expectedAnswer))) {
      fail(genErrorMessage(expectedAnswer, result))
    }
  }

  private def prepareAnswer(answer: Seq[TestRow]): Seq[TestRow] = {
    // Converts data to types that we can do equality comparison using Scala collections.
    // For BigDecimal type, the Scala type has a better definition of equality test (similar to
    // Java's java.math.BigDecimal.compareTo).
    // For binary arrays, we convert it to Seq to avoid of calling java.util.Arrays.equals for
    // equality test.
    val converted = answer.map(prepareRow)
    converted.sortBy(_.toString())
  }

  // We need to call prepareRow recursively to handle schemas with struct types.
  private def prepareRow(row: TestRow): TestRow = {
    TestRow.fromSeq(row.toSeq.map {
      case null => null
      case bd: java.math.BigDecimal => BigDecimal(bd)
      // Equality of WrappedArray differs for AnyVal and AnyRef in Scala 2.12.2+
      case seq: Seq[_] => seq.map {
          case b: java.lang.Byte => b.byteValue
          case s: java.lang.Short => s.shortValue
          case i: java.lang.Integer => i.intValue
          case l: java.lang.Long => l.longValue
          case f: java.lang.Float => f.floatValue
          case d: java.lang.Double => d.doubleValue
          case x => x
        }
      // Convert array to Seq for easy equality check.
      case b: Array[_] => b.toSeq
      case r: TestRow => prepareRow(r)
      case o => o
    })
  }

  private def compare(obj1: Any, obj2: Any): Boolean = (obj1, obj2) match {
    case (null, null) => true
    case (null, _) => false
    case (_, null) => false
    case (a: Array[_], b: Array[_]) =>
      a.length == b.length && a.zip(b).forall { case (l, r) => compare(l, r) }
    case (a: Map[_, _], b: Map[_, _]) =>
      a.size == b.size && a.keys.forall { aKey =>
        b.keys.find(bKey => compare(aKey, bKey)).exists(bKey => compare(a(aKey), b(bKey)))
      }
    case (a: Iterable[_], b: Iterable[_]) =>
      a.size == b.size && a.zip(b).forall { case (l, r) => compare(l, r) }
    case (a: Product, b: Product) =>
      compare(a.productIterator.toSeq, b.productIterator.toSeq)
    case (a: TestRow, b: TestRow) =>
      compare(a.toSeq, b.toSeq)
    // 0.0 == -0.0, turn float/double to bits before comparison, to distinguish 0.0 and -0.0.
    case (a: Double, b: Double) =>
      java.lang.Double.doubleToRawLongBits(a) == java.lang.Double.doubleToRawLongBits(b)
    case (a: Float, b: Float) =>
      java.lang.Float.floatToRawIntBits(a) == java.lang.Float.floatToRawIntBits(b)
    case (a, b) =>
      if (!a.equals(b)) {
        val sds = 200;
      }
      a.equals(b)
    // In scala == does not call equals for boxed numeric classes?
  }

  private def genErrorMessage(expectedAnswer: Seq[TestRow], result: Seq[TestRow]): String = {
    // TODO: improve to include schema or Java type information to help debugging
    s"""
       |== Results ==
       |
       |== Expected Answer - ${expectedAnswer.size} ==
       |${prepareAnswer(expectedAnswer).map(_.toString()).mkString("(", ",", ")")}
       |
       |== Result - ${result.size} ==
       |${prepareAnswer(result).map(_.toString()).mkString("(", ",", ")")}
       |
       |""".stripMargin
  }

  /**
   * Creates a temporary directory, which is then passed to `f` and will be deleted after `f`
   * returns.
   */
  protected def withTempDir(f: File => Unit): Unit = {
    val tempDir = Files.createTempDirectory(UUID.randomUUID().toString).toFile
    try f(tempDir)
    finally {
      FileUtils.deleteDirectory(tempDir)
    }
  }

  /**
   * Drops table `tableName` after calling `f`.
   */
  protected def withTable(tableNames: String*)(f: => Unit): Unit = {
    try f
    finally {
      tableNames.foreach { name =>
        spark.sql(s"DROP TABLE IF EXISTS $name")
      }
    }
  }

  def withSparkTimeZone(timeZone: String)(fn: => Unit): Unit = {
    val prevTimeZone = spark.conf.get("spark.sql.session.timeZone")
    try {
      spark.conf.set("spark.sql.session.timeZone", timeZone)
      fn
    } finally {
      spark.conf.set("spark.sql.session.timeZone", prevTimeZone)
    }
  }

  /**
   * Builds a MapType ColumnVector from a sequence of maps.
   */
  def buildMapVector(mapValues: Seq[Map[AnyRef, AnyRef]], dataType: MapType): ColumnVector = {
    val keyType = dataType.getKeyType
    val valueType = dataType.getValueType

    def getMapValue(map: Map[AnyRef, AnyRef]): MapValue = {
      if (map == null) {
        null
      } else {
        val (keys, values) = map.unzip
        new MapValue() {
          override def getSize: Int = map.size

          override def getKeys = DefaultGenericVector.fromArray(keyType, keys.toArray)

          override def getValues = DefaultGenericVector.fromArray(valueType, values.toArray)
        }
      }
    }

    DefaultGenericVector.fromArray(dataType, mapValues.map(getMapValue).toArray)
  }

  /**
   * Utility method to generate a [[dataType]] column vector of given size.
   * The nullability of rows is determined by the [[testIsNullValue(dataType, rowId)]].
   * The row values are determined by [[testColumnValue(dataType, rowId)]].
   */
  def testColumnVector(size: Int, dataType: DataType): ColumnVector = {
    dataType match {
      // Build a DefaultStructVector and recursively
      // build child vectors for each field.
      case structType: StructType =>
        val memberVectors: Array[ColumnVector] =
          structType.fields().asScala.map { field =>
            testColumnVector(size, field.getDataType)
          }.toArray

        new DefaultStructVector(
          size,
          structType,
          Optional.empty(),
          memberVectors)

      case _ =>
        new ColumnVector {
          override def getDataType: DataType = dataType

          override def getSize: Int = size

          override def close(): Unit = {}

          override def isNullAt(rowId: Int): Boolean = testIsNullValue(dataType, rowId)

          override def getBoolean(rowId: Int): Boolean =
            testColumnValue(dataType, rowId).asInstanceOf[Boolean]

          override def getByte(rowId: Int): Byte =
            testColumnValue(dataType, rowId).asInstanceOf[Byte]

          override def getShort(rowId: Int): Short =
            testColumnValue(dataType, rowId).asInstanceOf[Short]

          override def getInt(rowId: Int): Int = testColumnValue(dataType, rowId).asInstanceOf[Int]

          override def getLong(rowId: Int): Long =
            testColumnValue(dataType, rowId).asInstanceOf[Long]

          override def getFloat(rowId: Int): Float =
            testColumnValue(dataType, rowId).asInstanceOf[Float]

          override def getDouble(rowId: Int): Double =
            testColumnValue(dataType, rowId).asInstanceOf[Double]

          override def getBinary(rowId: Int): Array[Byte] =
            testColumnValue(dataType, rowId).asInstanceOf[Array[Byte]]

          override def getString(rowId: Int): String =
            testColumnValue(dataType, rowId).asInstanceOf[String]

          override def getDecimal(rowId: Int): BigDecimalJ =
            testColumnValue(dataType, rowId).asInstanceOf[BigDecimalJ]
        }
    }
  }

  /** Utility method to generate a consistent `isNull` value for given column type and row id */
  def testIsNullValue(dataType: DataType, rowId: Int): Boolean = {
    dataType match {
      case BooleanType.BOOLEAN => rowId % 4 == 0
      case ByteType.BYTE => rowId % 8 == 0
      case ShortType.SHORT => rowId % 12 == 0
      case IntegerType.INTEGER => rowId % 20 == 0
      case LongType.LONG => rowId % 25 == 0
      case FloatType.FLOAT => rowId % 5 == 0
      case DoubleType.DOUBLE => rowId % 10 == 0
      case StringType.STRING => rowId % 2 == 0
      case BinaryType.BINARY => rowId % 3 == 0
      case DateType.DATE => rowId % 5 == 0
      case TimestampType.TIMESTAMP => rowId % 3 == 0
      case TimestampNTZType.TIMESTAMP_NTZ => rowId % 2 == 0
      case _ =>
        if (dataType.isInstanceOf[DecimalType]) rowId % 6 == 0
        else throw new UnsupportedOperationException(s"$dataType is not supported")
    }
  }

  /** Utility method to generate a consistent column value for given column type and row id */
  def testColumnValue(dataType: DataType, rowId: Int): Any = {
    dataType match {
      case BooleanType.BOOLEAN => rowId % 7 == 0
      case ByteType.BYTE => (rowId * 7 / 17).toByte
      case ShortType.SHORT => (rowId * 9 / 87).toShort
      case IntegerType.INTEGER => rowId * 2876 / 176
      case LongType.LONG => rowId * 287623L / 91
      case FloatType.FLOAT => rowId * 7651.2323f / 91
      case DoubleType.DOUBLE => rowId * 23423.23d / 17
      case StringType.STRING => (rowId % 19).toString
      case BinaryType.BINARY => Array[Byte]((rowId % 21).toByte, (rowId % 7 - 1).toByte)
      case DateType.DATE => (rowId * 28234) % 2876
      case TimestampType.TIMESTAMP => (rowId * 2342342L) % 23
      case TimestampNTZType.TIMESTAMP_NTZ => (rowId * 523423L) % 29
      case _ =>
        if (dataType.isInstanceOf[DecimalType]) new BigDecimalJ(rowId * 22342.23)
        else throw new UnsupportedOperationException(s"$dataType is not supported")
    }
  }

  def testSingleValueVector(dataType: DataType, size: Int, value: Any): ColumnVector = {
    new ColumnVector {
      override def getDataType: DataType = dataType

      override def getSize: Int = size

      override def close(): Unit = {}

      override def isNullAt(rowId: Int): Boolean = value == null

      override def getBoolean(rowId: Int): Boolean =
        value.asInstanceOf[Boolean]

      override def getByte(rowId: Int): Byte = value.asInstanceOf[Byte]

      override def getShort(rowId: Int): Short =
        value.asInstanceOf[Short]

      override def getInt(rowId: Int): Int = value.asInstanceOf[Int]

      override def getLong(rowId: Int): Long = value.asInstanceOf[Long]

      override def getFloat(rowId: Int): Float =
        value.asInstanceOf[Float]

      override def getDouble(rowId: Int): Double =
        value.asInstanceOf[Double]

      override def getBinary(rowId: Int): Array[Byte] =
        value.asInstanceOf[Array[Byte]]

      override def getString(rowId: Int): String =
        value.asInstanceOf[String]

      override def getDecimal(rowId: Int): BigDecimalJ =
        value.asInstanceOf[BigDecimalJ]
    }
  }

  /**
   * Converts a Delta Schema to a Spark Schema.
   */
  private def toSparkSchema(deltaSchema: StructType): sparktypes.StructType = {
    toSparkType(deltaSchema).asInstanceOf[sparktypes.StructType]
  }

  /**
   * Converts a Delta DataType to a Spark DataType.
   */
  private def toSparkType(deltaType: DataType): sparktypes.DataType = {
    deltaType match {
      case BooleanType.BOOLEAN => sparktypes.DataTypes.BooleanType
      case ByteType.BYTE => sparktypes.DataTypes.ByteType
      case ShortType.SHORT => sparktypes.DataTypes.ShortType
      case IntegerType.INTEGER => sparktypes.DataTypes.IntegerType
      case LongType.LONG => sparktypes.DataTypes.LongType
      case FloatType.FLOAT => sparktypes.DataTypes.FloatType
      case DoubleType.DOUBLE => sparktypes.DataTypes.DoubleType
      case StringType.STRING => sparktypes.DataTypes.StringType
      case BinaryType.BINARY => sparktypes.DataTypes.BinaryType
      case DateType.DATE => sparktypes.DataTypes.DateType
      case TimestampType.TIMESTAMP => sparktypes.DataTypes.TimestampType
      case TimestampNTZType.TIMESTAMP_NTZ => sparktypes.DataTypes.TimestampNTZType
      case dt: DecimalType =>
        sparktypes.DecimalType(dt.getPrecision, dt.getScale)
      case at: ArrayType =>
        sparktypes.ArrayType(toSparkType(at.getElementType), at.containsNull())
      case mt: MapType =>
        sparktypes.MapType(
          toSparkType(mt.getKeyType),
          toSparkType(mt.getValueType),
          mt.isValueContainsNull)
      case st: StructType =>
        sparktypes.StructType(st.fields().asScala.map { field =>
          sparktypes.StructField(
            field.getName,
            toSparkType(field.getDataType),
            field.isNullable)
        })
    }
  }

  /**
   * Returns a URI encoded path of the resource.
   */
  def getTestResourceFilePath(resourcePath: String): String = {
    val resource = ResourceLoader.classLoader.getResource(resourcePath)
    if (resource == null) {
      throw new FileNotFoundException("resource not found")
    }
    resource.getFile
  }

  def checkpointFileExistsForTable(tablePath: String, versions: Int): Boolean =
    Files.exists(
      new File(FileNames.checkpointFileSingular(
        new Path(s"$tablePath/_delta_log"),
        versions).toString).toPath)

  def deleteChecksumFileForTable(tablePath: String, versions: Seq[Int]): Unit =
    versions.foreach(v =>
      Files.deleteIfExists(
        new File(FileNames.checksumFile(new Path(s"$tablePath/_delta_log"), v).toString).toPath))

  def rewriteChecksumFileToExcludeDomainMetadata(
      engine: Engine,
      tablePath: String,
      version: Long): Unit = {
    val logPath = new KernelPath(s"$tablePath/_delta_log");
    val crcInfo = ChecksumReader.getCRCInfo(
      engine,
      FileStatus.of(checksumFile(
        logPath,
        version).toString)).get()
    // Delete it in hdfs.
    engine.getFileSystemClient.delete(FileNames.checksumFile(
      new Path(s"$tablePath/_delta_log"),
      version).toString)
    val crcWriter = new ChecksumWriter(logPath)
    crcWriter.writeCheckSum(
      engine,
      new CRCInfo(
        crcInfo.getVersion,
        crcInfo.getMetadata,
        crcInfo.getProtocol,
        crcInfo.getTableSizeBytes,
        crcInfo.getNumFiles,
        crcInfo.getTxnId,
        /* domainMetadata */ Optional.empty(),
        crcInfo.getFileSizeHistogram))
  }

  def executeCrcSimple(result: TransactionCommitResult, engine: Engine): TransactionCommitResult = {
    result.getPostCommitHooks
      .stream()
      .filter(hook => hook.getType == PostCommitHookType.CHECKSUM_SIMPLE)
      .forEach(hook => hook.threadSafeInvoke(engine))
    result
  }

  /**
   * Verify checksum data matches the expected values in the snapshot.
   * @param snapshot Snapshot to verify the checksum against
   */
  protected def verifyChecksumForSnapshot(
      snapshot: Snapshot,
      expectEmptyTable: Boolean = false): Unit = {
    val logPath = snapshot.asInstanceOf[SnapshotImpl].getLogPath
    val crcInfoOpt = ChecksumReader.getCRCInfo(
      defaultEngine,
      FileStatus.of(checksumFile(
        logPath,
        snapshot.getVersion).toString))
    assert(
<<<<<<< HEAD
      crcInfo.get().getNumFiles === collectScanFileRows(snapshot.getScanBuilder.build()).size,
      "Number of files in checksum should match snapshot")
    // CRC does not store tombstones.
    assert(
      crcInfo.get().getDomainMetadata === Optional.of(
        snapshot.asInstanceOf[SnapshotImpl].getActiveDomainMetadataMap.values().asScala
          .filterNot(_.isRemoved)
          .toSet
          .asJava),
      "Domain metadata in checksum should match snapshot")
=======
      crcInfoOpt.isPresent,
      s"CRC information should be present for version ${snapshot.getVersion}")
    crcInfoOpt.toScala.foreach { crcInfo =>
      // TODO: check metadata, protocol and file size.
      assert(
        crcInfo.getNumFiles === collectScanFileRows(snapshot.getScanBuilder.build()).size,
        "Number of files in checksum should match snapshot")
      if (expectEmptyTable) {
        assert(crcInfo.getTableSizeBytes == 0)
        crcInfo.getFileSizeHistogram.toScala.foreach { fileSizeHistogram =>
          assert(fileSizeHistogram == FileSizeHistogram.createDefaultHistogram)
        }
      }
      // CRC does not store tombstones.
      assert(
        crcInfo.getDomainMetadata === Optional.of(
          snapshot.asInstanceOf[SnapshotImpl].getDomainMetadataMap.values().asScala
            .filterNot(_.isRemoved)
            .toSet
            .asJava),
        "Domain metadata in checksum should match snapshot")
    }
>>>>>>> fcf839fe
  }

  /**
   * Ensure checksum is readable by CRC reader, matches snapshot data, and can be regenerated.
   * This test verifies:
   * 1. The initial checksum exists and is correct
   * 2. After deleting the checksum file, it can be regenerated with the same content
   */
  def verifyChecksum(tablePath: String, expectEmptyTable: Boolean = false): Unit = {
    val currentSnapshot = latestSnapshot(tablePath, defaultEngine)
    val checksumVersion = currentSnapshot.getVersion

    // Step 1: Verify initial checksum
    verifyChecksumForSnapshot(currentSnapshot)

    // Step 2: Delete and regenerate the checksum
    defaultEngine.getFileSystemClient.delete(buildCrcPath(tablePath, checksumVersion).toString)
    Table.forPath(defaultEngine, tablePath).checksum(defaultEngine, checksumVersion)

    // Step 3: Verify regenerated checksum
    verifyChecksumForSnapshot(currentSnapshot)
  }

  protected def buildCrcPath(basePath: String, version: Long): java.nio.file.Path = {
    new File(FileNames.checksumFile(new Path(f"$basePath/_delta_log"), version).toString).toPath
  }
}<|MERGE_RESOLUTION|>--- conflicted
+++ resolved
@@ -809,18 +809,6 @@
         logPath,
         snapshot.getVersion).toString))
     assert(
-<<<<<<< HEAD
-      crcInfo.get().getNumFiles === collectScanFileRows(snapshot.getScanBuilder.build()).size,
-      "Number of files in checksum should match snapshot")
-    // CRC does not store tombstones.
-    assert(
-      crcInfo.get().getDomainMetadata === Optional.of(
-        snapshot.asInstanceOf[SnapshotImpl].getActiveDomainMetadataMap.values().asScala
-          .filterNot(_.isRemoved)
-          .toSet
-          .asJava),
-      "Domain metadata in checksum should match snapshot")
-=======
       crcInfoOpt.isPresent,
       s"CRC information should be present for version ${snapshot.getVersion}")
     crcInfoOpt.toScala.foreach { crcInfo =>
@@ -834,16 +822,13 @@
           assert(fileSizeHistogram == FileSizeHistogram.createDefaultHistogram)
         }
       }
-      // CRC does not store tombstones.
       assert(
         crcInfo.getDomainMetadata === Optional.of(
-          snapshot.asInstanceOf[SnapshotImpl].getDomainMetadataMap.values().asScala
-            .filterNot(_.isRemoved)
+          snapshot.asInstanceOf[SnapshotImpl].getActiveDomainMetadataMap.values().asScala
             .toSet
             .asJava),
         "Domain metadata in checksum should match snapshot")
     }
->>>>>>> fcf839fe
   }
 
   /**
