--- conflicted
+++ resolved
@@ -31,15 +31,10 @@
 import io.delta.kernel.engine.Engine
 import io.delta.kernel.expressions.{Column, Predicate}
 import io.delta.kernel.hook.PostCommitHook.PostCommitHookType
-<<<<<<< HEAD
-import io.delta.kernel.internal.{InternalScanFileUtils, SnapshotImpl}
+import io.delta.kernel.internal.{InternalScanFileUtils, SnapshotImpl, TableImpl}
 import io.delta.kernel.internal.actions.DomainMetadata
-import io.delta.kernel.internal.checksum.ChecksumReader
+import io.delta.kernel.internal.checksum.{ChecksumReader, ChecksumWriter, CRCInfo}
 import io.delta.kernel.internal.clustering.ClusteringMetadataDomain
-=======
-import io.delta.kernel.internal.{InternalScanFileUtils, SnapshotImpl, TableImpl}
-import io.delta.kernel.internal.checksum.{ChecksumReader, ChecksumWriter, CRCInfo}
->>>>>>> 696bef62
 import io.delta.kernel.internal.data.ScanStateRow
 import io.delta.kernel.internal.fs.{Path => KernelPath}
 import io.delta.kernel.internal.util.Utils
@@ -800,7 +795,6 @@
     result
   }
 
-<<<<<<< HEAD
   def verifyClusteringDomainMetadata(
       snapshot: SnapshotImpl,
       expectedDomainMetadata: DomainMetadata): Unit = {
@@ -808,17 +802,11 @@
       == expectedDomainMetadata)
   }
 
-  /** Ensure checksum is readable by CRC reader and correct. */
-  def verifyChecksum(tablePath: String): Unit = {
-    val currentSnapshot = latestSnapshot(tablePath, defaultEngine)
-    val checksumVersion = currentSnapshot.getVersion
-=======
   /**
    * Verify checksum data matches the expected values in the snapshot.
    * @param snapshot Snapshot to verify the checksum against
    */
   protected def verifyChecksumForSnapshot(snapshot: Snapshot): Unit = {
->>>>>>> 696bef62
     val crcInfo = ChecksumReader.getCRCInfo(
       defaultEngine,
       new KernelPath(snapshot.asInstanceOf[SnapshotImpl].getLogPath.toString),
