/*
 * Copyright (2021) The Delta Lake Project Authors.
 *
 * Licensed under the Apache License, Version 2.0 (the "License");
 * you may not use this file except in compliance with the License.
 * You may obtain a copy of the License at
 *
 * http://www.apache.org/licenses/LICENSE-2.0
 *
 * Unless required by applicable law or agreed to in writing, software
 * distributed under the License is distributed on an "AS IS" BASIS,
 * WITHOUT WARRANTIES OR CONDITIONS OF ANY KIND, either express or implied.
 * See the License for the specific language governing permissions and
 * limitations under the License.
 */
package io.delta.kernel.defaults.utils

import java.io.{File, FileNotFoundException}
import java.math.{BigDecimal => BigDecimalJ}
import java.nio.file.Files
import java.util.{Optional, TimeZone, UUID}

import scala.collection.JavaConverters._
import scala.collection.mutable.ArrayBuffer

import io.delta.golden.GoldenTableUtils
import io.delta.kernel.{Scan, Snapshot, Table, TransactionCommitResult}
import io.delta.kernel.data.{ColumnarBatch, ColumnVector, FilteredColumnarBatch, MapValue, Row}
import io.delta.kernel.defaults.engine.DefaultEngine
import io.delta.kernel.defaults.internal.data.vector.{DefaultGenericVector, DefaultStructVector}
import io.delta.kernel.engine.Engine
import io.delta.kernel.expressions.{Column, Predicate}
import io.delta.kernel.hook.PostCommitHook.PostCommitHookType
import io.delta.kernel.internal.{InternalScanFileUtils, SnapshotImpl, TableImpl}
import io.delta.kernel.internal.checksum.{ChecksumReader, ChecksumWriter, CRCInfo}
import io.delta.kernel.internal.data.ScanStateRow
import io.delta.kernel.internal.fs.{Path => KernelPath}
<<<<<<< HEAD
import io.delta.kernel.internal.stats.FileSizeHistogram
=======
import io.delta.kernel.internal.util.FileNames.checksumFile
>>>>>>> 95ce1d44
import io.delta.kernel.internal.util.Utils
import io.delta.kernel.internal.util.Utils.singletonCloseableIterator
import io.delta.kernel.types._
import io.delta.kernel.utils.{CloseableIterator, FileStatus}

import org.apache.spark.sql.delta.util.FileNames

import org.apache.hadoop.conf.Configuration
import org.apache.hadoop.fs.Path
import org.apache.hadoop.shaded.org.apache.commons.io.FileUtils
import org.apache.spark.sql.{types => sparktypes}
import org.apache.spark.sql.SparkSession
import org.apache.spark.sql.catalyst.plans.SQLHelper
import org.scalatest.Assertions

trait TestUtils extends Assertions with SQLHelper {

  lazy val configuration = new Configuration()
  lazy val defaultEngine = DefaultEngine.create(configuration)

  lazy val spark = SparkSession
    .builder()
    .appName("Spark Test Writer for Delta Kernel")
    .config("spark.master", "local")
    .config("spark.sql.extensions", "io.delta.sql.DeltaSparkSessionExtension")
    .config("spark.sql.catalog.spark_catalog", "org.apache.spark.sql.delta.catalog.DeltaCatalog")
    .getOrCreate()

  implicit class CloseableIteratorOps[T](private val iter: CloseableIterator[T]) {
    def forEach(f: T => Unit): Unit = {
      try {
        while (iter.hasNext) {
          f(iter.next())
        }
      } finally {
        iter.close()
      }
    }

    def toSeq: Seq[T] = {
      try {
        val result = new ArrayBuffer[T]
        while (iter.hasNext) {
          result.append(iter.next())
        }
        result
      } finally {
        iter.close()
      }
    }
  }

  implicit class StructTypeOps(schema: StructType) {
    def withoutField(name: String): StructType = {
      val newFields = schema.fields().asScala
        .filter(_.getName != name).asJava
      new StructType(newFields)
    }

    def toSpark: sparktypes.StructType = {
      toSparkSchema(schema)
    }
  }

  implicit class ColumnarBatchOps(batch: ColumnarBatch) {
    def toFiltered: FilteredColumnarBatch = {
      new FilteredColumnarBatch(batch, Optional.empty())
    }

    def toFiltered(predicate: Option[Predicate]): FilteredColumnarBatch = {
      if (predicate.isEmpty) {
        new FilteredColumnarBatch(batch, Optional.empty())
      } else {
        val predicateEvaluator = defaultEngine.getExpressionHandler
          .getPredicateEvaluator(batch.getSchema, predicate.get)
        val selVector = predicateEvaluator.eval(batch, Optional.empty())
        new FilteredColumnarBatch(batch, Optional.of(selVector))
      }
    }
  }

  implicit class FilteredColumnarBatchOps(batch: FilteredColumnarBatch) {
    def toTestRows: Seq[TestRow] = {
      batch.getRows.toSeq.map(TestRow(_))
    }
  }

  implicit class ColumnOps(column: Column) {
    def toPath: String = column.getNames.mkString(".")
  }

  implicit class JavaOptionalOps[T](optional: Optional[T]) {
    def toScala: Option[T] = if (optional.isPresent) Some(optional.get()) else None
  }

  implicit object ResourceLoader {
    lazy val classLoader: ClassLoader = ResourceLoader.getClass.getClassLoader
  }

  def withTempDirAndEngine(
      f: (String, Engine) => Unit,
      hadoopConf: Map[String, String] = Map.empty): Unit = {
    val engine = DefaultEngine.create(new Configuration() {
      {
        for ((key, value) <- hadoopConf) {
          set(key, value)
        }
        // Set the batch sizes to small so that we get to test the multiple batch/file scenarios.
        set("delta.kernel.default.parquet.reader.batch-size", "20");
        set("delta.kernel.default.json.reader.batch-size", "20");
        set("delta.kernel.default.parquet.writer.targetMaxFileSize", "20");
      }
    })
    withTempDir { dir => f(dir.getAbsolutePath, engine) }
  }

  def withGoldenTable(tableName: String)(testFunc: String => Unit): Unit = {
    val tablePath = GoldenTableUtils.goldenTablePath(tableName)
    testFunc(tablePath)
  }

  def latestSnapshot(path: String, engine: Engine = defaultEngine): Snapshot = {
    Table.forPath(engine, path)
      .getLatestSnapshot(engine)
  }

  def tableSchema(path: String): StructType = {
    Table.forPath(defaultEngine, path)
      .getLatestSnapshot(defaultEngine)
      .getSchema()
  }

  def hasTableProperty(tablePath: String, propertyKey: String, expValue: String): Boolean = {
    val table = Table.forPath(defaultEngine, tablePath)
    val schema = table.getLatestSnapshot(defaultEngine).getSchema()
    schema.fields().asScala.exists { field =>
      field.getMetadata.getString(propertyKey) == expValue
    }
  }

  /** Get the list of all leaf-level primitive column references in the given `structType` */
  def leafLevelPrimitiveColumns(basePath: Seq[String], structType: StructType): Seq[Column] = {
    structType.fields.asScala.flatMap {
      case field if field.getDataType.isInstanceOf[StructType] =>
        leafLevelPrimitiveColumns(
          basePath :+ field.getName,
          field.getDataType.asInstanceOf[StructType])
      case field
          if !field.getDataType.isInstanceOf[ArrayType] &&
            !field.getDataType.isInstanceOf[MapType] =>
        // for all primitive types
        Seq(new Column((basePath :+ field.getName).asJava.toArray(new Array[String](0))));
      case _ => Seq.empty
    }
  }

  def collectScanFileRows(scan: Scan, engine: Engine = defaultEngine): Seq[Row] = {
    scan.getScanFiles(engine).toSeq
      .flatMap(_.getRows.toSeq)
  }

  def readSnapshot(
      snapshot: Snapshot,
      readSchema: StructType = null,
      filter: Predicate = null,
      expectedRemainingFilter: Predicate = null,
      engine: Engine = defaultEngine): Seq[Row] = {

    val result = ArrayBuffer[Row]()

    var scanBuilder = snapshot.getScanBuilder()

    if (readSchema != null) {
      scanBuilder = scanBuilder.withReadSchema(readSchema)
    }

    if (filter != null) {
      scanBuilder = scanBuilder.withFilter(filter)
    }

    val scan = scanBuilder.build()

    if (filter != null) {
      val actRemainingPredicate = scan.getRemainingFilter()
      assert(
        actRemainingPredicate.toString === Optional.ofNullable(expectedRemainingFilter).toString)
    }

    val scanState = scan.getScanState(engine);
    val fileIter = scan.getScanFiles(engine)

    val physicalDataReadSchema = ScanStateRow.getPhysicalDataReadSchema(engine, scanState)
    fileIter.forEach { fileColumnarBatch =>
      fileColumnarBatch.getRows().forEach { scanFileRow =>
        val fileStatus = InternalScanFileUtils.getAddFileStatus(scanFileRow)
        val physicalDataIter = engine.getParquetHandler().readParquetFiles(
          singletonCloseableIterator(fileStatus),
          physicalDataReadSchema,
          Optional.empty())
        var dataBatches: CloseableIterator[FilteredColumnarBatch] = null
        try {
          dataBatches = Scan.transformPhysicalData(
            engine,
            scanState,
            scanFileRow,
            physicalDataIter)

          dataBatches.forEach { batch =>
            val selectionVector = batch.getSelectionVector()
            val data = batch.getData()

            var i = 0
            val rowIter = data.getRows()
            try {
              while (rowIter.hasNext) {
                val row = rowIter.next()
                if (!selectionVector.isPresent || selectionVector.get.getBoolean(i)) {
                  // row is valid
                  result.append(row)
                }
                i += 1
              }
            } finally {
              rowIter.close()
            }
          }
        } finally {
          dataBatches.close()
        }
      }
    }
    result
  }

  def readTableUsingKernel(
      engine: Engine,
      tablePath: String,
      readSchema: StructType): Seq[FilteredColumnarBatch] = {
    val scan = Table.forPath(engine, tablePath)
      .getLatestSnapshot(engine)
      .getScanBuilder()
      .withReadSchema(readSchema)
      .build()
    val scanState = scan.getScanState(engine)

    val physicalDataReadSchema = ScanStateRow.getPhysicalDataReadSchema(engine, scanState)
    var result: Seq[FilteredColumnarBatch] = Nil
    scan.getScanFiles(engine).forEach { fileColumnarBatch =>
      fileColumnarBatch.getRows.forEach { scanFile =>
        val fileStatus = InternalScanFileUtils.getAddFileStatus(scanFile)
        val physicalDataIter = engine.getParquetHandler.readParquetFiles(
          singletonCloseableIterator(fileStatus),
          physicalDataReadSchema,
          Optional.empty())
        var dataBatches: CloseableIterator[FilteredColumnarBatch] = null
        try {
          dataBatches = Scan.transformPhysicalData(engine, scanState, scanFile, physicalDataIter)
          dataBatches.forEach { dataBatch => result = result :+ dataBatch }
        } finally {
          Utils.closeCloseables(dataBatches)
        }
      }
    }
    result
  }

  /**
   * Execute {@code f} with {@code TimeZone.getDefault()} set to the time zone provided.
   *
   * @param zoneId the ID for a TimeZone, either an abbreviation such as "PST", a full name such as
   *               "America/Los_Angeles", or a custom ID such as "GMT-8:00".
   */
  def withTimeZone(zoneId: String)(f: => Unit): Unit = {
    val currentDefault = TimeZone.getDefault
    try {
      TimeZone.setDefault(TimeZone.getTimeZone(zoneId))
      f
    } finally {
      TimeZone.setDefault(currentDefault)
    }
  }

  /** All simple data type used in parameterized tests where type is one of the test dimensions. */
  val SIMPLE_TYPES = Seq(
    BooleanType.BOOLEAN,
    ByteType.BYTE,
    ShortType.SHORT,
    IntegerType.INTEGER,
    LongType.LONG,
    FloatType.FLOAT,
    DoubleType.DOUBLE,
    DateType.DATE,
    TimestampType.TIMESTAMP,
    TimestampNTZType.TIMESTAMP_NTZ,
    StringType.STRING,
    BinaryType.BINARY,
    new DecimalType(10, 5))

  /** All types. Used in parameterized tests where type is one of the test dimensions. */
  val ALL_TYPES = SIMPLE_TYPES ++ Seq(
    new ArrayType(BooleanType.BOOLEAN, true),
    new MapType(IntegerType.INTEGER, LongType.LONG, true),
    new StructType().add("s1", BooleanType.BOOLEAN).add("s2", IntegerType.INTEGER))

  /**
   * Compares the rows in the tables latest snapshot with the expected answer and fails if they
   * do not match. The comparison is order independent. If expectedSchema is provided, checks
   * that the latest snapshot's schema is equivalent.
   *
   * @param path fully qualified path of the table to check
   * @param expectedAnswer expected rows
   * @param readCols subset of columns to read; if null then all columns will be read
   * @param engine engine to use to read the table
   * @param expectedSchema expected schema to check for; if null then no check is performed
   * @param filter Filter to select a subset of rows form the table
   * @param expectedRemainingFilter Remaining predicate out of the `filter` that is not enforced
   *                                by Kernel.
   * @param expectedVersion expected version of the latest snapshot for the table
   */
  def checkTable(
      path: String,
      expectedAnswer: Seq[TestRow],
      readCols: Seq[String] = null,
      engine: Engine = defaultEngine,
      expectedSchema: StructType = null,
      filter: Predicate = null,
      version: Option[Long] = None,
      timestamp: Option[Long] = None,
      expectedRemainingFilter: Predicate = null,
      expectedVersion: Option[Long] = None): Unit = {
    assert(version.isEmpty || timestamp.isEmpty, "Cannot provide both a version and timestamp")

    val snapshot = if (version.isDefined) {
      Table.forPath(engine, path)
        .getSnapshotAsOfVersion(engine, version.get)
    } else if (timestamp.isDefined) {
      Table.forPath(engine, path)
        .getSnapshotAsOfTimestamp(engine, timestamp.get)
    } else {
      latestSnapshot(path, engine)
    }

    val readSchema = if (readCols == null) {
      null
    } else {
      val schema = snapshot.getSchema()
      new StructType(readCols.map(schema.get(_)).asJava)
    }

    if (expectedSchema != null) {
      assert(
        expectedSchema == snapshot.getSchema(),
        s"""
           |Expected schema does not match actual schema:
           |Expected schema: $expectedSchema
           |Actual schema: ${snapshot.getSchema()}
           |""".stripMargin)
    }

    expectedVersion.foreach { version =>
      assert(
        version == snapshot.getVersion(),
        s"Expected version $version does not match actual version ${snapshot.getVersion()}")
    }

    val result = readSnapshot(snapshot, readSchema, filter, expectedRemainingFilter, engine)
    checkAnswer(result, expectedAnswer)
  }

  def checkAnswer(result: => Seq[Row], expectedAnswer: Seq[TestRow]): Unit = {
    checkAnswer(result.map(TestRow(_)), expectedAnswer)
  }

  def checkAnswer(result: Seq[TestRow], expectedAnswer: Seq[TestRow]): Unit = {
    if (!compare(prepareAnswer(result), prepareAnswer(expectedAnswer))) {
      fail(genErrorMessage(expectedAnswer, result))
    }
  }

  private def prepareAnswer(answer: Seq[TestRow]): Seq[TestRow] = {
    // Converts data to types that we can do equality comparison using Scala collections.
    // For BigDecimal type, the Scala type has a better definition of equality test (similar to
    // Java's java.math.BigDecimal.compareTo).
    // For binary arrays, we convert it to Seq to avoid of calling java.util.Arrays.equals for
    // equality test.
    val converted = answer.map(prepareRow)
    converted.sortBy(_.toString())
  }

  // We need to call prepareRow recursively to handle schemas with struct types.
  private def prepareRow(row: TestRow): TestRow = {
    TestRow.fromSeq(row.toSeq.map {
      case null => null
      case bd: java.math.BigDecimal => BigDecimal(bd)
      // Equality of WrappedArray differs for AnyVal and AnyRef in Scala 2.12.2+
      case seq: Seq[_] => seq.map {
          case b: java.lang.Byte => b.byteValue
          case s: java.lang.Short => s.shortValue
          case i: java.lang.Integer => i.intValue
          case l: java.lang.Long => l.longValue
          case f: java.lang.Float => f.floatValue
          case d: java.lang.Double => d.doubleValue
          case x => x
        }
      // Convert array to Seq for easy equality check.
      case b: Array[_] => b.toSeq
      case r: TestRow => prepareRow(r)
      case o => o
    })
  }

  private def compare(obj1: Any, obj2: Any): Boolean = (obj1, obj2) match {
    case (null, null) => true
    case (null, _) => false
    case (_, null) => false
    case (a: Array[_], b: Array[_]) =>
      a.length == b.length && a.zip(b).forall { case (l, r) => compare(l, r) }
    case (a: Map[_, _], b: Map[_, _]) =>
      a.size == b.size && a.keys.forall { aKey =>
        b.keys.find(bKey => compare(aKey, bKey)).exists(bKey => compare(a(aKey), b(bKey)))
      }
    case (a: Iterable[_], b: Iterable[_]) =>
      a.size == b.size && a.zip(b).forall { case (l, r) => compare(l, r) }
    case (a: Product, b: Product) =>
      compare(a.productIterator.toSeq, b.productIterator.toSeq)
    case (a: TestRow, b: TestRow) =>
      compare(a.toSeq, b.toSeq)
    // 0.0 == -0.0, turn float/double to bits before comparison, to distinguish 0.0 and -0.0.
    case (a: Double, b: Double) =>
      java.lang.Double.doubleToRawLongBits(a) == java.lang.Double.doubleToRawLongBits(b)
    case (a: Float, b: Float) =>
      java.lang.Float.floatToRawIntBits(a) == java.lang.Float.floatToRawIntBits(b)
    case (a, b) =>
      if (!a.equals(b)) {
        val sds = 200;
      }
      a.equals(b)
    // In scala == does not call equals for boxed numeric classes?
  }

  private def genErrorMessage(expectedAnswer: Seq[TestRow], result: Seq[TestRow]): String = {
    // TODO: improve to include schema or Java type information to help debugging
    s"""
       |== Results ==
       |
       |== Expected Answer - ${expectedAnswer.size} ==
       |${prepareAnswer(expectedAnswer).map(_.toString()).mkString("(", ",", ")")}
       |
       |== Result - ${result.size} ==
       |${prepareAnswer(result).map(_.toString()).mkString("(", ",", ")")}
       |
       |""".stripMargin
  }

  /**
   * Creates a temporary directory, which is then passed to `f` and will be deleted after `f`
   * returns.
   */
  protected def withTempDir(f: File => Unit): Unit = {
    val tempDir = Files.createTempDirectory(UUID.randomUUID().toString).toFile
    try f(tempDir)
    finally {
      FileUtils.deleteDirectory(tempDir)
    }
  }

  /**
   * Drops table `tableName` after calling `f`.
   */
  protected def withTable(tableNames: String*)(f: => Unit): Unit = {
    try f
    finally {
      tableNames.foreach { name =>
        spark.sql(s"DROP TABLE IF EXISTS $name")
      }
    }
  }

  def withSparkTimeZone(timeZone: String)(fn: => Unit): Unit = {
    val prevTimeZone = spark.conf.get("spark.sql.session.timeZone")
    try {
      spark.conf.set("spark.sql.session.timeZone", timeZone)
      fn
    } finally {
      spark.conf.set("spark.sql.session.timeZone", prevTimeZone)
    }
  }

  /**
   * Builds a MapType ColumnVector from a sequence of maps.
   */
  def buildMapVector(mapValues: Seq[Map[AnyRef, AnyRef]], dataType: MapType): ColumnVector = {
    val keyType = dataType.getKeyType
    val valueType = dataType.getValueType

    def getMapValue(map: Map[AnyRef, AnyRef]): MapValue = {
      if (map == null) {
        null
      } else {
        val (keys, values) = map.unzip
        new MapValue() {
          override def getSize: Int = map.size

          override def getKeys = DefaultGenericVector.fromArray(keyType, keys.toArray)

          override def getValues = DefaultGenericVector.fromArray(valueType, values.toArray)
        }
      }
    }

    DefaultGenericVector.fromArray(dataType, mapValues.map(getMapValue).toArray)
  }

  /**
   * Utility method to generate a [[dataType]] column vector of given size.
   * The nullability of rows is determined by the [[testIsNullValue(dataType, rowId)]].
   * The row values are determined by [[testColumnValue(dataType, rowId)]].
   */
  def testColumnVector(size: Int, dataType: DataType): ColumnVector = {
    dataType match {
      // Build a DefaultStructVector and recursively
      // build child vectors for each field.
      case structType: StructType =>
        val memberVectors: Array[ColumnVector] =
          structType.fields().asScala.map { field =>
            testColumnVector(size, field.getDataType)
          }.toArray

        new DefaultStructVector(
          size,
          structType,
          Optional.empty(),
          memberVectors)

      case _ =>
        new ColumnVector {
          override def getDataType: DataType = dataType

          override def getSize: Int = size

          override def close(): Unit = {}

          override def isNullAt(rowId: Int): Boolean = testIsNullValue(dataType, rowId)

          override def getBoolean(rowId: Int): Boolean =
            testColumnValue(dataType, rowId).asInstanceOf[Boolean]

          override def getByte(rowId: Int): Byte =
            testColumnValue(dataType, rowId).asInstanceOf[Byte]

          override def getShort(rowId: Int): Short =
            testColumnValue(dataType, rowId).asInstanceOf[Short]

          override def getInt(rowId: Int): Int = testColumnValue(dataType, rowId).asInstanceOf[Int]

          override def getLong(rowId: Int): Long =
            testColumnValue(dataType, rowId).asInstanceOf[Long]

          override def getFloat(rowId: Int): Float =
            testColumnValue(dataType, rowId).asInstanceOf[Float]

          override def getDouble(rowId: Int): Double =
            testColumnValue(dataType, rowId).asInstanceOf[Double]

          override def getBinary(rowId: Int): Array[Byte] =
            testColumnValue(dataType, rowId).asInstanceOf[Array[Byte]]

          override def getString(rowId: Int): String =
            testColumnValue(dataType, rowId).asInstanceOf[String]

          override def getDecimal(rowId: Int): BigDecimalJ =
            testColumnValue(dataType, rowId).asInstanceOf[BigDecimalJ]
        }
    }
  }

  /** Utility method to generate a consistent `isNull` value for given column type and row id */
  def testIsNullValue(dataType: DataType, rowId: Int): Boolean = {
    dataType match {
      case BooleanType.BOOLEAN => rowId % 4 == 0
      case ByteType.BYTE => rowId % 8 == 0
      case ShortType.SHORT => rowId % 12 == 0
      case IntegerType.INTEGER => rowId % 20 == 0
      case LongType.LONG => rowId % 25 == 0
      case FloatType.FLOAT => rowId % 5 == 0
      case DoubleType.DOUBLE => rowId % 10 == 0
      case StringType.STRING => rowId % 2 == 0
      case BinaryType.BINARY => rowId % 3 == 0
      case DateType.DATE => rowId % 5 == 0
      case TimestampType.TIMESTAMP => rowId % 3 == 0
      case TimestampNTZType.TIMESTAMP_NTZ => rowId % 2 == 0
      case _ =>
        if (dataType.isInstanceOf[DecimalType]) rowId % 6 == 0
        else throw new UnsupportedOperationException(s"$dataType is not supported")
    }
  }

  /** Utility method to generate a consistent column value for given column type and row id */
  def testColumnValue(dataType: DataType, rowId: Int): Any = {
    dataType match {
      case BooleanType.BOOLEAN => rowId % 7 == 0
      case ByteType.BYTE => (rowId * 7 / 17).toByte
      case ShortType.SHORT => (rowId * 9 / 87).toShort
      case IntegerType.INTEGER => rowId * 2876 / 176
      case LongType.LONG => rowId * 287623L / 91
      case FloatType.FLOAT => rowId * 7651.2323f / 91
      case DoubleType.DOUBLE => rowId * 23423.23d / 17
      case StringType.STRING => (rowId % 19).toString
      case BinaryType.BINARY => Array[Byte]((rowId % 21).toByte, (rowId % 7 - 1).toByte)
      case DateType.DATE => (rowId * 28234) % 2876
      case TimestampType.TIMESTAMP => (rowId * 2342342L) % 23
      case TimestampNTZType.TIMESTAMP_NTZ => (rowId * 523423L) % 29
      case _ =>
        if (dataType.isInstanceOf[DecimalType]) new BigDecimalJ(rowId * 22342.23)
        else throw new UnsupportedOperationException(s"$dataType is not supported")
    }
  }

  def testSingleValueVector(dataType: DataType, size: Int, value: Any): ColumnVector = {
    new ColumnVector {
      override def getDataType: DataType = dataType

      override def getSize: Int = size

      override def close(): Unit = {}

      override def isNullAt(rowId: Int): Boolean = value == null

      override def getBoolean(rowId: Int): Boolean =
        value.asInstanceOf[Boolean]

      override def getByte(rowId: Int): Byte = value.asInstanceOf[Byte]

      override def getShort(rowId: Int): Short =
        value.asInstanceOf[Short]

      override def getInt(rowId: Int): Int = value.asInstanceOf[Int]

      override def getLong(rowId: Int): Long = value.asInstanceOf[Long]

      override def getFloat(rowId: Int): Float =
        value.asInstanceOf[Float]

      override def getDouble(rowId: Int): Double =
        value.asInstanceOf[Double]

      override def getBinary(rowId: Int): Array[Byte] =
        value.asInstanceOf[Array[Byte]]

      override def getString(rowId: Int): String =
        value.asInstanceOf[String]

      override def getDecimal(rowId: Int): BigDecimalJ =
        value.asInstanceOf[BigDecimalJ]
    }
  }

  /**
   * Converts a Delta Schema to a Spark Schema.
   */
  private def toSparkSchema(deltaSchema: StructType): sparktypes.StructType = {
    toSparkType(deltaSchema).asInstanceOf[sparktypes.StructType]
  }

  /**
   * Converts a Delta DataType to a Spark DataType.
   */
  private def toSparkType(deltaType: DataType): sparktypes.DataType = {
    deltaType match {
      case BooleanType.BOOLEAN => sparktypes.DataTypes.BooleanType
      case ByteType.BYTE => sparktypes.DataTypes.ByteType
      case ShortType.SHORT => sparktypes.DataTypes.ShortType
      case IntegerType.INTEGER => sparktypes.DataTypes.IntegerType
      case LongType.LONG => sparktypes.DataTypes.LongType
      case FloatType.FLOAT => sparktypes.DataTypes.FloatType
      case DoubleType.DOUBLE => sparktypes.DataTypes.DoubleType
      case StringType.STRING => sparktypes.DataTypes.StringType
      case BinaryType.BINARY => sparktypes.DataTypes.BinaryType
      case DateType.DATE => sparktypes.DataTypes.DateType
      case TimestampType.TIMESTAMP => sparktypes.DataTypes.TimestampType
      case TimestampNTZType.TIMESTAMP_NTZ => sparktypes.DataTypes.TimestampNTZType
      case dt: DecimalType =>
        sparktypes.DecimalType(dt.getPrecision, dt.getScale)
      case at: ArrayType =>
        sparktypes.ArrayType(toSparkType(at.getElementType), at.containsNull())
      case mt: MapType =>
        sparktypes.MapType(
          toSparkType(mt.getKeyType),
          toSparkType(mt.getValueType),
          mt.isValueContainsNull)
      case st: StructType =>
        sparktypes.StructType(st.fields().asScala.map { field =>
          sparktypes.StructField(
            field.getName,
            toSparkType(field.getDataType),
            field.isNullable)
        })
    }
  }

  /**
   * Returns a URI encoded path of the resource.
   */
  def getTestResourceFilePath(resourcePath: String): String = {
    val resource = ResourceLoader.classLoader.getResource(resourcePath)
    if (resource == null) {
      throw new FileNotFoundException("resource not found")
    }
    resource.getFile
  }

  def checkpointFileExistsForTable(tablePath: String, versions: Int): Boolean =
    Files.exists(
      new File(FileNames.checkpointFileSingular(
        new Path(s"$tablePath/_delta_log"),
        versions).toString).toPath)

  def deleteChecksumFileForTable(tablePath: String, versions: Seq[Int]): Unit =
    versions.foreach(v =>
      Files.deleteIfExists(
        new File(FileNames.checksumFile(new Path(s"$tablePath/_delta_log"), v).toString).toPath))

  def rewriteChecksumFileToExcludeDomainMetadata(
      engine: Engine,
      tablePath: String,
      version: Long): Unit = {
    val logPath = new KernelPath(s"$tablePath/_delta_log");
    val crcInfo = ChecksumReader.getCRCInfo(
      engine,
      FileStatus.of(checksumFile(
        logPath,
        version).toString)).get()
    // Delete it in hdfs.
    engine.getFileSystemClient.delete(FileNames.checksumFile(
      new Path(s"$tablePath/_delta_log"),
      version).toString)
    val crcWriter = new ChecksumWriter(logPath)
    crcWriter.writeCheckSum(
      engine,
      new CRCInfo(
        crcInfo.getVersion,
        crcInfo.getMetadata,
        crcInfo.getProtocol,
        crcInfo.getTableSizeBytes,
        crcInfo.getNumFiles,
        crcInfo.getTxnId,
        /* domainMetadata */ Optional.empty(),
        crcInfo.getFileSizeHistogram))
  }

  def executeCrcSimple(result: TransactionCommitResult, engine: Engine): TransactionCommitResult = {
    result.getPostCommitHooks
      .stream()
      .filter(hook => hook.getType == PostCommitHookType.CHECKSUM_SIMPLE)
      .forEach(hook => hook.threadSafeInvoke(engine))
    result
  }

  /**
   * Verify checksum data matches the expected values in the snapshot.
   * @param snapshot Snapshot to verify the checksum against
   */
<<<<<<< HEAD
  protected def verifyChecksumForSnapshot(
      snapshot: Snapshot,
      expectEmptyTable: Boolean = false): Unit = {
    val crcInfoOpt = ChecksumReader.getCRCInfo(
      defaultEngine,
      new KernelPath(snapshot.asInstanceOf[SnapshotImpl].getLogPath.toString),
      snapshot.getVersion,
      snapshot.getVersion)
    assert(
      crcInfoOpt.isPresent,
      s"CRC information should be present for version ${snapshot.getVersion}")
    crcInfoOpt.toScala.foreach { crcInfo =>
      // TODO: check metadata, protocol and file size.
      assert(
        crcInfo.getNumFiles === collectScanFileRows(snapshot.getScanBuilder.build()).size,
        "Number of files in checksum should match snapshot")
      if (expectEmptyTable) {
        assert(crcInfo.getTableSizeBytes == 0)
        crcInfo.getFileSizeHistogram.toScala.foreach { fileSizeHistogram =>
          assert(fileSizeHistogram == FileSizeHistogram.createDefaultHistogram)
        }
      }
      // CRC does not store tombstones.
      assert(
        crcInfo.getDomainMetadata === Optional.of(
          snapshot.asInstanceOf[SnapshotImpl].getDomainMetadataMap.values().asScala
            .filterNot(_.isRemoved)
            .toSet
            .asJava),
        "Domain metadata in checksum should match snapshot")
    }
=======
  protected def verifyChecksumForSnapshot(snapshot: Snapshot): Unit = {
    val logPath = snapshot.asInstanceOf[SnapshotImpl].getLogPath
    val crcInfo = ChecksumReader.getCRCInfo(
      defaultEngine,
      FileStatus.of(checksumFile(
        logPath,
        snapshot.getVersion).toString))
    assert(crcInfo.isPresent)
    // TODO: check metadata, protocol and file size.
    assert(
      crcInfo.get().getNumFiles === collectScanFileRows(snapshot.getScanBuilder.build()).size,
      "Number of files in checksum should match snapshot")
    // CRC does not store tombstones.
    assert(
      crcInfo.get().getDomainMetadata === Optional.of(
        snapshot.asInstanceOf[SnapshotImpl].getDomainMetadataMap.values().asScala
          .filterNot(_.isRemoved)
          .toSet
          .asJava),
      "Domain metadata in checksum should match snapshot")
>>>>>>> 95ce1d44
  }

  /**
   * Ensure checksum is readable by CRC reader, matches snapshot data, and can be regenerated.
   * This test verifies:
   * 1. The initial checksum exists and is correct
   * 2. After deleting the checksum file, it can be regenerated with the same content
   */
  def verifyChecksum(tablePath: String, expectEmptyTable: Boolean = false): Unit = {
    val currentSnapshot = latestSnapshot(tablePath, defaultEngine)
    val checksumVersion = currentSnapshot.getVersion

    // Step 1: Verify initial checksum
    verifyChecksumForSnapshot(currentSnapshot)

    // Step 2: Delete and regenerate the checksum
    defaultEngine.getFileSystemClient.delete(buildCrcPath(tablePath, checksumVersion).toString)
    Table.forPath(defaultEngine, tablePath).checksum(defaultEngine, checksumVersion)

    // Step 3: Verify regenerated checksum
    verifyChecksumForSnapshot(currentSnapshot)
  }

  protected def buildCrcPath(basePath: String, version: Long): java.nio.file.Path = {
    new File(FileNames.checksumFile(new Path(f"$basePath/_delta_log"), version).toString).toPath
  }
}<|MERGE_RESOLUTION|>--- conflicted
+++ resolved
@@ -35,11 +35,8 @@
 import io.delta.kernel.internal.checksum.{ChecksumReader, ChecksumWriter, CRCInfo}
 import io.delta.kernel.internal.data.ScanStateRow
 import io.delta.kernel.internal.fs.{Path => KernelPath}
-<<<<<<< HEAD
 import io.delta.kernel.internal.stats.FileSizeHistogram
-=======
 import io.delta.kernel.internal.util.FileNames.checksumFile
->>>>>>> 95ce1d44
 import io.delta.kernel.internal.util.Utils
 import io.delta.kernel.internal.util.Utils.singletonCloseableIterator
 import io.delta.kernel.types._
@@ -802,15 +799,15 @@
    * Verify checksum data matches the expected values in the snapshot.
    * @param snapshot Snapshot to verify the checksum against
    */
-<<<<<<< HEAD
   protected def verifyChecksumForSnapshot(
       snapshot: Snapshot,
       expectEmptyTable: Boolean = false): Unit = {
+    val logPath = snapshot.asInstanceOf[SnapshotImpl].getLogPath
     val crcInfoOpt = ChecksumReader.getCRCInfo(
       defaultEngine,
-      new KernelPath(snapshot.asInstanceOf[SnapshotImpl].getLogPath.toString),
-      snapshot.getVersion,
-      snapshot.getVersion)
+      FileStatus.of(checksumFile(
+        logPath,
+        snapshot.getVersion).toString))
     assert(
       crcInfoOpt.isPresent,
       s"CRC information should be present for version ${snapshot.getVersion}")
@@ -834,28 +831,6 @@
             .asJava),
         "Domain metadata in checksum should match snapshot")
     }
-=======
-  protected def verifyChecksumForSnapshot(snapshot: Snapshot): Unit = {
-    val logPath = snapshot.asInstanceOf[SnapshotImpl].getLogPath
-    val crcInfo = ChecksumReader.getCRCInfo(
-      defaultEngine,
-      FileStatus.of(checksumFile(
-        logPath,
-        snapshot.getVersion).toString))
-    assert(crcInfo.isPresent)
-    // TODO: check metadata, protocol and file size.
-    assert(
-      crcInfo.get().getNumFiles === collectScanFileRows(snapshot.getScanBuilder.build()).size,
-      "Number of files in checksum should match snapshot")
-    // CRC does not store tombstones.
-    assert(
-      crcInfo.get().getDomainMetadata === Optional.of(
-        snapshot.asInstanceOf[SnapshotImpl].getDomainMetadataMap.values().asScala
-          .filterNot(_.isRemoved)
-          .toSet
-          .asJava),
-      "Domain metadata in checksum should match snapshot")
->>>>>>> 95ce1d44
   }
 
   /**
