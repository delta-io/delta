--- conflicted
+++ resolved
@@ -117,8 +117,7 @@
   }
 
   implicit class CrcInfoOpt(private val crcInfo: CRCInfo) {
-    // TODO: check file size histogram once https://github.com/delta-io/delta/pull/3907 is merged.
-    def withoutTransactionIdAndFileSizeHistogram: CRCInfo = {
+    def withoutTransactionId: CRCInfo = {
       new CRCInfo(
         crcInfo.getVersion,
         crcInfo.getMetadata.withDeterministicIdAndCreateTime,
@@ -126,12 +125,8 @@
         crcInfo.getTableSizeBytes,
         crcInfo.getNumFiles,
         Optional.empty(),
-<<<<<<< HEAD
-        Optional.empty())
-=======
         // This will be empty since neither Kernel nor Spark writes fileSizeHistogram to CRCInfo yet
         crcInfo.getFileSizeHistogram)
->>>>>>> 9292dfc2
     }
   }
 
@@ -150,8 +145,7 @@
     val sparkCrc = readCrcInfo(engine, sparkTablePath, version)
     val kernelCrc = readCrcInfo(engine, kernelTablePath, version)
     // Remove the randomly generated TxnId
-    assert(sparkCrc.withoutTransactionIdAndFileSizeHistogram
-      === kernelCrc.withoutTransactionIdAndFileSizeHistogram)
+    assert(sparkCrc.withoutTransactionId === kernelCrc.withoutTransactionId)
   }
 
   private def readCrcInfo(engine: Engine, path: String, version: Long): CRCInfo = {
