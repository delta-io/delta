/*
 * Copyright (2025) The Delta Lake Project Authors.
 *
 * Licensed under the Apache License, Version 2.0 (the "License");
 * you may not use this file except in compliance with the License.
 * You may obtain a copy of the License at
 *
 * http://www.apache.org/licenses/LICENSE-2.0
 *
 * Unless required by applicable law or agreed to in writing, software
 * distributed under the License is distributed on an "AS IS" BASIS,
 * WITHOUT WARRANTIES OR CONDITIONS OF ANY KIND, either express or implied.
 * See the License for the specific language governing permissions and
 * limitations under the License.
 */
package io.delta.kernel.defaults

import scala.collection.JavaConverters._
import scala.collection.immutable.Seq

import io.delta.kernel.{Operation, Table, TableManager}
import io.delta.kernel.data.Row
import io.delta.kernel.defaults.utils.{AbstractWriteUtils, WriteUtils, WriteUtilsWithV2Builders}
import io.delta.kernel.engine.Engine
import io.delta.kernel.exceptions.{KernelException, UnsupportedTableFeatureException}
import io.delta.kernel.internal.TableConfig
import io.delta.kernel.internal.actions.{Metadata, Protocol}
import io.delta.kernel.internal.table.SnapshotBuilderImpl
import io.delta.kernel.internal.tablefeatures.TableFeatures
import io.delta.kernel.internal.util.{ColumnMapping, ColumnMappingSuiteBase}
import io.delta.kernel.internal.util.ColumnMapping.ColumnMappingMode
import io.delta.kernel.test.TestFixtures
import io.delta.kernel.types.{ByteType, DataType, DateType, FieldMetadata, IntegerType, LongType, ShortType, StructField, StructType, TimestampNTZType, TypeChange, VariantType}
import io.delta.kernel.utils.CloseableIterable.emptyIterable

import org.assertj.core.api.Assertions.assertThat
import org.scalatest.funsuite.AnyFunSuite

class IcebergWriterCompatV1TransactionBuilderV1Suite extends IcebergWriterCompatV1SuiteBase
    with WriteUtils {}

class IcebergWriterCompatV1TransactionBuilderV2Suite extends IcebergWriterCompatV1SuiteBase
    with WriteUtilsWithV2Builders {}

class CatalogManagedWithIcebergWriterCompatV1Suite
    extends AnyFunSuite
    with WriteUtilsWithV2Builders
    with IcebergWriterCompatV1TestUtils {

  test("can create a catalogManaged table with icebergWriterCompatV1") {
    withTempDirAndEngine { (tablePath, engine) =>
      // ===== GIVEN =====
      val createTxn = TableManager
        .buildCreateTableTransaction(tablePath, testSchema, "engineInfo")
        .withCommitter(committerUsingPutIfAbsent)
        .withTableProperties(
          Map(
            "delta.feature.catalogManaged" -> "supported",
            TableConfig.ICEBERG_WRITER_COMPAT_V1_ENABLED.getKey -> "true").asJava)
        .build(engine)

      // ===== WHEN =====
      createTxn.commit(engine, emptyIterable[Row])

      // ===== THEN =====
<<<<<<< HEAD
      val snapshotImpl = TableManager
        .loadSnapshot(tablePath)
        .asInstanceOf[SnapshotBuilderImpl]
        .withMaxCatalogVersion(0)
        .build(engine)
      verifyIcebergWriterCompatV1Enabled(snapshotImpl.getProtocol, snapshotImpl.getMetadata)
      assert(
        snapshotImpl.getProtocol.supportsFeature(TableFeatures.CATALOG_MANAGED_R_W_FEATURE_PREVIEW))
=======
      verifyIcebergWriterCompatV1Enabled(tablePath, engine)
      val protocol = getProtocol(engine, tablePath)
      assert(protocol.supportsFeature(TableFeatures.CATALOG_MANAGED_RW_FEATURE))
>>>>>>> 68df1b7d
    }
  }

}

trait IcebergWriterCompatV1TestUtils { self: AbstractWriteUtils =>
  def verifyIcebergWriterCompatV1Enabled(tablePath: String, engine: Engine): Unit = {
    val protocol = getProtocol(engine, tablePath)
    val metadata = getMetadata(engine, tablePath)
    verifyIcebergWriterCompatV1Enabled(protocol, metadata)
  }

  def verifyIcebergWriterCompatV1Enabled(protocol: Protocol, metadata: Metadata): Unit = {
    // Check expected protocol features are enabled
    assert(protocol.supportsFeature(TableFeatures.ICEBERG_COMPAT_V2_W_FEATURE))
    assert(protocol.supportsFeature(TableFeatures.COLUMN_MAPPING_RW_FEATURE))
    assert(protocol.supportsFeature(TableFeatures.ICEBERG_WRITER_COMPAT_V1))

    // Check expected confs are present
    assert(TableConfig.ICEBERG_WRITER_COMPAT_V1_ENABLED.fromMetadata(metadata))
    assert(TableConfig.ICEBERG_COMPAT_V2_ENABLED.fromMetadata(metadata))
    assert(TableConfig.COLUMN_MAPPING_MODE.fromMetadata(metadata) == ColumnMappingMode.ID)
  }
}

trait IcebergWriterCompatV1SuiteBase
    extends AnyFunSuite
    with AbstractWriteUtils
    with TestFixtures
    with IcebergWriterCompatV1TestUtils
    with ColumnMappingSuiteBase {

  private val tblPropertiesIcebergWriterCompatV1Enabled = Map(
    TableConfig.ICEBERG_WRITER_COMPAT_V1_ENABLED.getKey -> "true")

  private val tblPropertiesIcebergCompatV2Enabled = Map(
    TableConfig.ICEBERG_COMPAT_V2_ENABLED.getKey -> "true")

  private val tblPropertiesColumnMappingModeId = Map(
    TableConfig.COLUMN_MAPPING_MODE.getKey -> "id")

  Seq(
    (Map(), "no other properties"),
    (tblPropertiesIcebergCompatV2Enabled, "icebergCompatV2 enabled"),
    (tblPropertiesColumnMappingModeId, "column mapping mode set to id"),
    (
      tblPropertiesIcebergCompatV2Enabled ++ tblPropertiesColumnMappingModeId,
      "icebergCompatV2 enabled and column mapping mode set to id")).foreach {
    case (tblProperties, description) =>
      test(s"Basic enablement on new table with $description") {
        withTempDirAndEngine { (tablePath, engine) =>
          createEmptyTable(
            engine,
            tablePath,
            cmTestSchema(),
            tableProperties = tblPropertiesIcebergWriterCompatV1Enabled ++ tblProperties)
          verifyIcebergWriterCompatV1Enabled(tablePath, engine)
          verifyCMTestSchemaHasValidColumnMappingInfo(
            getMetadata(engine, tablePath),
            enableIcebergWriterCompatV1 = true)
        }
      }
  }

  test("Cannot enable on an existing table") {
    withTempDirAndEngine { (tablePath, engine) =>
      createEmptyTable(
        engine,
        tablePath,
        testSchema,
        tableProperties = tblPropertiesColumnMappingModeId ++ tblPropertiesIcebergCompatV2Enabled)
      val e = intercept[KernelException] {
        updateTableMetadata(
          engine,
          tablePath,
          tableProperties = tblPropertiesIcebergWriterCompatV1Enabled)
      }
      assert(e.getMessage.contains(
        "Cannot enable delta.enableIcebergWriterCompatV1 on an existing table"))
    }
  }

  test("Can enable on an existing table if already enabled") {
    withTempDirAndEngine { (tablePath, engine) =>
      createEmptyTable(
        engine,
        tablePath,
        testSchema,
        tableProperties = tblPropertiesIcebergWriterCompatV1Enabled)
      verifyIcebergWriterCompatV1Enabled(tablePath, engine)
      updateTableMetadata(
        engine,
        tablePath,
        tableProperties = tblPropertiesIcebergWriterCompatV1Enabled)
      verifyIcebergWriterCompatV1Enabled(tablePath, engine)
    }
  }

  test("Cannot disable icebergWriterCompatV1 conf on existing table") {
    withTempDirAndEngine { (tablePath, engine) =>
      // Create an empty table with icebergWriterCompatV1 enabled
      createEmptyTable(
        engine,
        tablePath,
        cmTestSchema(),
        tableProperties = tblPropertiesIcebergWriterCompatV1Enabled)
      verifyIcebergWriterCompatV1Enabled(tablePath, engine)

      val e = intercept[KernelException] {
        // Disable icebergWriterCompatV1 in the table properties
        updateTableMetadata(
          engine,
          tablePath,
          tableProperties = Map(TableConfig.ICEBERG_WRITER_COMPAT_V1_ENABLED.getKey -> "false"))
      }
      assert(e.getMessage.contains(
        "Disabling delta.enableIcebergWriterCompatV1 on an existing table is not allowed"))
    }
  }

  test("Cannot enable when column mapping mode explicitly set to name/none") {
    Seq("name", "none").foreach { cmMode =>
      withTempDirAndEngine { (tablePath, engine) =>
        val e = intercept[KernelException] {
          createEmptyTable(
            engine,
            tablePath,
            testSchema,
            tableProperties = tblPropertiesIcebergWriterCompatV1Enabled ++
              Map(TableConfig.COLUMN_MAPPING_MODE.getKey -> cmMode))
        }
        assert(e.getMessage.contains(s"The value '$cmMode' for the property " +
          s"'delta.columnMapping.mode' is not compatible with icebergWriterCompatV1"))
      }
    }
  }

  Seq(true, false).foreach { cmInfoPopulated =>
    test(
      s"Column mapping metadata set correctly when cmInfoPrePopulated=$cmInfoPopulated") {
      withTempDirAndEngine { (tablePath, engine) =>
        // Create new table and verify column mapping info set correctly
        val initialSchema = if (cmInfoPopulated) {
          new StructType()
            .add(
              "c1",
              IntegerType.INTEGER,
              FieldMetadata.builder()
                .putLong(ColumnMapping.COLUMN_MAPPING_ID_KEY, 1)
                .putString(ColumnMapping.COLUMN_MAPPING_PHYSICAL_NAME_KEY, "col-1")
                .build())
        } else {
          new StructType()
            .add("c1", IntegerType.INTEGER)
        }
        createEmptyTable(
          engine,
          tablePath,
          initialSchema,
          tableProperties = tblPropertiesIcebergWriterCompatV1Enabled)
        val initialMetadata = getMetadata(engine, tablePath)
        assertThat(initialMetadata.getConfiguration)
          .containsEntry(ColumnMapping.COLUMN_MAPPING_MAX_COLUMN_ID_KEY, "1")
        assertThat(initialMetadata.getSchema.get("c1").getMetadata.getEntries)
          .containsEntry(ColumnMapping.COLUMN_MAPPING_ID_KEY, 1L.asInstanceOf[AnyRef])
          .containsEntry(ColumnMapping.COLUMN_MAPPING_PHYSICAL_NAME_KEY, "col-1")

        // Add a new column and verify column mapping info set correctly
        val updatedSchema = if (cmInfoPopulated) {
          initialMetadata.getSchema
            .add(
              "c2",
              IntegerType.INTEGER,
              FieldMetadata.builder()
                .putLong(ColumnMapping.COLUMN_MAPPING_ID_KEY, 2)
                .putString(ColumnMapping.COLUMN_MAPPING_PHYSICAL_NAME_KEY, "col-2")
                .build())
        } else {
          initialMetadata.getSchema
            .add("c2", IntegerType.INTEGER)
        }
        updateTableMetadata(engine, tablePath, schema = updatedSchema)
        val updatedMetadata = getMetadata(engine, tablePath)
        assertThat(updatedMetadata.getConfiguration)
          .containsEntry(ColumnMapping.COLUMN_MAPPING_MAX_COLUMN_ID_KEY, "2")
        assertThat(updatedMetadata.getSchema.get("c2").getMetadata.getEntries)
          .containsEntry(ColumnMapping.COLUMN_MAPPING_ID_KEY, 2L.asInstanceOf[AnyRef])
          .containsEntry(ColumnMapping.COLUMN_MAPPING_PHYSICAL_NAME_KEY, "col-2")
      }
    }
  }

  Seq(true, false).foreach { isNewTable =>
    test(s"Cannot set physicalName to something other than col-{fieldId}, isNewTable=$isNewTable") {
      withTempDirAndEngine { (tablePath, engine) =>
        if (!isNewTable) {
          createEmptyTable(
            engine,
            tablePath,
            new StructType().add("c1", IntegerType.INTEGER),
            tableProperties = tblPropertiesIcebergWriterCompatV1Enabled)
        }
        val schemaToCommit = if (isNewTable) {
          new StructType()
            .add(
              "c2",
              IntegerType.INTEGER,
              FieldMetadata.builder()
                .putLong(ColumnMapping.COLUMN_MAPPING_ID_KEY, 1)
                .putString(ColumnMapping.COLUMN_MAPPING_PHYSICAL_NAME_KEY, "c2")
                .build())
        } else {
          getMetadata(engine, tablePath)
            .getSchema
            .add(
              "c2",
              IntegerType.INTEGER,
              FieldMetadata.builder()
                .putLong(ColumnMapping.COLUMN_MAPPING_ID_KEY, 2)
                .putString(ColumnMapping.COLUMN_MAPPING_PHYSICAL_NAME_KEY, "c2")
                .build())
        }
        val e = intercept[KernelException] {
          appendData(
            engine,
            tablePath,
            isNewTable = isNewTable,
            schema = schemaToCommit,
            data = Seq.empty,
            tableProperties = tblPropertiesIcebergWriterCompatV1Enabled)
        }
        val expectedInvalidColumnId = if (isNewTable) 1 else 2
        assert(e.getMessage.contains(
          "IcebergWriterCompatV1 requires column mapping field physical names be equal to "
            + "'col-[fieldId]', but this is not true for the following fields " +
            s"[c2(physicalName='c2', columnId=$expectedInvalidColumnId)]"))
      }
    }
  }

  test("Cannot enable when icebergCompatV2 explicitly disabled") {
    withTempDirAndEngine { (tablePath, engine) =>
      val e = intercept[KernelException] {
        createEmptyTable(
          engine,
          tablePath,
          testSchema,
          tableProperties = tblPropertiesIcebergWriterCompatV1Enabled ++
            Map(TableConfig.ICEBERG_COMPAT_V2_ENABLED.getKey -> "false"))
      }
      assert(e.getMessage.contains("'false' for the property 'delta.enableIcebergCompatV2' is " +
        "not compatible with icebergWriterCompatV1"))
    }
  }

  test("Cannot disable icebergCompatV2 on an existing table") {
    withTempDirAndEngine { (tablePath, engine) =>
      // Create an empty table with icebergWriterCompatV1 enabled
      createEmptyTable(
        engine,
        tablePath,
        cmTestSchema(),
        tableProperties = tblPropertiesIcebergWriterCompatV1Enabled)
      verifyIcebergWriterCompatV1Enabled(tablePath, engine)

      val e = intercept[KernelException] {
        // Disable icebergCompatV2
        updateTableMetadata(
          engine,
          tablePath,
          tableProperties = Map(TableConfig.ICEBERG_COMPAT_V2_ENABLED.getKey -> "false"))
      }
      assert(e.getMessage.contains("'false' for the property 'delta.enableIcebergCompatV2' is " +
        "not compatible with icebergWriterCompatV1"))
    }
  }

  // TODO once we support schema evolution test adding columns of these types
  Seq(ByteType.BYTE, ShortType.SHORT).foreach { dataType =>
    test(s"Cannot enable IcebergWriterCompatV2 on a table with datatype $dataType") {
      withTempDirAndEngine { (tablePath, engine) =>
        val e = intercept[KernelException] {
          createEmptyTable(
            engine,
            tablePath,
            new StructType().add("col", dataType),
            tableProperties = tblPropertiesIcebergWriterCompatV1Enabled)
        }
        assert(e.getMessage.contains(
          s"icebergWriterCompatV1 does not support the data types: [${dataType.toString}]"))
      }
    }
  }

  test("subsequent writes to icebergWriterCompatV1 enabled tables doesn't update metadata") {
    // we want to make sure the [[IcebergWriterCompatV1MetadataValidatorAndUpdater]] doesn't
    // make unneeded metadata updates
    withTempDirAndEngine { (tablePath, engine) =>
      createEmptyTable(
        engine,
        tablePath,
        testSchema,
        tableProperties = tblPropertiesIcebergWriterCompatV1Enabled)

      appendData(
        engine,
        tablePath,
        data = Seq.empty,
        tableProperties = tblPropertiesIcebergWriterCompatV1Enabled ++
          tblPropertiesIcebergCompatV2Enabled ++ tblPropertiesColumnMappingModeId
      ) // version 1
      appendData(engine, tablePath, data = Seq.empty) // version 2

      val table = Table.forPath(engine, tablePath)
      assert(getMetadataActionFromCommit(engine, table, version = 0).isDefined)
      assert(getMetadataActionFromCommit(engine, table, version = 1).isEmpty)
      assert(getMetadataActionFromCommit(engine, table, version = 2).isEmpty)

      // make a metadata update and see it is reflected in the table
      val newProps = Map("key" -> "value")
      updateTableMetadata(engine, tablePath, tableProperties = newProps) // version 3
      assert(getMetadataActionFromCommit(engine, table, version = 3).isDefined)
      val ver3Metadata = getMetadata(engine, tablePath)
      assert(ver3Metadata.getConfiguration().get("key") == "value")
    }
  }

  /* -------------------- Tests for blocked table features -------------------- */

  def testIncompatibleTableFeature(
      featureName: String,
      tablePropertiesToEnable: Map[String, String] = Map.empty,
      schemaToEnable: StructType = testSchema,
      expectedErrorMessage: String,
      testOnExistingTable: Boolean = true // some features cannot be enabled for existing tables
  ): Unit = {
    if (testOnExistingTable) {
      test(s"Cannot enable feature $featureName on an existing table with " +
        s"icebergWriterCompatV1 enabled") {
        withTempDirAndEngine { (tablePath, engine) =>
          // Create existing table with icebergWriterCompatV1 enabled
          createEmptyTable(
            engine,
            tablePath,
            testSchema,
            tableProperties = tblPropertiesIcebergWriterCompatV1Enabled)
          verifyIcebergWriterCompatV1Enabled(tablePath, engine)
          val e = intercept[KernelException] {
            // Update the table such that we enable the incompatible feature
            updateTableMetadata(
              engine,
              tablePath,
              schema = schemaToEnable,
              tableProperties = tablePropertiesToEnable)
          }
          assert(e.getMessage.contains(expectedErrorMessage))
        }
      }
    }
    test(s"Cannot enable feature $featureName and icebergWriterCompatV1 on a new table") {
      withTempDirAndEngine { (tablePath, engine) =>
        // Create table with IcebergCompatWriterV1 and the incompatible feature enabled
        val e = intercept[KernelException] {
          createEmptyTable(
            engine,
            tablePath,
            schema = schemaToEnable,
            tableProperties =
              tblPropertiesIcebergWriterCompatV1Enabled ++ tablePropertiesToEnable)
        }
        assert(e.getMessage.contains(expectedErrorMessage))
      }
    }
    // Since we don't support enabling icebergWriterCompatV1 on an existing table we cannot test
    // the case of enabling icebergWriterCompatV1 on an existing table with the incompatible
    // feature enabled
  }

  // Features that don't have write support currently (once we add write support convert these
  // tests and update error intercepted)
  def testIncompatibleUnsupportedTableFeature(
      featureName: String,
      tablePropertiesToEnable: Map[String, String] = Map.empty,
      schemaToEnable: StructType = testSchema,
      expectedErrorMessage: String = "Unsupported Delta writer feature",
      testOnExistingTable: Boolean = true // some features cannot be enabled for existing tables
  ): Unit = {
    testIncompatibleTableFeature(
      featureName,
      tablePropertiesToEnable,
      schemaToEnable,
      expectedErrorMessage,
      testOnExistingTable)
  }

  /* ----- Incompatible features not supported when ACTIVE in the table ----- */

  testIncompatibleUnsupportedTableFeature(
    "changeDataFeed",
    tablePropertiesToEnable = Map(TableConfig.CHANGE_DATA_FEED_ENABLED.getKey -> "true"))

  testIncompatibleUnsupportedTableFeature(
    "invariants",
    schemaToEnable = new StructType()
      .add("c1", IntegerType.INTEGER)
      .add(
        "c2",
        IntegerType.INTEGER,
        FieldMetadata.builder()
          .putString("delta.invariants", "{\"expression\": { \"expression\": \"x > 3\"} }")
          .build()),
    testOnExistingTable = false // we don't currently support schema updates
  )

  testIncompatibleUnsupportedTableFeature(
    "checkConstraints",
    tablePropertiesToEnable = Map("delta.constraints.a" -> "a = b"),
    expectedErrorMessage = "Unknown configuration was specified: delta.constraints.a")

  testIncompatibleUnsupportedTableFeature(
    "generatedColumns",
    schemaToEnable = new StructType()
      .add("c1", IntegerType.INTEGER)
      .add(
        "c2",
        IntegerType.INTEGER,
        FieldMetadata.builder()
          .putString("delta.generationExpression", "{\"expression\": \"c1 + 1\"}")
          .build()),
    testOnExistingTable = false // we don't currently support schema updates
  )

  testIncompatibleUnsupportedTableFeature(
    "identityColumns",
    schemaToEnable = new StructType()
      .add("c1", IntegerType.INTEGER)
      .add(
        "c2",
        IntegerType.INTEGER,
        FieldMetadata.builder()
          .putLong("delta.identity.start", 1L)
          .putLong("delta.identity.step", 2L)
          .putBoolean("delta.identity.allowExplicitInsert", true)
          .build()),
    testOnExistingTable = false // we don't currently support schema updates
  )

  testIncompatibleUnsupportedTableFeature(
    "variantType",
    schemaToEnable = new StructType()
      .add("c1", IntegerType.INTEGER)
      .add("c2", VariantType.VARIANT),
    testOnExistingTable = false, // we don't currently support schema updates
    // We throw an error earlier for variant for some reason
    expectedErrorMessage = "icebergCompatV2 does not support the data types: [variant]")

  testIncompatibleTableFeature(
    "rowTracking",
    tablePropertiesToEnable = Map("delta.enableRowTracking" -> "true"),
    expectedErrorMessage =
      "Table features [rowTracking] are incompatible with icebergWriterCompatV1")

  // deletionVectors is blocked by both icebergCompatV2 and icebergWriterCompatV1; since the
  // icebergCompatV2 checks are executed first as part of ICEBERG_COMPAT_V2_ENABLED.postProcess we
  // hit that error message first
  testIncompatibleTableFeature(
    "deletionVectors",
    tablePropertiesToEnable = Map(TableConfig.DELETION_VECTORS_CREATION_ENABLED.getKey -> "true"),
    expectedErrorMessage =
      "Table features [deletionVectors] are incompatible with icebergCompatV2")

  /* ----- Non-legacy incompatible features not allowed even when inactive  ----- */

  testIncompatibleUnsupportedTableFeature(
    "variantType inactive",
    tablePropertiesToEnable = Map("delta.feature.variantType" -> "supported"),
    expectedErrorMessage = "Table features [variantType] are " +
      "incompatible with icebergWriterCompatV1")

  // deletionVectors is blocked by both icebergCompatV2 and icebergWriterCompatV1; since the
  // icebergCompatV2 checks are executed first as part of ICEBERG_COMPAT_V2_ENABLED.postProcess we
  // hit that error message first
  testIncompatibleTableFeature(
    "deletionVectors inactive",
    tablePropertiesToEnable = Map("delta.feature.deletionVectors" -> "supported"),
    expectedErrorMessage =
      "Table features [deletionVectors] are incompatible with icebergCompatV2")

  // defaultColumns is not added to Kernel yet --> throws an error on feature lookup
  testIncompatibleUnsupportedTableFeature(
    "defaultColumns inactive",
    tablePropertiesToEnable = Map("delta.feature.defaultColumns" -> "supported"),
    expectedErrorMessage = "Unsupported Delta table feature")

  // collations is not added to Kernel yet --> throws an error on feature lookup
  testIncompatibleUnsupportedTableFeature(
    "collations inactive",
    tablePropertiesToEnable = Map("delta.feature.collations" -> "supported"),
    expectedErrorMessage = "Unsupported Delta table feature")

  /* ----- Legacy incompatible features allowed if they are inactive  ----- */

  test("legacy table features allowed with icebergWriterCompatV1 if inactive") {
    val tblProperties =
      Seq(
        "invariants",
        "changeDataFeed",
        "checkConstraints",
        "identityColumns",
        "generatedColumns",
        "typeWidening",
        "typeWidening-preview",
        "rowTracking")
        .map(tableFeature => s"delta.feature.$tableFeature" -> "supported")
        .toMap

    // New table with these features + icebergWriterCompatV1
    withTempDirAndEngine { (tablePath, engine) =>
      createEmptyTable(
        engine,
        tablePath,
        cmTestSchema(),
        tableProperties = tblProperties ++ tblPropertiesIcebergWriterCompatV1Enabled)
      verifyIcebergWriterCompatV1Enabled(tablePath, engine)
      // Check all the features are supported
      val protocol = getProtocol(engine, tablePath)
      assert(protocol.supportsFeature(TableFeatures.GENERATED_COLUMNS_W_FEATURE))
      assert(protocol.supportsFeature(TableFeatures.IDENTITY_COLUMNS_W_FEATURE))
      assert(protocol.supportsFeature(TableFeatures.CONSTRAINTS_W_FEATURE))
      assert(protocol.supportsFeature(TableFeatures.CHANGE_DATA_FEED_W_FEATURE))
      assert(protocol.supportsFeature(TableFeatures.INVARIANTS_W_FEATURE))
    }

    // Existing table with icebergWriterCompatV1 - enable these features
    withTempDirAndEngine { (tablePath, engine) =>
      createEmptyTable(
        engine,
        tablePath,
        cmTestSchema(),
        tableProperties = tblPropertiesIcebergWriterCompatV1Enabled)
      verifyIcebergWriterCompatV1Enabled(tablePath, engine)

      updateTableMetadata(
        engine,
        tablePath,
        tableProperties = tblProperties)
      // Check all the features are supported
      val protocol = getProtocol(engine, tablePath)
      assert(protocol.supportsFeature(TableFeatures.GENERATED_COLUMNS_W_FEATURE))
      assert(protocol.supportsFeature(TableFeatures.IDENTITY_COLUMNS_W_FEATURE))
      assert(protocol.supportsFeature(TableFeatures.CONSTRAINTS_W_FEATURE))
      assert(protocol.supportsFeature(TableFeatures.CHANGE_DATA_FEED_W_FEATURE))
      assert(protocol.supportsFeature(TableFeatures.INVARIANTS_W_FEATURE))
      assert(protocol.supportsFeature(TableFeatures.TYPE_WIDENING_RW_FEATURE))
    }
  }

  /* ----- Compatible features allowed when active  ----- */

  test("All expected compatible features can be active with icebergWriterCompatV1") {

    val tblProperties = Map(
      TableConfig.APPEND_ONLY_ENABLED.getKey -> "true", // appendOnly
      TableConfig.CHECKPOINT_POLICY.getKey -> "v2", // checkpointV2
      TableConfig.IN_COMMIT_TIMESTAMPS_ENABLED.getKey -> "true", // inCommitTimestamp
      TableConfig.ICEBERG_WRITER_COMPAT_V1_ENABLED.getKey -> "true",
      TableConfig.TYPE_WIDENING_ENABLED.getKey -> "true")
    val schema = new StructType()
      .add("c1", IntegerType.INTEGER)
      .add("c2", TimestampNTZType.TIMESTAMP_NTZ) // timestampNtz

    // New table with these features + icebergWriterCompatV1
    withTempDirAndEngine { (tablePath, engine) =>
      getCreateTxn(
        engine,
        tablePath,
        schema,
        tableProperties = tblProperties,
        withDomainMetadataSupported = true)
        .commit(engine, emptyIterable[Row])
      verifyIcebergWriterCompatV1Enabled(tablePath, engine)
      // Check all the features are supported
      val protocol = getProtocol(engine, tablePath)
      assert(protocol.supportsFeature(TableFeatures.APPEND_ONLY_W_FEATURE))
      assert(protocol.supportsFeature(TableFeatures.CHECKPOINT_V2_RW_FEATURE))
      assert(protocol.supportsFeature(TableFeatures.IN_COMMIT_TIMESTAMP_W_FEATURE))
      assert(protocol.supportsFeature(TableFeatures.TIMESTAMP_NTZ_RW_FEATURE))
      assert(protocol.supportsFeature(TableFeatures.DOMAIN_METADATA_W_FEATURE))
      assert(protocol.supportsFeature(TableFeatures.INVARIANTS_W_FEATURE))
      // TODO in the future add typeWidening and clustering once they are supported
    }

    // Existing table with icebergWriterCompatV1 - enable these features
    withTempDirAndEngine { (tablePath, engine) =>
      createEmptyTable(
        engine,
        tablePath,
        cmTestSchema(),
        tableProperties = tblPropertiesIcebergWriterCompatV1Enabled)
      verifyIcebergWriterCompatV1Enabled(tablePath, engine)

      getUpdateTxn(
        engine,
        tablePath,
        tableProperties = tblProperties,
        withDomainMetadataSupported = true)
        .commit(engine, emptyIterable[Row])
      // Check all the features are supported
      val protocol = getProtocol(engine, tablePath)
      assert(protocol.supportsFeature(TableFeatures.APPEND_ONLY_W_FEATURE))
      assert(protocol.supportsFeature(TableFeatures.CHECKPOINT_V2_RW_FEATURE))
      assert(protocol.supportsFeature(TableFeatures.IN_COMMIT_TIMESTAMP_W_FEATURE))
      // assert(protocol.supportsFeature(TableFeatures.TIMESTAMP_NTZ_RW_FEATURE))
      assert(protocol.supportsFeature(TableFeatures.DOMAIN_METADATA_W_FEATURE))
      assert(protocol.supportsFeature(TableFeatures.INVARIANTS_W_FEATURE))
      assert(protocol.supportsFeature(TableFeatures.TYPE_WIDENING_RW_FEATURE))
      // TODO in the future add clustering once they are supported
    }
  }

  test("compatible type widening is allowed with icebergWriterCompatV1") {
    withTempDirAndEngine { (tablePath, engine) =>
      // Create a table with icebergWriterCompatV1 and type widening enabled
      val schema = new StructType()
        .add(new StructField(
          "intToLong",
          LongType.LONG,
          false,
          FieldMetadata.builder()
            .putLong(ColumnMapping.COLUMN_MAPPING_ID_KEY, 1)
            .putString(
              ColumnMapping.COLUMN_MAPPING_PHYSICAL_NAME_KEY,
              "col-1").build()).withTypeChanges(
          Seq(new TypeChange(IntegerType.INTEGER, LongType.LONG)).asJava))

      val tblProps = tblPropertiesIcebergWriterCompatV1Enabled ++
        Map(TableConfig.TYPE_WIDENING_ENABLED.getKey -> "true")

      // This should not throw an exception
      createEmptyTable(engine, tablePath, schema, tableProperties = tblProps)

      val protocol = getProtocol(engine, tablePath)
      assert(protocol.supportsFeature(TableFeatures.TYPE_WIDENING_RW_FEATURE))
    }
  }

  test("incompatible type widening throws exception with icebergWriterCompatV1 on new Table") {
    withTempDirAndEngine { (tablePath, engine) =>
      // Try to create a table with icebergWriterCompatV1 and incompatible type widening
      val schema = new StructType()
        .add(new StructField(
          "dateToTimestamp",
          TimestampNTZType.TIMESTAMP_NTZ,
          false,
          FieldMetadata.builder()
            .putLong(ColumnMapping.COLUMN_MAPPING_ID_KEY, 1)
            .putString(
              ColumnMapping.COLUMN_MAPPING_PHYSICAL_NAME_KEY,
              "col-1").build()).withTypeChanges(
          Seq(new TypeChange(DateType.DATE, TimestampNTZType.TIMESTAMP_NTZ)).asJava))

      val tblProps = tblPropertiesIcebergWriterCompatV1Enabled ++
        Map(TableConfig.TYPE_WIDENING_ENABLED.getKey -> "true")

      val e = intercept[KernelException] {
        createEmptyTable(engine, tablePath, schema, tableProperties = tblProps)
      }

      assert(
        e.getMessage.contains("icebergCompatV2 does not support type widening present in table"))
    }
  }

  /* -------------------- Enforcements blocked by icebergCompatV2 -------------------- */
  // We test the deletionVector checks above as part of blocked table feature tests

  // We cannot test enabling icebergCompatV1 since it is not a table feature in Kernel; This is
  // tested in the unit tests in IcebergWriterCompatV1MetadataValidatorAndUpdaterSuite

  (PRIMITIVE_TYPES ++ NESTED_TYPES)
    // filter out the types unsupported by icebergWriterCompatV1
    .filter(dataType => dataType != ByteType.BYTE && dataType != ShortType.SHORT)
    .foreach { dataType: DataType =>
      test(s"allowed data column types: $dataType on a new table") {
        withTempDirAndEngine { (tablePath, engine) =>
          val schema = new StructType().add("col", dataType)
          createEmptyTable(
            engine,
            tablePath,
            schema,
            tableProperties = tblPropertiesIcebergWriterCompatV1Enabled)
        }
      }
    }

  ignore("test unsupported data types") {
    // Can't test this now as the only unsupported data type in Iceberg is VariantType,
    // and it also has no write support in Kernel.
    // Unit test for this is covered in [[IcebergWriterCompatV1MetadataValidatorAndUpdaterSuite]]
  }
}<|MERGE_RESOLUTION|>--- conflicted
+++ resolved
@@ -63,7 +63,6 @@
       createTxn.commit(engine, emptyIterable[Row])
 
       // ===== THEN =====
-<<<<<<< HEAD
       val snapshotImpl = TableManager
         .loadSnapshot(tablePath)
         .asInstanceOf[SnapshotBuilderImpl]
@@ -71,12 +70,7 @@
         .build(engine)
       verifyIcebergWriterCompatV1Enabled(snapshotImpl.getProtocol, snapshotImpl.getMetadata)
       assert(
-        snapshotImpl.getProtocol.supportsFeature(TableFeatures.CATALOG_MANAGED_R_W_FEATURE_PREVIEW))
-=======
-      verifyIcebergWriterCompatV1Enabled(tablePath, engine)
-      val protocol = getProtocol(engine, tablePath)
-      assert(protocol.supportsFeature(TableFeatures.CATALOG_MANAGED_RW_FEATURE))
->>>>>>> 68df1b7d
+        snapshotImpl.getProtocol.supportsFeature(TableFeatures.CATALOG_MANAGED_RW_FEATURE))
     }
   }
 
