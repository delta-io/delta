/*
 * Copyright (2025) The Delta Lake Project Authors.
 *
 * Licensed under the Apache License, Version 2.0 (the "License");
 * you may not use this file except in compliance with the License.
 * You may obtain a copy of the License at
 *
 * http://www.apache.org/licenses/LICENSE-2.0
 *
 * Unless required by applicable law or agreed to in writing, software
 * distributed under the License is distributed on an "AS IS" BASIS,
 * WITHOUT WARRANTIES OR CONDITIONS OF ANY KIND, either express or implied.
 * See the License for the specific language governing permissions and
 * limitations under the License.
 */
package io.delta.kernel.unitycatalog

import java.util.Optional

import io.delta.kernel.engine.Engine
import io.delta.kernel.exceptions.KernelException
import io.delta.storage.commit.uccommitcoordinator.{InvalidTargetTableException, UCClient}

import org.scalatest.funsuite.AnyFunSuite

class UCCatalogManagedClientCommitRangeSuite extends AnyFunSuite with UCCatalogManagedTestUtils {

  /** Helper method with reasonable defaults */
  private def loadCommitRange(
      ucCatalogManagedClient: UCCatalogManagedClient,
      engine: Engine = defaultEngine,
      ucTableId: String = "testUcTableId",
      tablePath: String = "testUcTablePath",
      startVersionOpt: Optional[java.lang.Long] = emptyLongOpt,
      startTimestampOpt: Optional[java.lang.Long] = emptyLongOpt,
      endVersionOpt: Optional[java.lang.Long] = emptyLongOpt,
      endTimestampOpt: Optional[java.lang.Long] = emptyLongOpt) = {
    ucCatalogManagedClient.loadCommitRange(
      engine,
      ucTableId,
      tablePath,
      startVersionOpt,
      startTimestampOpt,
      endVersionOpt,
      endTimestampOpt)
  }

  private def testLoadCommitRange(
      expectedStartVersion: Long,
      expectedEndVersion: Long,
      startVersionOpt: Optional[java.lang.Long] = emptyLongOpt,
      startTimestampOpt: Optional[java.lang.Long] = emptyLongOpt,
      endVersionOpt: Optional[java.lang.Long] = emptyLongOpt,
      endTimestampOpt: Optional[java.lang.Long] = emptyLongOpt): Unit = {
    withUCClientAndTestTable { (ucClient, tablePath, _) =>
      val ucCatalogManagedClient = new UCCatalogManagedClient(ucClient)
      val commitRange = loadCommitRange(
        ucCatalogManagedClient,
        tablePath = tablePath,
        startVersionOpt = startVersionOpt,
        startTimestampOpt = startTimestampOpt,
        endVersionOpt = endVersionOpt,
        endTimestampOpt = endTimestampOpt)

      assert(commitRange.getStartVersion == expectedStartVersion)
      assert(commitRange.getEndVersion == expectedEndVersion)
      assert(ucClient.getNumGetCommitCalls == 1)
    }
  }

  test("loadCommitRange throws on null input") {
    val ucClient = new InMemoryUCClient("ucMetastoreId")
    val ucCatalogManagedClient = new UCCatalogManagedClient(ucClient)

    assertThrows[NullPointerException] {
      // engine is null
      loadCommitRange(ucCatalogManagedClient, engine = null)
    }
    assertThrows[NullPointerException] {
      // ucTableId is null
      loadCommitRange(ucCatalogManagedClient, ucTableId = null)
    }
    assertThrows[NullPointerException] {
      // tablePath is null
      loadCommitRange(ucCatalogManagedClient, tablePath = null)
    }
    assertThrows[NullPointerException] {
      // startVersionOpt is null
      loadCommitRange(ucCatalogManagedClient, startVersionOpt = null)
    }
    assertThrows[NullPointerException] {
      // startTimestampOpt is null
      loadCommitRange(ucCatalogManagedClient, startTimestampOpt = null)
    }
    assertThrows[NullPointerException] {
      // endVersionOpt is null
      loadCommitRange(ucCatalogManagedClient, endVersionOpt = null)
    }
    assertThrows[NullPointerException] {
      // endTimestampOpt is null
      loadCommitRange(ucCatalogManagedClient, endTimestampOpt = null)
    }
  }

  test("loadCommitRange throws on invalid input - conflicting start boundaries") {
    val ucClient = new InMemoryUCClient("ucMetastoreId")
    val ucCatalogManagedClient = new UCCatalogManagedClient(ucClient)

    val ex = intercept[IllegalArgumentException] {
      loadCommitRange(
        ucCatalogManagedClient,
        startVersionOpt = Optional.of(1L),
        startTimestampOpt = Optional.of(100L))
    }
    assert(ex.getMessage.contains("Cannot provide both a start timestamp and start version"))
  }

  test("loadCommitRange throws on invalid input - conflicting end boundaries") {
    val ucClient = new InMemoryUCClient("ucMetastoreId")
    val ucCatalogManagedClient = new UCCatalogManagedClient(ucClient)

    val ex = intercept[IllegalArgumentException] {
      loadCommitRange(
        ucCatalogManagedClient,
        startVersionOpt = Optional.of(0L),
        endVersionOpt = Optional.of(2L),
        endTimestampOpt = Optional.of(200L))
    }
    assert(ex.getMessage.contains("Cannot provide both an end timestamp and start version"))
  }

  test("loadCommitRange throws on invalid input - start version > end version") {
    val ucClient = new InMemoryUCClient("ucMetastoreId")
    val ucCatalogManagedClient = new UCCatalogManagedClient(ucClient)

    val ex = intercept[IllegalArgumentException] {
      loadCommitRange(
        ucCatalogManagedClient,
        startVersionOpt = Optional.of(5L),
        endVersionOpt = Optional.of(2L))
    }
    assert(ex.getMessage.contains("Cannot provide a start version greater than the end version"))
  }

  test("loadCommitRange throws on invalid input - start timestamp > end timestamp") {
    val ucClient = new InMemoryUCClient("ucMetastoreId")
    val ucCatalogManagedClient = new UCCatalogManagedClient(ucClient)

    val ex = intercept[IllegalArgumentException] {
      loadCommitRange(
        ucCatalogManagedClient,
        startTimestampOpt = Optional.of(500L),
        endTimestampOpt = Optional.of(200L))
    }
    assert(ex.getMessage.contains(
      "Cannot provide a start timestamp greater than the end timestamp"))
  }

  test("loadCommitRange throws if startVersion is greater than max ratified version") {
    val ucClient = new InMemoryUCClient("ucMetastoreId")
    val ucCatalogManagedClient = new UCCatalogManagedClient(ucClient)

    val ex = intercept[IllegalArgumentException] {
      testLoadCommitRange(
        expectedStartVersion = 0,
        expectedEndVersion = 2,
        startVersionOpt = Optional.of(9L))
    }
    assert(ex.getMessage.contains(
      "Cannot load commit range with start version 9 as the latest version ratified by UC is 2"))
  }

  test("loadCommitRange throws if endVersion is greater than max ratified version") {
    val ucClient = new InMemoryUCClient("ucMetastoreId")
    val ucCatalogManagedClient = new UCCatalogManagedClient(ucClient)

    val ex = intercept[IllegalArgumentException] {
      testLoadCommitRange(
        expectedStartVersion = 0,
        expectedEndVersion = 2,
        startVersionOpt = Optional.of(0L),
        endVersionOpt = Optional.of(9L))
    }
    assert(ex.getMessage.contains(
      "Cannot load commit range with end version 9 as the latest version ratified by UC is 2"))
  }

  test("loadCommitRange throws when no start boundary is provided") {
    val ucClient = new InMemoryUCClient("ucMetastoreId")
    val ucCatalogManagedClient = new UCCatalogManagedClient(ucClient)

    val ex = intercept[IllegalArgumentException] {
      loadCommitRange(ucCatalogManagedClient)
    }
    assert(ex.getMessage.contains("Must provide either a start timestamp or start version"))
  }

  test("loadCommitRange loads with default end boundary -> latest") {
    testLoadCommitRange(
      expectedStartVersion = 0,
      expectedEndVersion = 2,
      startVersionOpt = Optional.of(0L))
  }

  test("loadCommitRange loads with version boundaries") {
    testLoadCommitRange(
      expectedStartVersion = 1,
      expectedEndVersion = 2,
      startVersionOpt = Optional.of(1L),
      endVersionOpt = Optional.of(2L))
  }

  test("loadCommitRange loads with timestamp boundaries") {
    testLoadCommitRange(
      expectedStartVersion = 0L,
      expectedEndVersion = 1L,
      startTimestampOpt = Optional.of(v0Ts),
      endTimestampOpt = Optional.of(v1Ts + 10))
  }

  test("loadCommitRange loads with mixed start timestamp and end version") {
    testLoadCommitRange(
      expectedStartVersion = 0L,
      expectedEndVersion = 2L,
      startTimestampOpt = Optional.of(v0Ts),
      endVersionOpt = Optional.of(2L))
  }

  test("loadCommitRange loads with mixed start version and end timestamp") {
    testLoadCommitRange(
      expectedStartVersion = 1L,
      expectedEndVersion = 2L,
      startVersionOpt = Optional.of(1L),
      endTimestampOpt = Optional.of(v2Ts))
  }

  test("loadCommitRange loads single version range") {
    testLoadCommitRange(
      expectedStartVersion = 1L,
      expectedEndVersion = 1L,
      startVersionOpt = Optional.of(1L),
      endVersionOpt = Optional.of(1L))
  }

  test("loadCommitRange loads single version range by timestamps") {
    testLoadCommitRange(
      expectedStartVersion = 1L,
      expectedEndVersion = 1L,
      startTimestampOpt = Optional.of(v1Ts - 50),
      endTimestampOpt = Optional.of(v1Ts + 50))
  }

  test("loadCommitRange invalid timestamp bound") {
    intercept[KernelException] {
      testLoadCommitRange(
        expectedStartVersion = 1L,
        expectedEndVersion = 1L,
        startTimestampOpt = Optional.of(v2Ts + 10))
    }
    intercept[KernelException] {
      testLoadCommitRange(
        expectedStartVersion = 1L,
        expectedEndVersion = 1L,
        startVersionOpt = Optional.of(0),
        endTimestampOpt = Optional.of(v0Ts - 10))
    }
  }

  test("loadCommitRange throws when the table doesn't exist in catalog") {
    val ucClient = new InMemoryUCClient("ucMetastoreId")
    val ucCatalogManagedClient = new UCCatalogManagedClient(ucClient)

    val ex = intercept[RuntimeException] {
      loadCommitRange(
        ucCatalogManagedClient,
        ucTableId = "nonExistentTableId",
        startVersionOpt = Optional.of(0L))
    }
    assert(ex.getCause.isInstanceOf[InvalidTargetTableException])
  }

  test("loadCommitRange for new table when UC maxRatifiedVersion is 0") {
    val tablePath = getTestResourceFilePath("catalog-owned-preview")
<<<<<<< HEAD
    val ucCatalogManagedClient =
      createUCCatalogManagedClientForTableWithMaxRatifiedVersionNegativeOne()
    val commitRange = loadCommitRange(
      ucCatalogManagedClient,
      tablePath = tablePath,
      startVersionOpt = Optional.of(0L))
=======
    val ucCatalogManagedClient = createUCCatalogManagedClientForTableAfterCreate()
    val commitRange = loadCommitRange(ucCatalogManagedClient, tablePath = tablePath)
>>>>>>> a570d433

    assert(commitRange.getStartVersion == 0)
    assert(commitRange.getEndVersion == 0)
  }
}<|MERGE_RESOLUTION|>--- conflicted
+++ resolved
@@ -281,17 +281,11 @@
 
   test("loadCommitRange for new table when UC maxRatifiedVersion is 0") {
     val tablePath = getTestResourceFilePath("catalog-owned-preview")
-<<<<<<< HEAD
-    val ucCatalogManagedClient =
-      createUCCatalogManagedClientForTableWithMaxRatifiedVersionNegativeOne()
+    val ucCatalogManagedClient = createUCCatalogManagedClientForTableAfterCreate()
     val commitRange = loadCommitRange(
       ucCatalogManagedClient,
       tablePath = tablePath,
       startVersionOpt = Optional.of(0L))
-=======
-    val ucCatalogManagedClient = createUCCatalogManagedClientForTableAfterCreate()
-    val commitRange = loadCommitRange(ucCatalogManagedClient, tablePath = tablePath)
->>>>>>> a570d433
 
     assert(commitRange.getStartVersion == 0)
     assert(commitRange.getEndVersion == 0)
