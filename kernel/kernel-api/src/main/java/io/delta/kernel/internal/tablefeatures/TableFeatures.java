--- conflicted
+++ resolved
@@ -34,6 +34,7 @@
 import io.delta.kernel.types.FieldMetadata;
 import io.delta.kernel.types.StructType;
 import java.util.*;
+import java.util.stream.Stream;
 
 /** Contains utility methods related to the Delta table feature support in protocol. */
 public class TableFeatures {
@@ -418,13 +419,24 @@
    * Upgrade the current protocol to satisfy all auto-update capable features required by the given
    * metadata. If the current protocol already satisfies the metadata requirements, return empty.
    *
+   * @param newMetadata the new metadata to be applied to the table.
+   * @param needDomainMetadataSupport whether the table needs to explicitly support domain metadata.
+   * @param currentProtocol the current protocol of the table.
    * @return the upgraded protocol and the set of new features that were enabled in the upgrade.
    */
   public static Optional<Tuple2<Protocol, Set<TableFeature>>> autoUpgradeProtocolBasedOnMetadata(
-      Metadata newMetadata, Protocol currentProtocol) {
+      Metadata newMetadata, boolean needDomainMetadataSupport, Protocol currentProtocol) {
+
+    Set<TableFeature> autoEnabledFeatures =
+        extractAutomaticallyEnabledNewFeatures(newMetadata, currentProtocol);
+    if (needDomainMetadataSupport) {
+      autoEnabledFeatures =
+          Stream.concat(autoEnabledFeatures.stream(), Stream.of(DOMAIN_METADATA_W_FEATURE))
+              .collect(toSet());
+    }
     Protocol required =
         new Protocol(TABLE_FEATURES_MIN_READER_VERSION, TABLE_FEATURES_MIN_WRITER_VERSION)
-            .withFeatures(extractAutomaticallyEnabledNewFeatures(newMetadata, currentProtocol))
+            .withFeatures(autoEnabledFeatures)
             .normalized();
 
     // See if all the required features are already supported in the current protocol.
@@ -517,7 +529,6 @@
                         .metadataRequiresFeatureToBeEnabled(currentProtocol, newMetadata))
             .collect(toSet());
 
-<<<<<<< HEAD
     Set<TableFeature> combinedFeatures = new HashSet<>(protocolSupportedFeatures);
     combinedFeatures.addAll(metadataEnabledFeatures);
 
@@ -526,22 +537,6 @@
     newFeatures.removeAll(protocolSupportedFeatures);
 
     return newFeatures;
-=======
-  /**
-   * Get the minimum writer version required for a feature.
-   *
-   * @param feature the feature
-   * @return the minimum writer version required for the feature
-   */
-  private static int getMinWriterVersion(String feature) {
-    switch (feature) {
-      case "domainMetadata": // fall through
-      case "inCommitTimestamp":
-        return 7;
-      default:
-        return 2;
-    }
->>>>>>> e628ff95
   }
 
   /**
