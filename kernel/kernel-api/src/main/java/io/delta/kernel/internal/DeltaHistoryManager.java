--- conflicted
+++ resolved
@@ -26,12 +26,8 @@
 import io.delta.kernel.internal.actions.CommitInfo;
 import io.delta.kernel.internal.actions.Metadata;
 import io.delta.kernel.internal.checkpoints.CheckpointInstance;
-<<<<<<< HEAD
 import io.delta.kernel.internal.files.LogDataUtils;
-import io.delta.kernel.internal.files.ParsedDeltaData;
-=======
 import io.delta.kernel.internal.files.ParsedCatalogCommitData;
->>>>>>> 03c14863
 import io.delta.kernel.internal.files.ParsedLogData;
 import io.delta.kernel.internal.fs.Path;
 import io.delta.kernel.internal.util.FileNames;
@@ -167,16 +163,9 @@
       boolean canReturnEarliestCommit,
       List<ParsedCatalogCommitData> parsedCatalogCommits)
       throws TableNotFoundException {
-<<<<<<< HEAD
 
     // For now, we only accept ratified staged commits
-    LogDataUtils.validateLogDataContainsOnlyRatifiedStagedCommits(parsedDeltaDatas);
-=======
-    // For now, we only accept *staged* ratified  commits (not inline)
-    checkArgument(
-        parsedCatalogCommits.stream().allMatch(ParsedCatalogCommitData::isFile),
-        "Currently getActiveCommitAtTimestamp only accepts ratified staged file commits");
->>>>>>> 03c14863
+    LogDataUtils.validateLogDataContainsOnlyRatifiedStagedCommits(parsedCatalogCommits);
 
     // Create a mapper for delta version -> file status that takes into account ratified commits
     Function<Long, FileStatus> versionToFileStatusFunction =
