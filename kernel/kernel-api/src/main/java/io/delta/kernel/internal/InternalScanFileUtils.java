--- conflicted
+++ resolved
@@ -179,14 +179,13 @@
         return DeletionVectorDescriptor.fromRow(addFile.getStruct(ADD_FILE_DV_ORDINAL));
     }
 
-<<<<<<< HEAD
     public static long getDefaultRowCommitVersion(Row scanFile) {
         Row addFile = getAddFileEntry(scanFile);
         if (addFile.isNullAt(ADD_FILE_DEFAULT_ROW_COMMIT_VERSION_ORDINAL)) {
             return -1;
         }
         return addFile.getLong(ADD_FILE_DEFAULT_ROW_COMMIT_VERSION_ORDINAL);
-=======
+
     /**
      * Get a references column for given partition column name in partitionValues_parsed column in
      * scan file row.
@@ -195,6 +194,5 @@
      */
     public static Column getPartitionValuesParsedRefInAddFile(String partitionColName) {
         return new Column(new String[]{"add", "partitionValues_parsed", partitionColName});
->>>>>>> 8b419e7b
     }
 }