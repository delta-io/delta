--- conflicted
+++ resolved
@@ -15,7 +15,6 @@
  */
 package io.delta.kernel.internal.replay;
 
-import java.io.IOException;
 import java.net.URI;
 import java.net.URISyntaxException;
 import java.util.*;
@@ -56,11 +55,9 @@
 
     private final TableClient tableClient;
     private final Path tableRoot;
-<<<<<<< HEAD
-    private final CloseableIterator<Tuple2<ColumnarBatch, Boolean>> iter;
-=======
+
     private final CloseableIterator<ActionWrapper> iter;
->>>>>>> 3f1c4f32
+
     private final Set<UniqueFileActionTuple> tombstonesFromJson;
     private final Set<UniqueFileActionTuple> addFilesFromJson;
 
@@ -74,15 +71,9 @@
     private boolean closed;
 
     ActiveAddFilesIterator(
-<<<<<<< HEAD
-        TableClient tableClient,
-        CloseableIterator<Tuple2<ColumnarBatch, Boolean>> iter,
-        Path tableRoot) {
-=======
             TableClient tableClient,
             CloseableIterator<ActionWrapper> iter,
             Path tableRoot) {
->>>>>>> 3f1c4f32
         this.tableClient = tableClient;
         this.tableRoot = tableRoot;
         this.iter = iter;
@@ -153,16 +144,9 @@
             return; // no next result, and no batches to read
         }
 
-<<<<<<< HEAD
-        final Tuple2<ColumnarBatch, Boolean> _next = iter.next();
-        final ColumnarBatch addRemoveColumnarBatch = _next._1;
-        final boolean isFromCheckpoint = _next._2;
-=======
         final ActionWrapper _next = iter.next();
-        final FileDataReadResult fileDataReadResult = _next.getFileDataReadResult();
+        final ColumnarBatch addRemoveColumnarBatch = _next.getColumnarBatch();
         final boolean isFromCheckpoint = _next.isFromCheckpoint();
-        final ColumnarBatch addRemoveColumnarBatch = fileDataReadResult.getData();
->>>>>>> 3f1c4f32
 
         // Step 1: Update `tombstonesFromJson` with all the RemoveFiles in this columnar batch, if
         //         and only if this batch is not from a checkpoint.
