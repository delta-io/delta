/*
 * Copyright (2025) The Delta Lake Project Authors.
 *
 * Licensed under the Apache License, Version 2.0 (the "License");
 * you may not use this file except in compliance with the License.
 * You may obtain a copy of the License at
 *
 * http://www.apache.org/licenses/LICENSE-2.0
 *
 * Unless required by applicable law or agreed to in writing, software
 * distributed under the License is distributed on an "AS IS" BASIS,
 * WITHOUT WARRANTIES OR CONDITIONS OF ANY KIND, either express or implied.
 * See the License for the specific language governing permissions and
 * limitations under the License.
 */

package io.delta.kernel.internal.files;

import static io.delta.kernel.internal.util.Preconditions.checkArgument;

import io.delta.kernel.data.ColumnarBatch;
import io.delta.kernel.internal.util.FileNames;
import io.delta.kernel.utils.FileStatus;
import java.util.NoSuchElementException;
import java.util.Objects;
import java.util.Optional;

/**
 * Abstract representation of any valid file type in a Delta log.
 *
 * <p>Content may be stored as a file on disk or inline as a columnar batch in memory. Supported log
 * file types include:
 *
 * <ul>
 *   <li>Delta commit files: {@code 00000000000000000001.json}
 *   <li>Checkpoint files: {@code 00000000000000000001.checkpoint.parquet}
 *   <li>V2 checkpoint files: {@code 00000000000000000001.checkpoint.uuid-1234.json}
 *   <li>Multi-part checkpoint files: {@code
 *       00000000000000000001.checkpoint.0000000001.0000000010.parquet}
 *   <li>Log compaction files: {@code 00000000000000000001.00000000000000000009.compacted.json}
 *   <li>Checksum files: {@code 00000000000000000001.crc}
 * </ul>
 */
// TODO: Move this to be a public API
public abstract class ParsedLogData {

  public static ParsedLogData forFileStatus(FileStatus fileStatus) {
    final String path = fileStatus.getPath();

    if (FileNames.isCommitFile(path)) {
      return ParsedDeltaData.forFileStatus(fileStatus);
    } else if (FileNames.isLogCompactionFile(path)) {
      return ParsedLogCompactionData.forFileStatus(fileStatus);
    } else if (FileNames.isChecksumFile(path)) {
      return ParsedChecksumData.forFileStatus(fileStatus);
    } else if (FileNames.isClassicCheckpointFile(path)) {
      return ParsedClassicCheckpointData.forFileStatus(fileStatus);
    } else if (FileNames.isV2CheckpointFile(path)) {
      return ParsedV2CheckpointData.forFileStatus(fileStatus);
    } else if (FileNames.isMultiPartCheckpointFile(path)) {
      return ParsedMultiPartCheckpointData.forFileStatus(fileStatus);
    } else {
      throw new IllegalArgumentException("Unknown log file type: " + path);
    }
  }

  ///////////////////////////////
  // Member fields and methods //
  ///////////////////////////////

  public final long version;
  public final Optional<FileStatus> fileStatusOpt;
  public final Optional<ColumnarBatch> inlineDataOpt;

  protected ParsedLogData(
      long version, Optional<FileStatus> fileStatusOpt, Optional<ColumnarBatch> inlineDataOpt) {
    checkArgument(
        fileStatusOpt.isPresent() ^ inlineDataOpt.isPresent(),
        "Exactly one of fileStatusOpt or inlineDataOpt must be present");
    checkArgument(version >= 0, "version must be non-negative");
    this.version = version;
    this.fileStatusOpt = fileStatusOpt;
    this.inlineDataOpt = inlineDataOpt;
  }

<<<<<<< HEAD
  public long getVersion() {
    return version;
  }

  public boolean isMaterialized() {
=======
  /**
   * Returns true if this log data is stored as a file on disk. When false, the data is stored
   * inline.
   */
  public boolean isFile() {
>>>>>>> af046258
    return fileStatusOpt.isPresent();
  }

  /**
   * Returns true if this log data is stored inline as a ColumnarBatch. When false, the data is
   * stored as a file on disk.
   */
  public boolean isInline() {
    return inlineDataOpt.isPresent();
  }

  /**
   * Callers must check {@link #isFile()} before calling this method.
   *
   * @throws NoSuchElementException if {@link #isFile()} is false
   */
  public FileStatus getFileStatus() {
    return fileStatusOpt.get();
  }

  /**
   * Callers must check {@link #isInline()} before calling this method.
   *
   * @throws NoSuchElementException if {@link #isInline()} is false
   */
  public ColumnarBatch getInlineData() {
    return inlineDataOpt.get();
  }

  /**
   * Returns a human-readable name for the parent category class. Used as a helper utility for
   * debugging and print statements.
   */
  public String getParentCategoryName() {
    return getParentCategoryClass().getSimpleName();
  }

  /** Returns the parent category class used for grouping collections of ParsedLogData instances. */
  public abstract Class<? extends ParsedLogData> getParentCategoryClass();

  /** Protected method for subclasses to override to add output to {@link #toString}. */
  protected void appendAdditionalToStringFields(StringBuilder sb) {
    // Default implementation does nothing
  }

  @Override
  public boolean equals(Object o) {
    if (o == null || getClass() != o.getClass()) {
      return false;
    }
    ParsedLogData that = (ParsedLogData) o;
    return version == that.version
        && Objects.equals(fileStatusOpt, that.fileStatusOpt)
        && Objects.equals(inlineDataOpt, that.inlineDataOpt);
  }

  @Override
  public int hashCode() {
    return Objects.hash(version, fileStatusOpt, inlineDataOpt);
  }

  @Override
  public String toString() {
    final StringBuilder sb =
        new StringBuilder(getClass().getSimpleName())
            .append("{version=")
            .append(version)
            .append(", source=");
    if (isFile()) {
      sb.append(fileStatusOpt.get());
    } else {
      sb.append("inline");
    }

    appendAdditionalToStringFields(sb);

    sb.append('}');
    return sb.toString();
  }
}<|MERGE_RESOLUTION|>--- conflicted
+++ resolved
@@ -83,19 +83,19 @@
     this.inlineDataOpt = inlineDataOpt;
   }
 
-<<<<<<< HEAD
+  /**
+   * Return the version of this log data.
+   */
   public long getVersion() {
     return version;
   }
 
-  public boolean isMaterialized() {
-=======
+
   /**
    * Returns true if this log data is stored as a file on disk. When false, the data is stored
    * inline.
    */
   public boolean isFile() {
->>>>>>> af046258
     return fileStatusOpt.isPresent();
   }
 
