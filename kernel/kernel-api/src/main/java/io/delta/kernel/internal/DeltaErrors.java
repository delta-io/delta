--- conflicted
+++ resolved
@@ -370,21 +370,20 @@
             + " but 'domainMetadata' is unsupported");
   }
 
-<<<<<<< HEAD
   public static KernelException missingStatsForClustering(DataFileStatus dataFileStatus) {
     return new KernelException(
         format(
             "Cannot write to a clustering-supported table without per-file statistics and"
                 + " per-column statistics for clustering columns.\n DataFileStatus: %s",
             dataFileStatus));
-=======
+  }
+
   public static KernelException enablingIcebergWriterCompatV1OnExistingTable(String key) {
     return new KernelException(
         String.format(
             "Cannot enable %s on an existing table. "
                 + "Enablement is only supported upon table creation.",
             key));
->>>>>>> 097ad208
   }
 
   /* ------------------------ HELPER METHODS ----------------------------- */
