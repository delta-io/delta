--- conflicted
+++ resolved
@@ -371,7 +371,6 @@
     }
   }
 
-<<<<<<< HEAD
   private CloseableIterator<ActionWrapper> readCommitOrCompactionFile(
       long fileVersion, FileStatus nextFile) throws IOException {
     // We can not read multiple JSON files in parallel (like the checkpoint files),
@@ -397,8 +396,6 @@
         Optional.of(nextFile.getModificationTime()) /* timestamp */);
   }
 
-  /** Take input (iterator<T>, boolean) and produce an iterator<T, boolean>. */
-=======
   /**
    * Takes an input iterator of actions read from the file and metadata about the file read, and
    * combines it to return an Iterator<ActionWrapper>. The timestamp in the ActionWrapper is only
@@ -406,7 +403,6 @@
    * inCommitTimestamp of the delta file when available, otherwise it will be the modification time
    * of the file.
    */
->>>>>>> c00bd145
   private CloseableIterator<ActionWrapper> combine(
       CloseableIterator<ColumnarBatch> fileReadDataIter,
       boolean isFromCheckpoint,
