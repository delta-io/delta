--- conflicted
+++ resolved
@@ -293,6 +293,22 @@
       baseProtocol = getInitialProtocol();
     }
 
+    // We use the existing clustering columns to validate schema evolution
+    Optional<List<Column>> existingClusteringCols =
+        isCreateOrReplace
+            ? Optional.empty()
+            : ClusteringUtils.getClusteringColumnsOptional(latestSnapshot.get());
+    Tuple2<Optional<Protocol>, Optional<Metadata>> updatedProtocolAndMetadata =
+        validateAndUpdateProtocolAndMetadata(
+            engine,
+            baseMetadata,
+            baseProtocol,
+            isCreateOrReplace,
+            existingClusteringCols,
+            latestSnapshot);
+    Optional<Protocol> newProtocol = updatedProtocolAndMetadata._1;
+    Optional<Metadata> newMetadata = updatedProtocolAndMetadata._2;
+
     // TODO should we do the validation in validateTransactionInputs and transform as part of
     //  generating the domain in the txn?
     StructType updatedSchema = schema.orElse(baseMetadata.getSchema());
@@ -311,16 +327,7 @@
 
     Tuple2<Optional<Protocol>, Optional<Metadata>> updatedProtocolAndMetadata =
         validateAndUpdateProtocolAndMetadata(
-<<<<<<< HEAD
             engine, baseMetadata, baseProtocol, isCreateOrReplace, clusteringColsForValidation);
-=======
-            engine,
-            baseMetadata,
-            baseProtocol,
-            isCreateOrReplace,
-            existingClusteringCols,
-            latestSnapshot);
->>>>>>> 86a4f1bc
     Optional<Protocol> newProtocol = updatedProtocolAndMetadata._1;
     Optional<Metadata> newMetadata = updatedProtocolAndMetadata._2;
 
@@ -373,12 +380,8 @@
       Metadata baseMetadata,
       Protocol baseProtocol,
       boolean isCreateOrReplace,
-<<<<<<< HEAD
-      Optional<List<Column>> clusteringCols) {
-=======
       Optional<List<Column>> existingClusteringCols,
       Optional<SnapshotImpl> latestSnapshot) {
->>>>>>> 86a4f1bc
     if (isCreateOrReplace) {
       checkArgument(!clusteringCols.isPresent());
     }
@@ -489,16 +492,12 @@
     /* ----- 5: Validate the metadata change ----- */
     // Now that all the config and schema changes have been made validate the old vs new metadata
     if (newMetadata.isPresent()) {
-<<<<<<< HEAD
-      validateMetadataChange(clusteringCols, baseMetadata, newMetadata.get(), isCreateOrReplace);
-=======
       validateMetadataChange(
           existingClusteringCols,
           baseMetadata,
           newMetadata.get(),
           isCreateOrReplace,
           latestSnapshot);
->>>>>>> 86a4f1bc
     }
 
     return new Tuple2(newProtocol, newMetadata);
