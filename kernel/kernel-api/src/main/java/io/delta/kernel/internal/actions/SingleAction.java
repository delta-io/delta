--- conflicted
+++ resolved
@@ -52,32 +52,18 @@
   // Once we start supporting domain metadata/row tracking enabled tables, we should add the
   // schema for domain metadata fields here.
 
-<<<<<<< HEAD
-    // Schema to use when writing out the single action to the Delta Log.
-    public static StructType FULL_SCHEMA = new StructType()
-            .add("txn", SetTransaction.FULL_SCHEMA)
-            .add("add", AddFile.FULL_SCHEMA)
-            .add("remove", RemoveFile.FULL_SCHEMA)
-            .add("metaData", Metadata.FULL_SCHEMA)
-            .add("protocol", Protocol.FULL_SCHEMA)
-            .add("cdc", new StructType())
-            .add("commitInfo", CommitInfo.FULL_SCHEMA);
-    // Once we start supporting updating CDC or domain metadata enabled tables, we should add the
-    // schema for those fields here.
-=======
   // Schema to use when writing out the single action to the Delta Log.
   public static StructType FULL_SCHEMA =
       new StructType()
           .add("txn", SetTransaction.FULL_SCHEMA)
           .add("add", AddFile.SCHEMA_WITH_STATS)
-          .add("remove", new StructType())
+          .add("remove", RemoveFile.FULL_SCHEMA)
           .add("metaData", Metadata.FULL_SCHEMA)
           .add("protocol", Protocol.FULL_SCHEMA)
           .add("cdc", new StructType())
           .add("commitInfo", CommitInfo.FULL_SCHEMA);
   // Once we start supporting updating CDC or domain metadata enabled tables, we should add the
   // schema for those fields here.
->>>>>>> 489a6c3a
 
   private static final int TXN_ORDINAL = FULL_SCHEMA.indexOf("txn");
   private static final int ADD_FILE_ORDINAL = FULL_SCHEMA.indexOf("add");
