/*
 * Copyright (2023) The Delta Lake Project Authors.
 *
 * Licensed under the Apache License, Version 2.0 (the "License");
 * you may not use this file except in compliance with the License.
 * You may obtain a copy of the License at
 *
 * http://www.apache.org/licenses/LICENSE-2.0
 *
 * Unless required by applicable law or agreed to in writing, software
 * distributed under the License is distributed on an "AS IS" BASIS,
 * WITHOUT WARRANTIES OR CONDITIONS OF ANY KIND, either express or implied.
 * See the License for the specific language governing permissions and
 * limitations under the License.
 */
package io.delta.kernel.internal;

import static io.delta.kernel.internal.DeltaErrors.wrapEngineExceptionThrowsIO;
import static io.delta.kernel.internal.TableConfig.*;
import static io.delta.kernel.internal.actions.SingleAction.*;
import static io.delta.kernel.internal.util.Preconditions.checkArgument;
import static io.delta.kernel.internal.util.Preconditions.checkState;
import static io.delta.kernel.internal.util.Utils.toCloseableIterator;

import io.delta.kernel.Meta;
import io.delta.kernel.Operation;
import io.delta.kernel.Transaction;
import io.delta.kernel.TransactionCommitResult;
import io.delta.kernel.data.Row;
import io.delta.kernel.engine.Engine;
import io.delta.kernel.exceptions.ConcurrentWriteException;
import io.delta.kernel.exceptions.DomainDoesNotExistException;
import io.delta.kernel.expressions.Column;
import io.delta.kernel.hook.PostCommitHook;
import io.delta.kernel.internal.actions.*;
import io.delta.kernel.internal.annotation.VisibleForTesting;
import io.delta.kernel.internal.checksum.CRCInfo;
import io.delta.kernel.internal.clustering.ClusteringUtils;
import io.delta.kernel.internal.compaction.LogCompactionWriter;
import io.delta.kernel.internal.data.TransactionStateRow;
import io.delta.kernel.internal.fs.Path;
import io.delta.kernel.internal.hook.CheckpointHook;
import io.delta.kernel.internal.hook.ChecksumSimpleHook;
import io.delta.kernel.internal.hook.LogCompactionHook;
import io.delta.kernel.internal.metrics.TransactionMetrics;
import io.delta.kernel.internal.metrics.TransactionReportImpl;
import io.delta.kernel.internal.replay.ConflictChecker;
import io.delta.kernel.internal.replay.ConflictChecker.TransactionRebaseState;
import io.delta.kernel.internal.rowtracking.RowTracking;
import io.delta.kernel.internal.stats.FileSizeHistogram;
import io.delta.kernel.internal.tablefeatures.TableFeatures;
import io.delta.kernel.internal.util.*;
import io.delta.kernel.internal.util.Clock;
import io.delta.kernel.internal.util.FileNames;
import io.delta.kernel.internal.util.InCommitTimestampUtils;
import io.delta.kernel.internal.util.VectorUtils;
import io.delta.kernel.metrics.TransactionMetricsResult;
import io.delta.kernel.metrics.TransactionReport;
import io.delta.kernel.types.StructType;
import io.delta.kernel.utils.CloseableIterable;
import io.delta.kernel.utils.CloseableIterator;
import java.io.IOException;
import java.io.UncheckedIOException;
import java.nio.file.FileAlreadyExistsException;
import java.util.*;
import java.util.stream.Collectors;
import org.slf4j.Logger;
import org.slf4j.LoggerFactory;

public class TransactionImpl implements Transaction {
  private static final Logger logger = LoggerFactory.getLogger(TransactionImpl.class);

  public static final int DEFAULT_READ_VERSION = 1;
  public static final int DEFAULT_WRITE_VERSION = 2;

  private final UUID txnId = UUID.randomUUID();

  private final boolean isNewTable; // the transaction is creating a new table
  private final String engineInfo;
  private final Operation operation;
  private final Path dataPath;
  private final Path logPath;
  private final Protocol protocol;
  private final SnapshotImpl readSnapshot;
  private final Optional<SetTransaction> setTxnOpt;
  private final List<Column> clusteringColumns;
  private final boolean shouldUpdateProtocol;
  private final Clock clock;
  private final Map<String, DomainMetadata> domainMetadatasAdded = new HashMap<>();
  private final Set<String> domainMetadatasRemoved = new HashSet<>();
  private Optional<List<DomainMetadata>> domainMetadatas = Optional.empty();
  private Metadata metadata;
  private boolean shouldUpdateMetadata;
  private int maxRetries;
<<<<<<< HEAD
  private int logCompactionInterval;
=======
  private Optional<CRCInfo> currentCrcInfo;
>>>>>>> c865e55d

  private boolean closed; // To avoid trying to commit the same transaction again.

  public TransactionImpl(
      boolean isNewTable,
      Path dataPath,
      Path logPath,
      SnapshotImpl readSnapshot,
      String engineInfo,
      Operation operation,
      Protocol protocol,
      Metadata metadata,
      Optional<SetTransaction> setTxnOpt,
      List<Column> clusteringColumns,
      boolean shouldUpdateMetadata,
      boolean shouldUpdateProtocol,
      int maxRetries,
      int logCompactionInterval,
      Clock clock) {
    this.isNewTable = isNewTable;
    this.dataPath = dataPath;
    this.logPath = logPath;
    this.readSnapshot = readSnapshot;
    this.engineInfo = engineInfo;
    this.operation = operation;
    this.protocol = protocol;
    this.metadata = metadata;
    this.setTxnOpt = setTxnOpt;
    this.clusteringColumns = clusteringColumns;
    this.shouldUpdateMetadata = shouldUpdateMetadata;
    this.shouldUpdateProtocol = shouldUpdateProtocol;
    this.maxRetries = maxRetries;
    this.logCompactionInterval = logCompactionInterval;
    this.clock = clock;
    this.currentCrcInfo = readSnapshot.getCurrentCrcInfo();
  }

  @Override
  public Row getTransactionState(Engine engine) {
    return TransactionStateRow.of(metadata, dataPath.toString(), maxRetries);
  }

  @Override
  public List<String> getPartitionColumns(Engine engine) {
    return VectorUtils.toJavaList(metadata.getPartitionColumns());
  }

  @Override
  public StructType getSchema(Engine engine) {
    return readSnapshot.getSchema();
  }

  @Override
  public long getReadTableVersion() {
    return readSnapshot.getVersion();
  }

  public Optional<SetTransaction> getSetTxnOpt() {
    return setTxnOpt;
  }

  @VisibleForTesting
  public void addDomainMetadataInternal(String domain, String config) {
    checkArgument(
        !domainMetadatasRemoved.contains(domain),
        "Cannot add a domain that is removed in this transaction");
    checkState(!closed, "Cannot add a domain metadata after the transaction has completed");
    // we override any existing value
    domainMetadatasAdded.put(domain, new DomainMetadata(domain, config, false /* removed */));
  }

  @Override
  public void addDomainMetadata(String domain, String config) {
    checkState(
        TableFeatures.isDomainMetadataSupported(protocol),
        "Unable to add domain metadata when the domain metadata table feature is disabled");
    checkArgument(
        DomainMetadata.isUserControlledDomain(domain),
        "Setting a system-controlled domain is not allowed: " + domain);
    addDomainMetadataInternal(domain, config);
  }

  @VisibleForTesting
  public void removeDomainMetadataInternal(String domain) {
    checkArgument(
        !domainMetadatasAdded.containsKey(domain),
        "Cannot remove a domain that is added in this transaction");
    checkState(!closed, "Cannot remove a domain after the transaction has completed");
    domainMetadatasRemoved.add(domain);
  }

  @Override
  public void removeDomainMetadata(String domain) {
    checkState(
        TableFeatures.isDomainMetadataSupported(protocol),
        "Unable to add domain metadata when the domain metadata table feature is disabled");
    checkArgument(
        DomainMetadata.isUserControlledDomain(domain),
        "Removing a system-controlled domain is not allowed: " + domain);
    removeDomainMetadataInternal(domain);
  }

  /**
   * Returns a list of the domain metadatas to commit. This consists of the domain metadatas added
   * in the transaction using {@link Transaction#addDomainMetadata(String, String)} and the
   * tombstones for the domain metadatas removed in the transaction using {@link
   * Transaction#removeDomainMetadata(String)}. The result is stored in {@code domainMetadatas}.
   *
   * @return A list of {@link DomainMetadata} containing domain metadata to be committed in this
   *     transaction.
   */
  public List<DomainMetadata> getDomainMetadatas() {
    // If we have already processed the domain metadatas, then return the list.
    if (domainMetadatas.isPresent()) {
      return domainMetadatas.get();
    }
    generateClusteringDomainMetadataIfNeeded();
    if (domainMetadatasAdded.isEmpty() && domainMetadatasRemoved.isEmpty()) {
      // If no domain metadatas are added or removed, return an empty list. This is to avoid
      // unnecessary loading of the domain metadatas from the snapshot (which is an expensive
      // operation).
      domainMetadatas = Optional.of(Collections.emptyList());
      return Collections.emptyList();
    }

    // Add all domain metadatas added in the transaction
    List<DomainMetadata> finalDomainMetadatas = new ArrayList<>(domainMetadatasAdded.values());

    // Generate the tombstones for the removed domain metadatas
    Map<String, DomainMetadata> snapshotDomainMetadataMap = readSnapshot.getDomainMetadataMap();
    for (String domainName : domainMetadatasRemoved) {
      // Note: we know domainName is not already in finalDomainMetadatas because we do not allow
      // removing and adding a domain with the same identifier in a single txn!
      if (snapshotDomainMetadataMap.containsKey(domainName)) {
        DomainMetadata domainToRemove = snapshotDomainMetadataMap.get(domainName);
        if (domainToRemove.isRemoved()) {
          // If the domain is already removed we throw an error to avoid any inconsistencies or
          // ambiguity. The snapshot read by the connector is inconsistent with the snapshot
          // loaded here as the domain to remove no longer exists.
          throw new DomainDoesNotExistException(
              dataPath.toString(), domainName, readSnapshot.getVersion());
        }
        finalDomainMetadatas.add(domainToRemove.removed());
      } else {
        // We must throw an error if the domain does not exist. Otherwise, there could be unexpected
        // behavior within conflict resolution. For example, consider the following
        // 1. Table has no domains set in V0
        // 2. txnA is started and wants to remove domain "foo"
        // 3. txnB is started and adds domain "foo" and commits V1 before txnA
        // 4. txnA needs to perform conflict resolution against the V1 commit from txnB
        // Conflict resolution should fail but since the domain does not exist we cannot create
        // a tombstone to mark it as removed and correctly perform conflict resolution.
        throw new DomainDoesNotExistException(
            dataPath.toString(), domainName, readSnapshot.getVersion());
      }
    }
    domainMetadatas = Optional.of(finalDomainMetadatas);
    return finalDomainMetadatas;
  }

  public Protocol getProtocol() {
    return protocol;
  }

  @Override
  public TransactionCommitResult commit(Engine engine, CloseableIterable<Row> dataActions)
      throws ConcurrentWriteException {
    checkState(!closed, "Transaction is already attempted to commit. Create a new transaction.");
    // For a new table or when fileSizeHistogram is available in the CRC of the readSnapshot
    // we update it in the commit. When it is not available we do nothing.
    TransactionMetrics transactionMetrics =
        isNewTable
            ? TransactionMetrics.forNewTable()
            : TransactionMetrics.withExistingTableFileSizeHistogram(
                readSnapshot.getCurrentCrcInfo().flatMap(CRCInfo::getFileSizeHistogram));
    try {
      long committedVersion =
          transactionMetrics.totalCommitTimer.time(
              () -> commitWithRetry(engine, dataActions, transactionMetrics));
      recordTransactionReport(
          engine,
          Optional.of(committedVersion),
          transactionMetrics,
          Optional.empty() /* exception */);
      TransactionMetricsResult txnMetricsCaptured =
          transactionMetrics.captureTransactionMetricsResult();
      return new TransactionCommitResult(
          committedVersion,
          generatePostCommitHooks(committedVersion, txnMetricsCaptured),
          txnMetricsCaptured);
    } catch (Exception e) {
      recordTransactionReport(
          engine,
          Optional.empty() /* committedVersion */,
          transactionMetrics,
          Optional.of(e) /* exception */);
      throw e;
    }
  }

  private long commitWithRetry(
      Engine engine, CloseableIterable<Row> dataActions, TransactionMetrics transactionMetrics) {
    try {
      long commitAsVersion = readSnapshot.getVersion() + 1;
      // Generate the commit action with the inCommitTimestamp if ICT is enabled.
      CommitInfo attemptCommitInfo = generateCommitAction(engine);
      updateMetadataWithICTIfRequired(
          engine, attemptCommitInfo.getInCommitTimestamp(), readSnapshot.getVersion());
      List<DomainMetadata> resolvedDomainMetadatas = getDomainMetadatas();

      // If row tracking is supported, assign base row IDs and default row commit versions to any
      // AddFile actions that do not yet have them. If the row ID high watermark changes, emit a
      // DomainMetadata action to update it.
      if (TableFeatures.isRowTrackingSupported(protocol)) {
        List<DomainMetadata> updatedDomainMetadata =
            RowTracking.updateRowIdHighWatermarkIfNeeded(
                readSnapshot,
                protocol,
                Optional.empty() /* winningTxnRowIdHighWatermark */,
                dataActions,
                resolvedDomainMetadatas);
        domainMetadatas = Optional.of(updatedDomainMetadata);
        dataActions =
            RowTracking.assignBaseRowIdAndDefaultRowCommitVersion(
                readSnapshot,
                protocol,
                Optional.empty() /* winningTxnRowIdHighWatermark */,
                Optional.empty() /* prevCommitVersion */,
                commitAsVersion,
                dataActions);
      }

      int numTries = 0;
      while (numTries <= maxRetries) { // leq because the first is a try, not a retry
        logger.info("Committing transaction as version = {}.", commitAsVersion);
        try {
          transactionMetrics.commitAttemptsCounter.increment();
          return doCommit(
              engine, commitAsVersion, attemptCommitInfo, dataActions, transactionMetrics);
        } catch (FileAlreadyExistsException fnfe) {
          logger.info(
              "Concurrent write detected when committing as version = {}.", commitAsVersion);
          if (numTries < maxRetries) {
            // only try and resolve conflicts if we're going to retry
            TransactionRebaseState rebaseState =
                resolveConflicts(engine, commitAsVersion, attemptCommitInfo, numTries, dataActions);
            commitAsVersion = rebaseState.getLatestVersion() + 1;
            dataActions = rebaseState.getUpdatedDataActions();
            domainMetadatas = Optional.of(rebaseState.getUpdatedDomainMetadatas());
            currentCrcInfo = rebaseState.getUpdatedCrcInfo();
            // Action counters may be partially incremented from previous tries, reset the counters
            // to 0 and drop fileSizeHistogram
            // TODO: reconcile fileSizeHistogram.
            transactionMetrics.resetActionMetricsForRetry();
          }
        }
        numTries++;
      }
    } finally {
      closed = true;
    }

    // we have exhausted the number of retries, give up.
    logger.info("Exhausted maximum retries ({}) for committing transaction.", maxRetries);
    throw new ConcurrentWriteException();
  }

  private TransactionRebaseState resolveConflicts(
      Engine engine,
      long commitAsVersion,
      CommitInfo attemptCommitInfo,
      int numTries,
      CloseableIterable<Row> dataActions) {
    logger.info(
        "Table {}, trying to resolve conflicts and retry commit. (tries/maxRetries: {}/{})",
        dataPath,
        numTries,
        maxRetries);
    TransactionRebaseState rebaseState =
        ConflictChecker.resolveConflicts(engine, readSnapshot, commitAsVersion, this, dataActions);
    long newCommitAsVersion = rebaseState.getLatestVersion() + 1;
    checkArgument(
        commitAsVersion < newCommitAsVersion,
        "New commit version %d should be greater than the previous commit attempt version %d.",
        newCommitAsVersion,
        commitAsVersion);
    Optional<Long> updatedInCommitTimestamp =
        getUpdatedInCommitTimestampAfterConflict(
            rebaseState.getLatestCommitTimestamp(), attemptCommitInfo.getInCommitTimestamp());
    updateMetadataWithICTIfRequired(
        engine, updatedInCommitTimestamp, rebaseState.getLatestVersion());
    attemptCommitInfo.setInCommitTimestamp(updatedInCommitTimestamp);
    return rebaseState;
  }

  private void updateMetadata(Metadata metadata) {
    logger.info(
        "Updated metadata from {} to {}", shouldUpdateMetadata ? this.metadata : "-", metadata);
    this.metadata = metadata;
    this.shouldUpdateMetadata = true;
  }

  private void updateMetadataWithICTIfRequired(
      Engine engine, Optional<Long> inCommitTimestampOpt, long lastCommitVersion) {
    // If ICT is enabled for the current transaction, update the metadata with the ICT
    // enablement info.
    inCommitTimestampOpt.ifPresent(
        inCommitTimestamp -> {
          Optional<Metadata> metadataWithICTInfo =
              InCommitTimestampUtils.getUpdatedMetadataWithICTEnablementInfo(
                  engine, inCommitTimestamp, readSnapshot, metadata, lastCommitVersion + 1L);
          metadataWithICTInfo.ifPresent(this::updateMetadata);
        });
  }

  private Optional<Long> getUpdatedInCommitTimestampAfterConflict(
      long winningCommitTimestamp, Optional<Long> attemptInCommitTimestamp) {
    if (attemptInCommitTimestamp.isPresent()) {
      long updatedInCommitTimestamp =
          Math.max(attemptInCommitTimestamp.get(), winningCommitTimestamp + 1);
      return Optional.of(updatedInCommitTimestamp);
    }
    return attemptInCommitTimestamp;
  }

  private long doCommit(
      Engine engine,
      long commitAsVersion,
      CommitInfo attemptCommitInfo,
      CloseableIterable<Row> dataActions,
      TransactionMetrics transactionMetrics)
      throws FileAlreadyExistsException {
    List<Row> metadataActions = new ArrayList<>();
    metadataActions.add(createCommitInfoSingleAction(attemptCommitInfo.toRow()));
    if (shouldUpdateMetadata || isNewTable) {
      metadataActions.add(createMetadataSingleAction(metadata.toRow()));
    }
    if (shouldUpdateProtocol || isNewTable) {
      // In the future, we need to add metadata and action when there are any changes to them.
      metadataActions.add(createProtocolSingleAction(protocol.toRow()));
    }
    setTxnOpt.ifPresent(setTxn -> metadataActions.add(createTxnSingleAction(setTxn.toRow())));

    List<DomainMetadata> resolvedDomainMetadatas = getDomainMetadatas();

    // Check for duplicate domain metadata and if the protocol supports
    DomainMetadataUtils.validateDomainMetadatas(resolvedDomainMetadatas, protocol);

    resolvedDomainMetadatas.forEach(
        dm -> metadataActions.add(createDomainMetadataSingleAction(dm.toRow())));

    try (CloseableIterator<Row> stageDataIter = dataActions.iterator()) {
      // Create a new CloseableIterator that will return the metadata actions followed by the
      // data actions.
      CloseableIterator<Row> dataAndMetadataActions =
          toCloseableIterator(metadataActions.iterator()).combine(stageDataIter);

      if (commitAsVersion == 0) {
        // New table, create a delta log directory
        if (!wrapEngineExceptionThrowsIO(
            () -> engine.getFileSystemClient().mkdirs(logPath.toString()),
            "Creating directories for path %s",
            logPath)) {
          throw new RuntimeException("Failed to create delta log directory: " + logPath);
        }
      }

      boolean isAppendOnlyTable = APPEND_ONLY_ENABLED.fromMetadata(metadata);

      // Write the staged data to a delta file
      wrapEngineExceptionThrowsIO(
          () -> {
            engine
                .getJsonHandler()
                .writeJsonFileAtomically(
                    FileNames.deltaFile(logPath, commitAsVersion),
                    dataAndMetadataActions.map(
                        action -> {
                          incrementMetricsForFileActionRow(transactionMetrics, action);
                          if (!action.isNullAt(REMOVE_FILE_ORDINAL)) {
                            RemoveFile removeFile =
                                new RemoveFile(action.getStruct(REMOVE_FILE_ORDINAL));
                            if (isAppendOnlyTable && removeFile.getDataChange()) {
                              throw DeltaErrors.cannotModifyAppendOnlyTable(dataPath.toString());
                            }
                          }
                          return action;
                        }),
                    false /* overwrite */);
            return null;
          },
          "Write file actions to JSON log file `%s`",
          FileNames.deltaFile(logPath, commitAsVersion));

      return commitAsVersion;
    } catch (FileAlreadyExistsException e) {
      throw e;
    } catch (IOException ioe) {
      throw new UncheckedIOException(ioe);
    }
  }

  private void incrementMetricsForFileActionRow(TransactionMetrics txnMetrics, Row fileActionRow) {
    txnMetrics.totalActionsCounter.increment();
    if (!fileActionRow.isNullAt(ADD_FILE_ORDINAL)) {
      txnMetrics.updateForAddFile(new AddFile(fileActionRow.getStruct(ADD_FILE_ORDINAL)).getSize());
    } else if (!fileActionRow.isNullAt(REMOVE_FILE_ORDINAL)) {
      RemoveFile removeFile = new RemoveFile(fileActionRow.getStruct(REMOVE_FILE_ORDINAL));
      long removeFileSize =
          removeFile.getSize().orElseThrow(DeltaErrorsInternal::missingRemoveFileSizeDuringCommit);
      txnMetrics.updateForRemoveFile(removeFileSize);
    }
  }

  public boolean isBlindAppend() {
    // For now, Kernel just supports blind append.
    // Change this when read-after-write is supported.
    return true;
  }

  private List<PostCommitHook> generatePostCommitHooks(
      long committedVersion, TransactionMetricsResult txnMetrics) {
    List<PostCommitHook> postCommitHooks = new ArrayList<>();
    if (isReadyForCheckpoint(committedVersion)) {
      postCommitHooks.add(new CheckpointHook(dataPath, committedVersion));
    }

    buildPostCommitCrcInfoIfCurrentCrcAvailable(committedVersion, txnMetrics)
        .ifPresent(crcInfo -> postCommitHooks.add(new ChecksumSimpleHook(crcInfo, logPath)));

    if (logCompactionInterval > 0
        && LogCompactionWriter.shouldCompact(committedVersion, logCompactionInterval)) {
      // add one here because commits start a 0
      long startVersion = committedVersion + 1 - logCompactionInterval;
      long minFileRetentionTimestampMillis =
          clock.getTimeMillis() - TOMBSTONE_RETENTION.fromMetadata(metadata);
      postCommitHooks.add(
          new LogCompactionHook(
              dataPath, logPath, startVersion, committedVersion, minFileRetentionTimestampMillis));
    }

    return postCommitHooks;
  }

  /**
   * Generates a timestamp which is greater than the commit timestamp of the readSnapshot. This can
   * result in an additional file read and that this will only happen if ICT is enabled.
   */
  private Optional<Long> generateInCommitTimestampForFirstCommitAttempt(
      Engine engine, long currentTimestamp) {
    if (IN_COMMIT_TIMESTAMPS_ENABLED.fromMetadata(metadata)) {
      long lastCommitTimestamp = readSnapshot.getTimestamp(engine);
      return Optional.of(Math.max(currentTimestamp, lastCommitTimestamp + 1));
    } else {
      return Optional.empty();
    }
  }

  private CommitInfo generateCommitAction(Engine engine) {
    long commitAttemptStartTime = clock.getTimeMillis();
    return new CommitInfo(
        generateInCommitTimestampForFirstCommitAttempt(engine, commitAttemptStartTime),
        commitAttemptStartTime, /* timestamp */
        "Kernel-" + Meta.KERNEL_VERSION + "/" + engineInfo, /* engineInfo */
        operation.getDescription(), /* description */
        getOperationParameters(), /* operationParameters */
        isBlindAppend(), /* isBlindAppend */
        txnId.toString(), /* txnId */
        Collections.emptyMap() /* operationMetrics */);
  }

  private boolean isReadyForCheckpoint(long newVersion) {
    int checkpointInterval = CHECKPOINT_INTERVAL.fromMetadata(metadata);
    return newVersion > 0 && newVersion % checkpointInterval == 0;
  }

  private Map<String, String> getOperationParameters() {
    if (isNewTable) {
      List<String> partitionCols = VectorUtils.toJavaList(metadata.getPartitionColumns());
      String partitionBy =
          partitionCols.stream()
              .map(col -> "\"" + col + "\"")
              .collect(Collectors.joining(",", "[", "]"));
      return Collections.singletonMap("partitionBy", partitionBy);
    }
    return Collections.emptyMap();
  }

  private void recordTransactionReport(
      Engine engine,
      Optional<Long> committedVersion,
      TransactionMetrics transactionMetrics,
      Optional<Exception> exception) {
    TransactionReport transactionReport =
        new TransactionReportImpl(
            dataPath.toString() /* tablePath */,
            operation.toString(),
            engineInfo,
            committedVersion,
            transactionMetrics,
            readSnapshot.getSnapshotReport(),
            exception);
    engine.getMetricsReporters().forEach(reporter -> reporter.report(transactionReport));
  }

  private Optional<CRCInfo> buildPostCommitCrcInfoIfCurrentCrcAvailable(
      long commitAtVersion, TransactionMetricsResult metricsResult) {
    if (isNewTable) {
      // We don't need to worry about conflicting transaction here since new tables always commit
      // metadata (and thus fail any conflicts)
      return Optional.of(
          new CRCInfo(
              commitAtVersion,
              metadata,
              protocol,
              metricsResult.getTotalAddFilesSizeInBytes(),
              metricsResult.getNumAddFiles(),
              Optional.of(txnId.toString()),
              Optional.empty(), // TODO: populate domain metadata
              metricsResult
                  .getTableFileSizeHistogram()
                  .map(FileSizeHistogram::fromFileSizeHistogramResult)));
    }

    return currentCrcInfo
        // Ensure current currentCrcInfo is exactly commitAtVersion - 1
        .filter(crcInfo -> commitAtVersion == crcInfo.getVersion() + 1)
        .map(
            lastCrcInfo ->
                new CRCInfo(
                    commitAtVersion,
                    metadata,
                    protocol,
                    lastCrcInfo.getTableSizeBytes()
                        + metricsResult.getTotalAddFilesSizeInBytes()
                        - metricsResult.getTotalRemoveFilesSizeInBytes(),
                    lastCrcInfo.getNumFiles()
                        + metricsResult.getNumAddFiles()
                        - metricsResult.getNumRemoveFiles(),
                    Optional.of(txnId.toString()),
                    Optional.empty(), // TODO: populate domain metadata
                    metricsResult
                        .getTableFileSizeHistogram()
                        .map(FileSizeHistogram::fromFileSizeHistogramResult)));
  }

  /**
   * Generate the domain metadata for the clustering columns if they are present in the transaction.
   */
  private void generateClusteringDomainMetadataIfNeeded() {
    if (TableFeatures.isClusteringTableFeatureSupported(protocol) && !clusteringColumns.isEmpty()) {
      DomainMetadata clusteringDomainMetadata =
          ClusteringUtils.getClusteringDomainMetadata(clusteringColumns);
      addDomainMetadataInternal(
          clusteringDomainMetadata.getDomain(), clusteringDomainMetadata.getConfiguration());
    }
  }

  /**
   * Get the part of the schema of the table that needs the statistics to be collected per file.
   *
   * @param transactionState State of the transaction.
   * @return
   */
  public static List<Column> getStatisticsColumns(Row transactionState) {
    int numIndexedCols =
        TableConfig.DATA_SKIPPING_NUM_INDEXED_COLS.fromMetadata(
            TransactionStateRow.getConfiguration(transactionState));

    // Get the list of partition columns to exclude
    Set<String> partitionColumns =
        new HashSet<>(TransactionStateRow.getPartitionColumnsList(transactionState));

    // Collect the leaf-level columns for statistics calculation.
    // This call selects only the first 'numIndexedCols' leaf columns from the logical schema,
    // excluding any column whose top-level name appears in 'partitionColumns'.
    // NOTE: Nested columns (i.e. each leaf within a StructType) count individually toward the
    // numIndexedCols limit (not Map/ArrayTypes - they're not stats compatible types).
    //
    // For example, given the following schema:
    //   root
    //     ├─ col1 (int)
    //     ├─ col2 (string)
    //     └─ col3 (struct)
    //           ├─ a (int)
    //           └─ b (double)
    //
    // And if 'numIndexedCols' is set to 2 with no partition columns to exclude, then the returned
    // stats columns
    // would be: [col1, col2]. If 'col1' were a partition column, the returned list would be:
    // [col2, col3.a] (assuming col3.a is encountered before col3.b).
    return SchemaUtils.collectLeafColumns(
        TransactionStateRow.getPhysicalSchema(transactionState), partitionColumns, numIndexedCols);
  }
}<|MERGE_RESOLUTION|>--- conflicted
+++ resolved
@@ -92,11 +92,8 @@
   private Metadata metadata;
   private boolean shouldUpdateMetadata;
   private int maxRetries;
-<<<<<<< HEAD
   private int logCompactionInterval;
-=======
   private Optional<CRCInfo> currentCrcInfo;
->>>>>>> c865e55d
 
   private boolean closed; // To avoid trying to commit the same transaction again.
 
