/*
 * Copyright (2023) The Delta Lake Project Authors.
 *
 * Licensed under the Apache License, Version 2.0 (the "License");
 * you may not use this file except in compliance with the License.
 * You may obtain a copy of the License at
 *
 * http://www.apache.org/licenses/LICENSE-2.0
 *
 * Unless required by applicable law or agreed to in writing, software
 * distributed under the License is distributed on an "AS IS" BASIS,
 * WITHOUT WARRANTIES OR CONDITIONS OF ANY KIND, either express or implied.
 * See the License for the specific language governing permissions and
 * limitations under the License.
 */
package io.delta.kernel.internal;

import static io.delta.kernel.internal.DeltaErrors.wrapEngineExceptionThrowsIO;
import static io.delta.kernel.internal.TableConfig.*;
import static io.delta.kernel.internal.actions.SingleAction.*;
import static io.delta.kernel.internal.util.Preconditions.checkArgument;
import static io.delta.kernel.internal.util.Preconditions.checkState;
import static io.delta.kernel.internal.util.Utils.toCloseableIterator;

import io.delta.kernel.Meta;
import io.delta.kernel.Operation;
import io.delta.kernel.Transaction;
import io.delta.kernel.TransactionCommitResult;
import io.delta.kernel.data.Row;
import io.delta.kernel.engine.Engine;
import io.delta.kernel.exceptions.ConcurrentWriteException;
import io.delta.kernel.exceptions.DomainDoesNotExistException;
import io.delta.kernel.expressions.Column;
import io.delta.kernel.hook.PostCommitHook;
import io.delta.kernel.internal.actions.*;
import io.delta.kernel.internal.annotation.VisibleForTesting;
import io.delta.kernel.internal.checksum.CRCInfo;
import io.delta.kernel.internal.clustering.ClusteringUtils;
import io.delta.kernel.internal.data.TransactionStateRow;
import io.delta.kernel.internal.fs.Path;
import io.delta.kernel.internal.hook.CheckpointHook;
import io.delta.kernel.internal.hook.ChecksumSimpleHook;
import io.delta.kernel.internal.metrics.TransactionMetrics;
import io.delta.kernel.internal.metrics.TransactionReportImpl;
import io.delta.kernel.internal.replay.ConflictChecker;
import io.delta.kernel.internal.replay.ConflictChecker.TransactionRebaseState;
import io.delta.kernel.internal.rowtracking.RowTracking;
import io.delta.kernel.internal.stats.FileSizeHistogram;
import io.delta.kernel.internal.tablefeatures.TableFeatures;
import io.delta.kernel.internal.util.*;
import io.delta.kernel.internal.util.Clock;
import io.delta.kernel.internal.util.FileNames;
import io.delta.kernel.internal.util.InCommitTimestampUtils;
import io.delta.kernel.internal.util.VectorUtils;
import io.delta.kernel.metrics.TransactionMetricsResult;
import io.delta.kernel.metrics.TransactionReport;
import io.delta.kernel.types.StructType;
import io.delta.kernel.utils.CloseableIterable;
import io.delta.kernel.utils.CloseableIterator;
import java.io.IOException;
import java.io.UncheckedIOException;
import java.nio.file.FileAlreadyExistsException;
import java.util.*;
import java.util.stream.Collectors;
import org.slf4j.Logger;
import org.slf4j.LoggerFactory;

public class TransactionImpl implements Transaction {
  private static final Logger logger = LoggerFactory.getLogger(TransactionImpl.class);

  public static final int DEFAULT_READ_VERSION = 1;
  public static final int DEFAULT_WRITE_VERSION = 2;

  private final UUID txnId = UUID.randomUUID();

  private final boolean isNewTable; // the transaction is creating a new table
  private final String engineInfo;
  private final Operation operation;
  private final Path dataPath;
  private final Path logPath;
  private final Protocol protocol;
  private final SnapshotImpl readSnapshot;
  private final Optional<SetTransaction> setTxnOpt;
  private final List<Column> clusteringColumns;
  private final boolean shouldUpdateProtocol;
  private final Clock clock;
  private final Map<String, DomainMetadata> domainMetadatasAdded = new HashMap<>();
  private final Set<String> domainMetadatasRemoved = new HashSet<>();
  private Optional<List<DomainMetadata>> domainMetadatas = Optional.empty();
  private Metadata metadata;
  private boolean shouldUpdateMetadata;
  private int maxRetries;

  private boolean closed; // To avoid trying to commit the same transaction again.

  public TransactionImpl(
      boolean isNewTable,
      Path dataPath,
      Path logPath,
      SnapshotImpl readSnapshot,
      String engineInfo,
      Operation operation,
      Protocol protocol,
      Metadata metadata,
      Optional<SetTransaction> setTxnOpt,
      List<Column> clusteringColumns,
      boolean shouldUpdateMetadata,
      boolean shouldUpdateProtocol,
      int maxRetries,
      Clock clock) {
    this.isNewTable = isNewTable;
    this.dataPath = dataPath;
    this.logPath = logPath;
    this.readSnapshot = readSnapshot;
    this.engineInfo = engineInfo;
    this.operation = operation;
    this.protocol = protocol;
    this.metadata = metadata;
    this.setTxnOpt = setTxnOpt;
    this.clusteringColumns = clusteringColumns;
    this.shouldUpdateMetadata = shouldUpdateMetadata;
    this.shouldUpdateProtocol = shouldUpdateProtocol;
    this.maxRetries = maxRetries;
    this.clock = clock;
  }

  @Override
  public Row getTransactionState(Engine engine) {
    return TransactionStateRow.of(metadata, dataPath.toString(), maxRetries);
  }

  @Override
  public List<String> getPartitionColumns(Engine engine) {
    return VectorUtils.toJavaList(metadata.getPartitionColumns());
  }

  @Override
  public StructType getSchema(Engine engine) {
    return readSnapshot.getSchema();
  }

  @Override
  public long getReadTableVersion() {
    return readSnapshot.getVersion();
  }

  public Optional<SetTransaction> getSetTxnOpt() {
    return setTxnOpt;
  }

  @VisibleForTesting
  public void addDomainMetadataInternal(String domain, String config) {
    checkArgument(
        !domainMetadatasRemoved.contains(domain),
        "Cannot add a domain that is removed in this transaction");
    checkState(!closed, "Cannot add a domain metadata after the transaction has completed");
    // we override any existing value
    domainMetadatasAdded.put(domain, new DomainMetadata(domain, config, false /* removed */));
  }

  @Override
  public void addDomainMetadata(String domain, String config) {
    checkState(
        TableFeatures.isDomainMetadataSupported(protocol),
        "Unable to add domain metadata when the domain metadata table feature is disabled");
    checkArgument(
        DomainMetadata.isUserControlledDomain(domain),
        "Setting a system-controlled domain is not allowed: " + domain);
    addDomainMetadataInternal(domain, config);
  }

  @VisibleForTesting
  public void removeDomainMetadataInternal(String domain) {
    checkArgument(
        !domainMetadatasAdded.containsKey(domain),
        "Cannot remove a domain that is added in this transaction");
    checkState(!closed, "Cannot remove a domain after the transaction has completed");
    domainMetadatasRemoved.add(domain);
  }

  @Override
  public void removeDomainMetadata(String domain) {
    checkState(
        TableFeatures.isDomainMetadataSupported(protocol),
        "Unable to add domain metadata when the domain metadata table feature is disabled");
    checkArgument(
        DomainMetadata.isUserControlledDomain(domain),
        "Removing a system-controlled domain is not allowed: " + domain);
    removeDomainMetadataInternal(domain);
  }

  /**
   * Returns a list of the domain metadatas to commit. This consists of the domain metadatas added
   * in the transaction using {@link Transaction#addDomainMetadata(String, String)} and the
   * tombstones for the domain metadatas removed in the transaction using {@link
   * Transaction#removeDomainMetadata(String)}. The result is stored in {@code domainMetadatas}.
   *
   * @return A list of {@link DomainMetadata} containing domain metadata to be committed in this
   *     transaction.
   */
  public List<DomainMetadata> getDomainMetadatas() {
    // If we have already processed the domain metadatas, then return the list.
    if (domainMetadatas.isPresent()) {
      return domainMetadatas.get();
    }
    generateClusteringDomainMetadataIfNeeded();
    if (domainMetadatasAdded.isEmpty() && domainMetadatasRemoved.isEmpty()) {
      // If no domain metadatas are added or removed, return an empty list. This is to avoid
      // unnecessary loading of the domain metadatas from the snapshot (which is an expensive
      // operation).
      domainMetadatas = Optional.of(Collections.emptyList());
      return Collections.emptyList();
    }

    // Add all domain metadatas added in the transaction
    List<DomainMetadata> finalDomainMetadatas = new ArrayList<>(domainMetadatasAdded.values());

    // Generate the tombstones for the removed domain metadatas
    Map<String, DomainMetadata> snapshotDomainMetadataMap = readSnapshot.getDomainMetadataMap();
    for (String domainName : domainMetadatasRemoved) {
      // Note: we know domainName is not already in finalDomainMetadatas because we do not allow
      // removing and adding a domain with the same identifier in a single txn!
      if (snapshotDomainMetadataMap.containsKey(domainName)) {
        DomainMetadata domainToRemove = snapshotDomainMetadataMap.get(domainName);
        if (domainToRemove.isRemoved()) {
          // If the domain is already removed we throw an error to avoid any inconsistencies or
          // ambiguity. The snapshot read by the connector is inconsistent with the snapshot
          // loaded here as the domain to remove no longer exists.
          throw new DomainDoesNotExistException(
              dataPath.toString(), domainName, readSnapshot.getVersion());
        }
        finalDomainMetadatas.add(domainToRemove.removed());
      } else {
        // We must throw an error if the domain does not exist. Otherwise, there could be unexpected
        // behavior within conflict resolution. For example, consider the following
        // 1. Table has no domains set in V0
        // 2. txnA is started and wants to remove domain "foo"
        // 3. txnB is started and adds domain "foo" and commits V1 before txnA
        // 4. txnA needs to perform conflict resolution against the V1 commit from txnB
        // Conflict resolution should fail but since the domain does not exist we cannot create
        // a tombstone to mark it as removed and correctly perform conflict resolution.
        throw new DomainDoesNotExistException(
            dataPath.toString(), domainName, readSnapshot.getVersion());
      }
    }
    domainMetadatas = Optional.of(finalDomainMetadatas);
    return finalDomainMetadatas;
  }

  public Protocol getProtocol() {
    return protocol;
  }

  @Override
  public TransactionCommitResult commit(Engine engine, CloseableIterable<Row> dataActions)
      throws ConcurrentWriteException {
    checkState(!closed, "Transaction is already attempted to commit. Create a new transaction.");
    TransactionMetrics transactionMetrics = new TransactionMetrics();
    try {
      long committedVersion =
          transactionMetrics.totalCommitTimer.time(
              () -> commitWithRetry(engine, dataActions, transactionMetrics));
      recordTransactionReport(
          engine,
          Optional.of(committedVersion),
          transactionMetrics,
          Optional.empty() /* exception */);
      TransactionMetricsResult txnMetricsCaptured =
          transactionMetrics.captureTransactionMetricsResult();
      return new TransactionCommitResult(
          committedVersion,
          generatePostCommitHooks(committedVersion, txnMetricsCaptured),
          txnMetricsCaptured);
    } catch (Exception e) {
      recordTransactionReport(
          engine,
          Optional.empty() /* committedVersion */,
          transactionMetrics,
          Optional.of(e) /* exception */);
      throw e;
    }
  }

  private long commitWithRetry(
      Engine engine, CloseableIterable<Row> dataActions, TransactionMetrics transactionMetrics) {
    try {
      long commitAsVersion = readSnapshot.getVersion() + 1;
      // Generate the commit action with the inCommitTimestamp if ICT is enabled.
      CommitInfo attemptCommitInfo = generateCommitAction(engine);
      updateMetadataWithICTIfRequired(
          engine, attemptCommitInfo.getInCommitTimestamp(), readSnapshot.getVersion());
      List<DomainMetadata> resolvedDomainMetadatas = getDomainMetadatas();

      // If row tracking is supported, assign base row IDs and default row commit versions to any
      // AddFile actions that do not yet have them. If the row ID high watermark changes, emit a
      // DomainMetadata action to update it.
      if (TableFeatures.isRowTrackingSupported(protocol)) {
        List<DomainMetadata> updatedDomainMetadata =
            RowTracking.updateRowIdHighWatermarkIfNeeded(
                readSnapshot,
                protocol,
                Optional.empty() /* winningTxnRowIdHighWatermark */,
                dataActions,
                resolvedDomainMetadatas);
        domainMetadatas = Optional.of(updatedDomainMetadata);
        dataActions =
            RowTracking.assignBaseRowIdAndDefaultRowCommitVersion(
                readSnapshot,
                protocol,
                Optional.empty() /* winningTxnRowIdHighWatermark */,
                Optional.empty() /* prevCommitVersion */,
                commitAsVersion,
                dataActions);
      }

      int numTries = 0;
      while (numTries <= maxRetries) { // leq because the first is a try, not a retry
        logger.info("Committing transaction as version = {}.", commitAsVersion);
        try {
          transactionMetrics.commitAttemptsCounter.increment();
          return doCommit(
              engine, commitAsVersion, attemptCommitInfo, dataActions, transactionMetrics);
        } catch (FileAlreadyExistsException fnfe) {
          logger.info(
              "Concurrent write detected when committing as version = {}.", commitAsVersion);
          if (numTries < maxRetries) {
            // only try and resolve conflicts if we're going to retry
            TransactionRebaseState rebaseState =
                resolveConflicts(engine, commitAsVersion, attemptCommitInfo, numTries, dataActions);
            commitAsVersion = rebaseState.getLatestVersion() + 1;
            dataActions = rebaseState.getUpdatedDataActions();
            domainMetadatas = Optional.of(rebaseState.getUpdatedDomainMetadatas());
          }
        }
        numTries++;
      }
    } finally {
      closed = true;
    }

    // we have exhausted the number of retries, give up.
    logger.info("Exhausted maximum retries ({}) for committing transaction.", maxRetries);
    throw new ConcurrentWriteException();
  }

  private TransactionRebaseState resolveConflicts(
      Engine engine,
      long commitAsVersion,
      CommitInfo attemptCommitInfo,
      int numTries,
      CloseableIterable<Row> dataActions) {
    logger.info(
        "Table {}, trying to resolve conflicts and retry commit. (tries/maxRetries: {}/{})",
        dataPath,
        numTries,
        maxRetries);
    TransactionRebaseState rebaseState =
        ConflictChecker.resolveConflicts(engine, readSnapshot, commitAsVersion, this, dataActions);
    long newCommitAsVersion = rebaseState.getLatestVersion() + 1;
    checkArgument(
        commitAsVersion < newCommitAsVersion,
        "New commit version %d should be greater than the previous commit attempt version %d.",
        newCommitAsVersion,
        commitAsVersion);
    Optional<Long> updatedInCommitTimestamp =
        getUpdatedInCommitTimestampAfterConflict(
            rebaseState.getLatestCommitTimestamp(), attemptCommitInfo.getInCommitTimestamp());
    updateMetadataWithICTIfRequired(
        engine, updatedInCommitTimestamp, rebaseState.getLatestVersion());
    attemptCommitInfo.setInCommitTimestamp(updatedInCommitTimestamp);
    return rebaseState;
  }

  private void updateMetadata(Metadata metadata) {
    logger.info(
        "Updated metadata from {} to {}", shouldUpdateMetadata ? this.metadata : "-", metadata);
    this.metadata = metadata;
    this.shouldUpdateMetadata = true;
  }

  private void updateMetadataWithICTIfRequired(
      Engine engine, Optional<Long> inCommitTimestampOpt, long lastCommitVersion) {
    // If ICT is enabled for the current transaction, update the metadata with the ICT
    // enablement info.
    inCommitTimestampOpt.ifPresent(
        inCommitTimestamp -> {
          Optional<Metadata> metadataWithICTInfo =
              InCommitTimestampUtils.getUpdatedMetadataWithICTEnablementInfo(
                  engine, inCommitTimestamp, readSnapshot, metadata, lastCommitVersion + 1L);
          metadataWithICTInfo.ifPresent(this::updateMetadata);
        });
  }

  private Optional<Long> getUpdatedInCommitTimestampAfterConflict(
      long winningCommitTimestamp, Optional<Long> attemptInCommitTimestamp) {
    if (attemptInCommitTimestamp.isPresent()) {
      long updatedInCommitTimestamp =
          Math.max(attemptInCommitTimestamp.get(), winningCommitTimestamp + 1);
      return Optional.of(updatedInCommitTimestamp);
    }
    return attemptInCommitTimestamp;
  }

  private long doCommit(
      Engine engine,
      long commitAsVersion,
      CommitInfo attemptCommitInfo,
      CloseableIterable<Row> dataActions,
      TransactionMetrics transactionMetrics)
      throws FileAlreadyExistsException {
    List<Row> metadataActions = new ArrayList<>();
    metadataActions.add(createCommitInfoSingleAction(attemptCommitInfo.toRow()));
    if (shouldUpdateMetadata || isNewTable) {
      metadataActions.add(createMetadataSingleAction(metadata.toRow()));
    }
    if (shouldUpdateProtocol || isNewTable) {
      // In the future, we need to add metadata and action when there are any changes to them.
      metadataActions.add(createProtocolSingleAction(protocol.toRow()));
    }
    setTxnOpt.ifPresent(setTxn -> metadataActions.add(createTxnSingleAction(setTxn.toRow())));

    List<DomainMetadata> resolvedDomainMetadatas = getDomainMetadatas();

    // Check for duplicate domain metadata and if the protocol supports
    DomainMetadataUtils.validateDomainMetadatas(resolvedDomainMetadatas, protocol);

    resolvedDomainMetadatas.forEach(
        dm -> metadataActions.add(createDomainMetadataSingleAction(dm.toRow())));

    try (CloseableIterator<Row> stageDataIter = dataActions.iterator()) {
      // Create a new CloseableIterator that will return the metadata actions followed by the
      // data actions.
      CloseableIterator<Row> dataAndMetadataActions =
          toCloseableIterator(metadataActions.iterator()).combine(stageDataIter);

      if (commitAsVersion == 0) {
        // New table, create a delta log directory
        if (!wrapEngineExceptionThrowsIO(
            () -> engine.getFileSystemClient().mkdirs(logPath.toString()),
            "Creating directories for path %s",
            logPath)) {
          throw new RuntimeException("Failed to create delta log directory: " + logPath);
        }
      }

      // Action counters may be partially incremented from previous tries, reset the counters to 0
      transactionMetrics.resetActionCounters();
      boolean isAppendOnlyTable = APPEND_ONLY_ENABLED.fromMetadata(metadata);

      Optional<FileSizeHistogram> fileSizeHistogram =
          isNewTable
              ? Optional.of(FileSizeHistogram.createDefaultHistogram())
              : readSnapshot.getCurrentCrcInfo().flatMap(CRCInfo::getFileSizeHistogram);
      // Write the staged data to a delta file
      wrapEngineExceptionThrowsIO(
          () -> {
            engine
                .getJsonHandler()
                .writeJsonFileAtomically(
                    FileNames.deltaFile(logPath, commitAsVersion),
                    dataAndMetadataActions.map(
                        action -> {
                          transactionMetrics.totalActionsCounter.increment();
                          if (!action.isNullAt(ADD_FILE_ORDINAL)) {
                            long addFileSize =
                                new AddFile(action.getStruct(ADD_FILE_ORDINAL)).getSize();

                            transactionMetrics.addFilesCounter.increment();
                            transactionMetrics.addFilesSizeInBytesCounter.increment(addFileSize);
                            fileSizeHistogram.ifPresent(histogram -> histogram.insert(addFileSize));
                          } else if (!action.isNullAt(REMOVE_FILE_ORDINAL)) {
                            transactionMetrics.removeFilesCounter.increment();
<<<<<<< HEAD
                            // TODO: handle RemoveFiles.
                            throw new UnsupportedOperationException(
                                "Remove File is not yet supported");
=======
                            // TODO add removeFileSizeInBytes and increment
                            // TODO update fileSizeHistogram
                            RemoveFile removeFile =
                                new RemoveFile(action.getStruct(REMOVE_FILE_ORDINAL));
                            if (isAppendOnlyTable && removeFile.getDataChange()) {
                              throw DeltaErrors.cannotModifyAppendOnlyTable(dataPath.toString());
                            }
>>>>>>> 17ccce5d
                          }
                          return action;
                        }),
                    false /* overwrite */);
            return null;
          },
          "Write file actions to JSON log file `%s`",
          FileNames.deltaFile(logPath, commitAsVersion));

<<<<<<< HEAD
      List<PostCommitHook> postCommitHooks = new ArrayList<>();
      if (isReadyForCheckpoint(commitAsVersion)) {
        postCommitHooks.add(new CheckpointHook(dataPath, commitAsVersion));
      }

      buildPostCommitCrcInfoIfCurrentCrcAvailable(
              commitAsVersion,
              transactionMetrics.captureTransactionMetricsResult(),
              fileSizeHistogram)
          .ifPresent(crcInfo -> postCommitHooks.add(new ChecksumSimpleHook(crcInfo, logPath)));

      return new TransactionCommitResult(commitAsVersion, postCommitHooks);
=======
      return commitAsVersion;
>>>>>>> 17ccce5d
    } catch (FileAlreadyExistsException e) {
      throw e;
    } catch (IOException ioe) {
      throw new UncheckedIOException(ioe);
    }
  }

  public boolean isBlindAppend() {
    // For now, Kernel just supports blind append.
    // Change this when read-after-write is supported.
    return true;
  }

  private List<PostCommitHook> generatePostCommitHooks(
      long committedVersion, TransactionMetricsResult txnMetrics) {
    List<PostCommitHook> postCommitHooks = new ArrayList<>();
    if (isReadyForCheckpoint(committedVersion)) {
      postCommitHooks.add(new CheckpointHook(dataPath, committedVersion));
    }

    buildPostCommitCrcInfoIfCurrentCrcAvailable(committedVersion, txnMetrics)
        .ifPresent(crcInfo -> postCommitHooks.add(new ChecksumSimpleHook(crcInfo, logPath)));

    return postCommitHooks;
  }

  /**
   * Generates a timestamp which is greater than the commit timestamp of the readSnapshot. This can
   * result in an additional file read and that this will only happen if ICT is enabled.
   */
  private Optional<Long> generateInCommitTimestampForFirstCommitAttempt(
      Engine engine, long currentTimestamp) {
    if (IN_COMMIT_TIMESTAMPS_ENABLED.fromMetadata(metadata)) {
      long lastCommitTimestamp = readSnapshot.getTimestamp(engine);
      return Optional.of(Math.max(currentTimestamp, lastCommitTimestamp + 1));
    } else {
      return Optional.empty();
    }
  }

  private CommitInfo generateCommitAction(Engine engine) {
    long commitAttemptStartTime = clock.getTimeMillis();
    return new CommitInfo(
        generateInCommitTimestampForFirstCommitAttempt(engine, commitAttemptStartTime),
        commitAttemptStartTime, /* timestamp */
        "Kernel-" + Meta.KERNEL_VERSION + "/" + engineInfo, /* engineInfo */
        operation.getDescription(), /* description */
        getOperationParameters(), /* operationParameters */
        isBlindAppend(), /* isBlindAppend */
        txnId.toString(), /* txnId */
        Collections.emptyMap() /* operationMetrics */);
  }

  private boolean isReadyForCheckpoint(long newVersion) {
    int checkpointInterval = CHECKPOINT_INTERVAL.fromMetadata(metadata);
    return newVersion > 0 && newVersion % checkpointInterval == 0;
  }

  private Map<String, String> getOperationParameters() {
    if (isNewTable) {
      List<String> partitionCols = VectorUtils.toJavaList(metadata.getPartitionColumns());
      String partitionBy =
          partitionCols.stream()
              .map(col -> "\"" + col + "\"")
              .collect(Collectors.joining(",", "[", "]"));
      return Collections.singletonMap("partitionBy", partitionBy);
    }
    return Collections.emptyMap();
  }

  private void recordTransactionReport(
      Engine engine,
      Optional<Long> committedVersion,
      TransactionMetrics transactionMetrics,
      Optional<Exception> exception) {
    TransactionReport transactionReport =
        new TransactionReportImpl(
            dataPath.toString() /* tablePath */,
            operation.toString(),
            engineInfo,
            committedVersion,
            transactionMetrics,
            readSnapshot.getSnapshotReport(),
            exception);
    engine.getMetricsReporters().forEach(reporter -> reporter.report(transactionReport));
  }

  private Optional<CRCInfo> buildPostCommitCrcInfoIfCurrentCrcAvailable(
      long commitAtVersion,
      TransactionMetricsResult metricsResult,
      Optional<FileSizeHistogram> fileSizeHistogram) {
    if (isNewTable) {
      return Optional.of(
          new CRCInfo(
              commitAtVersion,
              metadata,
              protocol,
              metricsResult.getTotalAddFilesSizeInBytes(),
              metricsResult.getNumAddFiles(),
              Optional.of(txnId.toString()),
              fileSizeHistogram));
    }

    return readSnapshot
        .getCurrentCrcInfo()
        // in the case of a conflicting txn and successful retry the readSnapshot may not be
        // commitVersion - 1
        .filter(lastCrcInfo -> commitAtVersion == lastCrcInfo.getVersion() + 1)
        .map(
            lastCrcInfo ->
                new CRCInfo(
                    commitAtVersion,
                    metadata,
                    protocol,
                    // TODO: handle RemoveFiles for calculating table size and num of files.
                    lastCrcInfo.getTableSizeBytes() + metricsResult.getTotalAddFilesSizeInBytes(),
                    lastCrcInfo.getNumFiles() + metricsResult.getNumAddFiles(),
                    Optional.of(txnId.toString()),
                    fileSizeHistogram));
  }

  /**
   * Generate the domain metadata for the clustering columns if they are present in the transaction.
   */
  private void generateClusteringDomainMetadataIfNeeded() {
    if (TableFeatures.isClusteringTableFeatureSupported(protocol) && !clusteringColumns.isEmpty()) {
      DomainMetadata clusteringDomainMetadata =
          ClusteringUtils.getClusteringDomainMetadata(clusteringColumns);
      addDomainMetadataInternal(
          clusteringDomainMetadata.getDomain(), clusteringDomainMetadata.getConfiguration());
    }
  }

  /**
   * Get the part of the schema of the table that needs the statistics to be collected per file.
   *
   * @param transactionState State of the transaction.
   * @return
   */
  public static List<Column> getStatisticsColumns(Row transactionState) {
    int numIndexedCols =
        TableConfig.DATA_SKIPPING_NUM_INDEXED_COLS.fromMetadata(
            TransactionStateRow.getConfiguration(transactionState));

    // Get the list of partition columns to exclude
    Set<String> partitionColumns =
        new HashSet<>(TransactionStateRow.getPartitionColumnsList(transactionState));

    // Collect the leaf-level columns for statistics calculation.
    // This call selects only the first 'numIndexedCols' leaf columns from the logical schema,
    // excluding any column whose top-level name appears in 'partitionColumns'.
    // NOTE: Nested columns (i.e. each leaf within a StructType) count individually toward the
    // numIndexedCols limit (not Map/ArrayTypes - they're not stats compatible types).
    //
    // For example, given the following schema:
    //   root
    //     ├─ col1 (int)
    //     ├─ col2 (string)
    //     └─ col3 (struct)
    //           ├─ a (int)
    //           └─ b (double)
    //
    // And if 'numIndexedCols' is set to 2 with no partition columns to exclude, then the returned
    // stats columns
    // would be: [col1, col2]. If 'col1' were a partition column, the returned list would be:
    // [col2, col3.a] (assuming col3.a is encountered before col3.b).
    return SchemaUtils.collectLeafColumns(
        TransactionStateRow.getPhysicalSchema(transactionState), partitionColumns, numIndexedCols);
  }
}<|MERGE_RESOLUTION|>--- conflicted
+++ resolved
@@ -470,11 +470,6 @@
                             fileSizeHistogram.ifPresent(histogram -> histogram.insert(addFileSize));
                           } else if (!action.isNullAt(REMOVE_FILE_ORDINAL)) {
                             transactionMetrics.removeFilesCounter.increment();
-<<<<<<< HEAD
-                            // TODO: handle RemoveFiles.
-                            throw new UnsupportedOperationException(
-                                "Remove File is not yet supported");
-=======
                             // TODO add removeFileSizeInBytes and increment
                             // TODO update fileSizeHistogram
                             RemoveFile removeFile =
@@ -482,7 +477,6 @@
                             if (isAppendOnlyTable && removeFile.getDataChange()) {
                               throw DeltaErrors.cannotModifyAppendOnlyTable(dataPath.toString());
                             }
->>>>>>> 17ccce5d
                           }
                           return action;
                         }),
@@ -492,22 +486,7 @@
           "Write file actions to JSON log file `%s`",
           FileNames.deltaFile(logPath, commitAsVersion));
 
-<<<<<<< HEAD
-      List<PostCommitHook> postCommitHooks = new ArrayList<>();
-      if (isReadyForCheckpoint(commitAsVersion)) {
-        postCommitHooks.add(new CheckpointHook(dataPath, commitAsVersion));
-      }
-
-      buildPostCommitCrcInfoIfCurrentCrcAvailable(
-              commitAsVersion,
-              transactionMetrics.captureTransactionMetricsResult(),
-              fileSizeHistogram)
-          .ifPresent(crcInfo -> postCommitHooks.add(new ChecksumSimpleHook(crcInfo, logPath)));
-
-      return new TransactionCommitResult(commitAsVersion, postCommitHooks);
-=======
       return commitAsVersion;
->>>>>>> 17ccce5d
     } catch (FileAlreadyExistsException e) {
       throw e;
     } catch (IOException ioe) {
@@ -522,13 +501,13 @@
   }
 
   private List<PostCommitHook> generatePostCommitHooks(
-      long committedVersion, TransactionMetricsResult txnMetrics) {
+      long committedVersion, TransactionMetricsResult txnMetrics, Optional<FileSizeHistogram> fileSizeHistogram) {
     List<PostCommitHook> postCommitHooks = new ArrayList<>();
     if (isReadyForCheckpoint(committedVersion)) {
       postCommitHooks.add(new CheckpointHook(dataPath, committedVersion));
     }
 
-    buildPostCommitCrcInfoIfCurrentCrcAvailable(committedVersion, txnMetrics)
+    buildPostCommitCrcInfoIfCurrentCrcAvailable(committedVersion, txnMetrics, fileSizeHistogram)
         .ifPresent(crcInfo -> postCommitHooks.add(new ChecksumSimpleHook(crcInfo, logPath)));
 
     return postCommitHooks;
