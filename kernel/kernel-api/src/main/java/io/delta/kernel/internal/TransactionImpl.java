/*
 * Copyright (2023) The Delta Lake Project Authors.
 *
 * Licensed under the Apache License, Version 2.0 (the "License");
 * you may not use this file except in compliance with the License.
 * You may obtain a copy of the License at
 *
 * http://www.apache.org/licenses/LICENSE-2.0
 *
 * Unless required by applicable law or agreed to in writing, software
 * distributed under the License is distributed on an "AS IS" BASIS,
 * WITHOUT WARRANTIES OR CONDITIONS OF ANY KIND, either express or implied.
 * See the License for the specific language governing permissions and
 * limitations under the License.
 */
package io.delta.kernel.internal;

import static io.delta.kernel.internal.DeltaErrors.wrapEngineExceptionThrowsIO;
import static io.delta.kernel.internal.TableConfig.*;
import static io.delta.kernel.internal.actions.SingleAction.*;
import static io.delta.kernel.internal.util.Preconditions.checkArgument;
import static io.delta.kernel.internal.util.Preconditions.checkState;
import static io.delta.kernel.internal.util.Utils.toCloseableIterator;

import io.delta.kernel.Meta;
import io.delta.kernel.Operation;
import io.delta.kernel.Transaction;
import io.delta.kernel.TransactionCommitResult;
import io.delta.kernel.data.Row;
import io.delta.kernel.engine.Engine;
import io.delta.kernel.exceptions.ConcurrentWriteException;
import io.delta.kernel.exceptions.DomainDoesNotExistException;
import io.delta.kernel.expressions.Column;
import io.delta.kernel.hook.PostCommitHook;
import io.delta.kernel.internal.actions.*;
import io.delta.kernel.internal.annotation.VisibleForTesting;
import io.delta.kernel.internal.checksum.CRCInfo;
import io.delta.kernel.internal.clustering.ClusteringUtils;
import io.delta.kernel.internal.data.TransactionStateRow;
import io.delta.kernel.internal.fs.Path;
import io.delta.kernel.internal.hook.CheckpointHook;
import io.delta.kernel.internal.hook.ChecksumSimpleHook;
import io.delta.kernel.internal.metrics.TransactionMetrics;
import io.delta.kernel.internal.metrics.TransactionReportImpl;
import io.delta.kernel.internal.replay.ConflictChecker;
import io.delta.kernel.internal.replay.ConflictChecker.TransactionRebaseState;
import io.delta.kernel.internal.rowtracking.RowTracking;
import io.delta.kernel.internal.stats.FileSizeHistogram;
import io.delta.kernel.internal.tablefeatures.TableFeatures;
import io.delta.kernel.internal.util.*;
import io.delta.kernel.internal.util.Clock;
import io.delta.kernel.internal.util.FileNames;
import io.delta.kernel.internal.util.InCommitTimestampUtils;
import io.delta.kernel.internal.util.VectorUtils;
import io.delta.kernel.metrics.TransactionMetricsResult;
import io.delta.kernel.metrics.TransactionReport;
import io.delta.kernel.types.StructType;
import io.delta.kernel.utils.CloseableIterable;
import io.delta.kernel.utils.CloseableIterator;
import java.io.IOException;
import java.io.UncheckedIOException;
import java.nio.file.FileAlreadyExistsException;
import java.util.*;
import java.util.stream.Collectors;
import org.slf4j.Logger;
import org.slf4j.LoggerFactory;

public class TransactionImpl implements Transaction {
  private static final Logger logger = LoggerFactory.getLogger(TransactionImpl.class);

  public static final int DEFAULT_READ_VERSION = 1;
  public static final int DEFAULT_WRITE_VERSION = 2;

  private final UUID txnId = UUID.randomUUID();

  private final boolean isNewTable; // the transaction is creating a new table
  private final String engineInfo;
  private final Operation operation;
  private final Path dataPath;
  private final Path logPath;
  private final Protocol protocol;
  private final SnapshotImpl readSnapshot;
  private final Optional<SetTransaction> setTxnOpt;
  private final List<Column> clusteringColumns;
  private final boolean shouldUpdateProtocol;
  private final Clock clock;
  private final Map<String, DomainMetadata> domainMetadatasAdded = new HashMap<>();
  private final Set<String> domainMetadatasRemoved = new HashSet<>();
  private Optional<List<DomainMetadata>> domainMetadatas = Optional.empty();
  private Metadata metadata;
  private boolean shouldUpdateMetadata;
  private int maxRetries;

  private boolean closed; // To avoid trying to commit the same transaction again.

  public TransactionImpl(
      boolean isNewTable,
      Path dataPath,
      Path logPath,
      SnapshotImpl readSnapshot,
      String engineInfo,
      Operation operation,
      Protocol protocol,
      Metadata metadata,
      Optional<SetTransaction> setTxnOpt,
      List<Column> clusteringColumns,
      boolean shouldUpdateMetadata,
      boolean shouldUpdateProtocol,
      int maxRetries,
      Clock clock) {
    this.isNewTable = isNewTable;
    this.dataPath = dataPath;
    this.logPath = logPath;
    this.readSnapshot = readSnapshot;
    this.engineInfo = engineInfo;
    this.operation = operation;
    this.protocol = protocol;
    this.metadata = metadata;
    this.setTxnOpt = setTxnOpt;
    this.clusteringColumns = clusteringColumns;
    this.shouldUpdateMetadata = shouldUpdateMetadata;
    this.shouldUpdateProtocol = shouldUpdateProtocol;
    this.maxRetries = maxRetries;
    this.clock = clock;
  }

  @Override
  public Row getTransactionState(Engine engine) {
    return TransactionStateRow.of(metadata, dataPath.toString(), maxRetries);
  }

  @Override
  public List<String> getPartitionColumns(Engine engine) {
    return VectorUtils.toJavaList(metadata.getPartitionColumns());
  }

  @Override
  public StructType getSchema(Engine engine) {
    return readSnapshot.getSchema();
  }

  @Override
  public long getReadTableVersion() {
    return readSnapshot.getVersion();
  }

  public Optional<SetTransaction> getSetTxnOpt() {
    return setTxnOpt;
  }

  @VisibleForTesting
  public void addDomainMetadataInternal(String domain, String config) {
    checkArgument(
        !domainMetadatasRemoved.contains(domain),
        "Cannot add a domain that is removed in this transaction");
    checkState(!closed, "Cannot add a domain metadata after the transaction has completed");
    // we override any existing value
    domainMetadatasAdded.put(domain, new DomainMetadata(domain, config, false /* removed */));
  }

  @Override
  public void addDomainMetadata(String domain, String config) {
    checkState(
        TableFeatures.isDomainMetadataSupported(protocol),
        "Unable to add domain metadata when the domain metadata table feature is disabled");
    checkArgument(
        DomainMetadata.isUserControlledDomain(domain),
        "Setting a system-controlled domain is not allowed: " + domain);
    addDomainMetadataInternal(domain, config);
  }

  @VisibleForTesting
  public void removeDomainMetadataInternal(String domain) {
    checkArgument(
        !domainMetadatasAdded.containsKey(domain),
        "Cannot remove a domain that is added in this transaction");
    checkState(!closed, "Cannot remove a domain after the transaction has completed");
    domainMetadatasRemoved.add(domain);
  }

  @Override
  public void removeDomainMetadata(String domain) {
    checkState(
        TableFeatures.isDomainMetadataSupported(protocol),
        "Unable to add domain metadata when the domain metadata table feature is disabled");
    checkArgument(
        DomainMetadata.isUserControlledDomain(domain),
        "Removing a system-controlled domain is not allowed: " + domain);
    removeDomainMetadataInternal(domain);
  }

  /**
   * Returns a list of the domain metadatas to commit. This consists of the domain metadatas added
   * in the transaction using {@link Transaction#addDomainMetadata(String, String)} and the
   * tombstones for the domain metadatas removed in the transaction using {@link
   * Transaction#removeDomainMetadata(String)}. The result is stored in {@code domainMetadatas}.
   *
   * @return A list of {@link DomainMetadata} containing domain metadata to be committed in this
   *     transaction.
   */
  public List<DomainMetadata> getDomainMetadatas() {
    // If we have already processed the domain metadatas, then return the list.
    if (domainMetadatas.isPresent()) {
      return domainMetadatas.get();
    }
    generateClusteringDomainMetadataIfNeeded();
    if (domainMetadatasAdded.isEmpty() && domainMetadatasRemoved.isEmpty()) {
      // If no domain metadatas are added or removed, return an empty list. This is to avoid
      // unnecessary loading of the domain metadatas from the snapshot (which is an expensive
      // operation).
      domainMetadatas = Optional.of(Collections.emptyList());
      return Collections.emptyList();
    }

    // Add all domain metadatas added in the transaction
    List<DomainMetadata> finalDomainMetadatas = new ArrayList<>(domainMetadatasAdded.values());

    // Generate the tombstones for the removed domain metadatas
    Map<String, DomainMetadata> snapshotDomainMetadataMap = readSnapshot.getDomainMetadataMap();
    for (String domainName : domainMetadatasRemoved) {
      // Note: we know domainName is not already in finalDomainMetadatas because we do not allow
      // removing and adding a domain with the same identifier in a single txn!
      if (snapshotDomainMetadataMap.containsKey(domainName)) {
        DomainMetadata domainToRemove = snapshotDomainMetadataMap.get(domainName);
        if (domainToRemove.isRemoved()) {
          // If the domain is already removed we throw an error to avoid any inconsistencies or
          // ambiguity. The snapshot read by the connector is inconsistent with the snapshot
          // loaded here as the domain to remove no longer exists.
          throw new DomainDoesNotExistException(
              dataPath.toString(), domainName, readSnapshot.getVersion());
        }
        finalDomainMetadatas.add(domainToRemove.removed());
      } else {
        // We must throw an error if the domain does not exist. Otherwise, there could be unexpected
        // behavior within conflict resolution. For example, consider the following
        // 1. Table has no domains set in V0
        // 2. txnA is started and wants to remove domain "foo"
        // 3. txnB is started and adds domain "foo" and commits V1 before txnA
        // 4. txnA needs to perform conflict resolution against the V1 commit from txnB
        // Conflict resolution should fail but since the domain does not exist we cannot create
        // a tombstone to mark it as removed and correctly perform conflict resolution.
        throw new DomainDoesNotExistException(
            dataPath.toString(), domainName, readSnapshot.getVersion());
      }
    }
    domainMetadatas = Optional.of(finalDomainMetadatas);
    return finalDomainMetadatas;
  }

  public Protocol getProtocol() {
    return protocol;
  }

  @Override
  public TransactionCommitResult commit(Engine engine, CloseableIterable<Row> dataActions)
      throws ConcurrentWriteException {
    checkState(!closed, "Transaction is already attempted to commit. Create a new transaction.");
    // For a new table or when fileSizeHistogram is available in the CRC of the readSnapshot
    // we update it in the commit. When it is not available we do nothing.
    TransactionMetrics transactionMetrics =
        isNewTable
            ? TransactionMetrics.forNewTable()
            : TransactionMetrics.withExistingTableFileSizeHistogram(
                readSnapshot.getCurrentCrcInfo().flatMap(CRCInfo::getFileSizeHistogram));
    try {
      long committedVersion =
          transactionMetrics.totalCommitTimer.time(
              () -> commitWithRetry(engine, dataActions, transactionMetrics));
      recordTransactionReport(
          engine,
          Optional.of(committedVersion),
          transactionMetrics,
          Optional.empty() /* exception */);
      TransactionMetricsResult txnMetricsCaptured =
          transactionMetrics.captureTransactionMetricsResult();
      return new TransactionCommitResult(
          committedVersion,
          generatePostCommitHooks(committedVersion, txnMetricsCaptured),
          txnMetricsCaptured);
    } catch (Exception e) {
      recordTransactionReport(
          engine,
          Optional.empty() /* committedVersion */,
          transactionMetrics,
          Optional.of(e) /* exception */);
      throw e;
    }
  }

  private long commitWithRetry(
      Engine engine, CloseableIterable<Row> dataActions, TransactionMetrics transactionMetrics) {
    try {
      long commitAsVersion = readSnapshot.getVersion() + 1;
      // Generate the commit action with the inCommitTimestamp if ICT is enabled.
      CommitInfo attemptCommitInfo = generateCommitAction(engine);
      updateMetadataWithICTIfRequired(
          engine, attemptCommitInfo.getInCommitTimestamp(), readSnapshot.getVersion());
      List<DomainMetadata> resolvedDomainMetadatas = getDomainMetadatas();

      // If row tracking is supported, assign base row IDs and default row commit versions to any
      // AddFile actions that do not yet have them. If the row ID high watermark changes, emit a
      // DomainMetadata action to update it.
      if (TableFeatures.isRowTrackingSupported(protocol)) {
        List<DomainMetadata> updatedDomainMetadata =
            RowTracking.updateRowIdHighWatermarkIfNeeded(
                readSnapshot,
                protocol,
                Optional.empty() /* winningTxnRowIdHighWatermark */,
                dataActions,
                resolvedDomainMetadatas);
        domainMetadatas = Optional.of(updatedDomainMetadata);
        dataActions =
            RowTracking.assignBaseRowIdAndDefaultRowCommitVersion(
                readSnapshot,
                protocol,
                Optional.empty() /* winningTxnRowIdHighWatermark */,
                Optional.empty() /* prevCommitVersion */,
                commitAsVersion,
                dataActions);
      }

      int numTries = 0;
      while (numTries <= maxRetries) { // leq because the first is a try, not a retry
        logger.info("Committing transaction as version = {}.", commitAsVersion);
        try {
          transactionMetrics.commitAttemptsCounter.increment();
          return doCommit(
              engine, commitAsVersion, attemptCommitInfo, dataActions, transactionMetrics);
        } catch (FileAlreadyExistsException fnfe) {
          logger.info(
              "Concurrent write detected when committing as version = {}.", commitAsVersion);
          if (numTries < maxRetries) {
            // only try and resolve conflicts if we're going to retry
            TransactionRebaseState rebaseState =
                resolveConflicts(engine, commitAsVersion, attemptCommitInfo, numTries, dataActions);
            commitAsVersion = rebaseState.getLatestVersion() + 1;
            dataActions = rebaseState.getUpdatedDataActions();
            domainMetadatas = Optional.of(rebaseState.getUpdatedDomainMetadatas());
            // Action counters may be partially incremented from previous tries, reset the counters
            // to 0 and drop fileSizeHistogram
            transactionMetrics.resetActionMetricsForRetry();
          }
        }
        numTries++;
      }
    } finally {
      closed = true;
    }

    // we have exhausted the number of retries, give up.
    logger.info("Exhausted maximum retries ({}) for committing transaction.", maxRetries);
    throw new ConcurrentWriteException();
  }

  private TransactionRebaseState resolveConflicts(
      Engine engine,
      long commitAsVersion,
      CommitInfo attemptCommitInfo,
      int numTries,
      CloseableIterable<Row> dataActions) {
    logger.info(
        "Table {}, trying to resolve conflicts and retry commit. (tries/maxRetries: {}/{})",
        dataPath,
        numTries,
        maxRetries);
    TransactionRebaseState rebaseState =
        ConflictChecker.resolveConflicts(engine, readSnapshot, commitAsVersion, this, dataActions);
    long newCommitAsVersion = rebaseState.getLatestVersion() + 1;
    checkArgument(
        commitAsVersion < newCommitAsVersion,
        "New commit version %d should be greater than the previous commit attempt version %d.",
        newCommitAsVersion,
        commitAsVersion);
    Optional<Long> updatedInCommitTimestamp =
        getUpdatedInCommitTimestampAfterConflict(
            rebaseState.getLatestCommitTimestamp(), attemptCommitInfo.getInCommitTimestamp());
    updateMetadataWithICTIfRequired(
        engine, updatedInCommitTimestamp, rebaseState.getLatestVersion());
    attemptCommitInfo.setInCommitTimestamp(updatedInCommitTimestamp);
    return rebaseState;
  }

  private void updateMetadata(Metadata metadata) {
    logger.info(
        "Updated metadata from {} to {}", shouldUpdateMetadata ? this.metadata : "-", metadata);
    this.metadata = metadata;
    this.shouldUpdateMetadata = true;
  }

  private void updateMetadataWithICTIfRequired(
      Engine engine, Optional<Long> inCommitTimestampOpt, long lastCommitVersion) {
    // If ICT is enabled for the current transaction, update the metadata with the ICT
    // enablement info.
    inCommitTimestampOpt.ifPresent(
        inCommitTimestamp -> {
          Optional<Metadata> metadataWithICTInfo =
              InCommitTimestampUtils.getUpdatedMetadataWithICTEnablementInfo(
                  engine, inCommitTimestamp, readSnapshot, metadata, lastCommitVersion + 1L);
          metadataWithICTInfo.ifPresent(this::updateMetadata);
        });
  }

  private Optional<Long> getUpdatedInCommitTimestampAfterConflict(
      long winningCommitTimestamp, Optional<Long> attemptInCommitTimestamp) {
    if (attemptInCommitTimestamp.isPresent()) {
      long updatedInCommitTimestamp =
          Math.max(attemptInCommitTimestamp.get(), winningCommitTimestamp + 1);
      return Optional.of(updatedInCommitTimestamp);
    }
    return attemptInCommitTimestamp;
  }

  private long doCommit(
      Engine engine,
      long commitAsVersion,
      CommitInfo attemptCommitInfo,
      CloseableIterable<Row> dataActions,
      TransactionMetrics transactionMetrics)
      throws FileAlreadyExistsException {
    List<Row> metadataActions = new ArrayList<>();
    metadataActions.add(createCommitInfoSingleAction(attemptCommitInfo.toRow()));
    if (shouldUpdateMetadata || isNewTable) {
      metadataActions.add(createMetadataSingleAction(metadata.toRow()));
    }
    if (shouldUpdateProtocol || isNewTable) {
      // In the future, we need to add metadata and action when there are any changes to them.
      metadataActions.add(createProtocolSingleAction(protocol.toRow()));
    }
    setTxnOpt.ifPresent(setTxn -> metadataActions.add(createTxnSingleAction(setTxn.toRow())));

    List<DomainMetadata> resolvedDomainMetadatas = getDomainMetadatas();

    // Check for duplicate domain metadata and if the protocol supports
    DomainMetadataUtils.validateDomainMetadatas(resolvedDomainMetadatas, protocol);

    resolvedDomainMetadatas.forEach(
        dm -> metadataActions.add(createDomainMetadataSingleAction(dm.toRow())));

    try (CloseableIterator<Row> stageDataIter = dataActions.iterator()) {
      // Create a new CloseableIterator that will return the metadata actions followed by the
      // data actions.
      CloseableIterator<Row> dataAndMetadataActions =
          toCloseableIterator(metadataActions.iterator()).combine(stageDataIter);

      if (commitAsVersion == 0) {
        // New table, create a delta log directory
        if (!wrapEngineExceptionThrowsIO(
            () -> engine.getFileSystemClient().mkdirs(logPath.toString()),
            "Creating directories for path %s",
            logPath)) {
          throw new RuntimeException("Failed to create delta log directory: " + logPath);
        }
      }

      boolean isAppendOnlyTable = APPEND_ONLY_ENABLED.fromMetadata(metadata);

      Optional<FileSizeHistogram> fileSizeHistogram =
          isNewTable
              ? Optional.of(FileSizeHistogram.createDefaultHistogram())
              : readSnapshot.getCurrentCrcInfo().flatMap(CRCInfo::getFileSizeHistogram);
      // Write the staged data to a delta file
      wrapEngineExceptionThrowsIO(
          () -> {
            engine
                .getJsonHandler()
                .writeJsonFileAtomically(
                    FileNames.deltaFile(logPath, commitAsVersion),
                    dataAndMetadataActions.map(
                        action -> {
<<<<<<< HEAD
                          transactionMetrics.totalActionsCounter.increment();
                          if (!action.isNullAt(ADD_FILE_ORDINAL)) {
                            long addFileSize =
                                new AddFile(action.getStruct(ADD_FILE_ORDINAL)).getSize();

                            transactionMetrics.addFilesCounter.increment();
                            transactionMetrics.addFilesSizeInBytesCounter.increment(addFileSize);
                            fileSizeHistogram.ifPresent(histogram -> histogram.insert(addFileSize));
                          } else if (!action.isNullAt(REMOVE_FILE_ORDINAL)) {
                            transactionMetrics.removeFilesCounter.increment();
                            // TODO add removeFileSizeInBytes and increment
                            // TODO update fileSizeHistogram
=======
                          incrementMetricsForFileActionRow(transactionMetrics, action);
                          if (!action.isNullAt(REMOVE_FILE_ORDINAL)) {
>>>>>>> 9292dfc2
                            RemoveFile removeFile =
                                new RemoveFile(action.getStruct(REMOVE_FILE_ORDINAL));
                            fileSizeHistogram.ifPresent(
                                histogram -> histogram.remove(removeFile.getSize().get()));
                            if (isAppendOnlyTable && removeFile.getDataChange()) {
                              throw DeltaErrors.cannotModifyAppendOnlyTable(dataPath.toString());
                            }
                          }
                          return action;
                        }),
                    false /* overwrite */);
            return null;
          },
          "Write file actions to JSON log file `%s`",
          FileNames.deltaFile(logPath, commitAsVersion));
      transactionMetrics.fileSizeHistogramReference.set(fileSizeHistogram);
      return commitAsVersion;
    } catch (FileAlreadyExistsException e) {
      throw e;
    } catch (IOException ioe) {
      throw new UncheckedIOException(ioe);
    }
  }

  private void incrementMetricsForFileActionRow(TransactionMetrics txnMetrics, Row fileActionRow) {
    txnMetrics.totalActionsCounter.increment();
    if (!fileActionRow.isNullAt(ADD_FILE_ORDINAL)) {
      txnMetrics.updateForAddFile(new AddFile(fileActionRow.getStruct(ADD_FILE_ORDINAL)).getSize());
    } else if (!fileActionRow.isNullAt(REMOVE_FILE_ORDINAL)) {
      RemoveFile removeFile = new RemoveFile(fileActionRow.getStruct(REMOVE_FILE_ORDINAL));
      long removeFileSize =
          removeFile.getSize().orElseThrow(DeltaErrorsInternal::missingRemoveFileSizeDuringCommit);
      txnMetrics.updateForRemoveFile(removeFileSize);
    }
  }

  public boolean isBlindAppend() {
    // For now, Kernel just supports blind append.
    // Change this when read-after-write is supported.
    return true;
  }

  private List<PostCommitHook> generatePostCommitHooks(
      long committedVersion, TransactionMetricsResult txnMetrics) {
    List<PostCommitHook> postCommitHooks = new ArrayList<>();
    if (isReadyForCheckpoint(committedVersion)) {
      postCommitHooks.add(new CheckpointHook(dataPath, committedVersion));
    }

    buildPostCommitCrcInfoIfCurrentCrcAvailable(committedVersion, txnMetrics)
        .ifPresent(crcInfo -> postCommitHooks.add(new ChecksumSimpleHook(crcInfo, logPath)));

    return postCommitHooks;
  }

  /**
   * Generates a timestamp which is greater than the commit timestamp of the readSnapshot. This can
   * result in an additional file read and that this will only happen if ICT is enabled.
   */
  private Optional<Long> generateInCommitTimestampForFirstCommitAttempt(
      Engine engine, long currentTimestamp) {
    if (IN_COMMIT_TIMESTAMPS_ENABLED.fromMetadata(metadata)) {
      long lastCommitTimestamp = readSnapshot.getTimestamp(engine);
      return Optional.of(Math.max(currentTimestamp, lastCommitTimestamp + 1));
    } else {
      return Optional.empty();
    }
  }

  private CommitInfo generateCommitAction(Engine engine) {
    long commitAttemptStartTime = clock.getTimeMillis();
    return new CommitInfo(
        generateInCommitTimestampForFirstCommitAttempt(engine, commitAttemptStartTime),
        commitAttemptStartTime, /* timestamp */
        "Kernel-" + Meta.KERNEL_VERSION + "/" + engineInfo, /* engineInfo */
        operation.getDescription(), /* description */
        getOperationParameters(), /* operationParameters */
        isBlindAppend(), /* isBlindAppend */
        txnId.toString(), /* txnId */
        Collections.emptyMap() /* operationMetrics */);
  }

  private boolean isReadyForCheckpoint(long newVersion) {
    int checkpointInterval = CHECKPOINT_INTERVAL.fromMetadata(metadata);
    return newVersion > 0 && newVersion % checkpointInterval == 0;
  }

  private Map<String, String> getOperationParameters() {
    if (isNewTable) {
      List<String> partitionCols = VectorUtils.toJavaList(metadata.getPartitionColumns());
      String partitionBy =
          partitionCols.stream()
              .map(col -> "\"" + col + "\"")
              .collect(Collectors.joining(",", "[", "]"));
      return Collections.singletonMap("partitionBy", partitionBy);
    }
    return Collections.emptyMap();
  }

  private void recordTransactionReport(
      Engine engine,
      Optional<Long> committedVersion,
      TransactionMetrics transactionMetrics,
      Optional<Exception> exception) {
    TransactionReport transactionReport =
        new TransactionReportImpl(
            dataPath.toString() /* tablePath */,
            operation.toString(),
            engineInfo,
            committedVersion,
            transactionMetrics,
            readSnapshot.getSnapshotReport(),
            exception);
    engine.getMetricsReporters().forEach(reporter -> reporter.report(transactionReport));
  }

  private Optional<CRCInfo> buildPostCommitCrcInfoIfCurrentCrcAvailable(
      long commitAtVersion, TransactionMetricsResult metricsResult) {
    if (isNewTable) {
      // We don't need to worry about conflicting transaction here since new tables always commit
      // metadata (and thus fail any conflicts)
      return Optional.of(
          new CRCInfo(
              commitAtVersion,
              metadata,
              protocol,
              metricsResult.getTotalAddFilesSizeInBytes(),
              metricsResult.getNumAddFiles(),
              Optional.of(txnId.toString()),
<<<<<<< HEAD
              metricsResult.getFileSizeHistogram()));
=======
              Optional.empty() // once we support writing CRC populate here
              ));
>>>>>>> 9292dfc2
    }

    return readSnapshot
        .getCurrentCrcInfo()
        // in the case of a conflicting txn and successful retry the readSnapshot may not be
        // commitVersion - 1
        .filter(lastCrcInfo -> commitAtVersion == lastCrcInfo.getVersion() + 1)
        .map(
            lastCrcInfo ->
                new CRCInfo(
                    commitAtVersion,
                    metadata,
                    protocol,
                    // TODO: handle RemoveFiles for calculating table size and num of files.
                    lastCrcInfo.getTableSizeBytes() + metricsResult.getTotalAddFilesSizeInBytes(),
                    lastCrcInfo.getNumFiles() + metricsResult.getNumAddFiles(),
                    Optional.of(txnId.toString()),
<<<<<<< HEAD
                    metricsResult.getFileSizeHistogram()));
=======
                    Optional.empty() // once we support writing CRC populate here
                    ));
>>>>>>> 9292dfc2
  }

  /**
   * Generate the domain metadata for the clustering columns if they are present in the transaction.
   */
  private void generateClusteringDomainMetadataIfNeeded() {
    if (TableFeatures.isClusteringTableFeatureSupported(protocol) && !clusteringColumns.isEmpty()) {
      DomainMetadata clusteringDomainMetadata =
          ClusteringUtils.getClusteringDomainMetadata(clusteringColumns);
      addDomainMetadataInternal(
          clusteringDomainMetadata.getDomain(), clusteringDomainMetadata.getConfiguration());
    }
  }

  /**
   * Get the part of the schema of the table that needs the statistics to be collected per file.
   *
   * @param transactionState State of the transaction.
   * @return
   */
  public static List<Column> getStatisticsColumns(Row transactionState) {
    int numIndexedCols =
        TableConfig.DATA_SKIPPING_NUM_INDEXED_COLS.fromMetadata(
            TransactionStateRow.getConfiguration(transactionState));

    // Get the list of partition columns to exclude
    Set<String> partitionColumns =
        new HashSet<>(TransactionStateRow.getPartitionColumnsList(transactionState));

    // Collect the leaf-level columns for statistics calculation.
    // This call selects only the first 'numIndexedCols' leaf columns from the logical schema,
    // excluding any column whose top-level name appears in 'partitionColumns'.
    // NOTE: Nested columns (i.e. each leaf within a StructType) count individually toward the
    // numIndexedCols limit (not Map/ArrayTypes - they're not stats compatible types).
    //
    // For example, given the following schema:
    //   root
    //     ├─ col1 (int)
    //     ├─ col2 (string)
    //     └─ col3 (struct)
    //           ├─ a (int)
    //           └─ b (double)
    //
    // And if 'numIndexedCols' is set to 2 with no partition columns to exclude, then the returned
    // stats columns
    // would be: [col1, col2]. If 'col1' were a partition column, the returned list would be:
    // [col2, col3.a] (assuming col3.a is encountered before col3.b).
    return SchemaUtils.collectLeafColumns(
        TransactionStateRow.getPhysicalSchema(transactionState), partitionColumns, numIndexedCols);
  }
}<|MERGE_RESOLUTION|>--- conflicted
+++ resolved
@@ -45,7 +45,6 @@
 import io.delta.kernel.internal.replay.ConflictChecker;
 import io.delta.kernel.internal.replay.ConflictChecker.TransactionRebaseState;
 import io.delta.kernel.internal.rowtracking.RowTracking;
-import io.delta.kernel.internal.stats.FileSizeHistogram;
 import io.delta.kernel.internal.tablefeatures.TableFeatures;
 import io.delta.kernel.internal.util.*;
 import io.delta.kernel.internal.util.Clock;
@@ -454,10 +453,6 @@
 
       boolean isAppendOnlyTable = APPEND_ONLY_ENABLED.fromMetadata(metadata);
 
-      Optional<FileSizeHistogram> fileSizeHistogram =
-          isNewTable
-              ? Optional.of(FileSizeHistogram.createDefaultHistogram())
-              : readSnapshot.getCurrentCrcInfo().flatMap(CRCInfo::getFileSizeHistogram);
       // Write the staged data to a delta file
       wrapEngineExceptionThrowsIO(
           () -> {
@@ -467,27 +462,10 @@
                     FileNames.deltaFile(logPath, commitAsVersion),
                     dataAndMetadataActions.map(
                         action -> {
-<<<<<<< HEAD
-                          transactionMetrics.totalActionsCounter.increment();
-                          if (!action.isNullAt(ADD_FILE_ORDINAL)) {
-                            long addFileSize =
-                                new AddFile(action.getStruct(ADD_FILE_ORDINAL)).getSize();
-
-                            transactionMetrics.addFilesCounter.increment();
-                            transactionMetrics.addFilesSizeInBytesCounter.increment(addFileSize);
-                            fileSizeHistogram.ifPresent(histogram -> histogram.insert(addFileSize));
-                          } else if (!action.isNullAt(REMOVE_FILE_ORDINAL)) {
-                            transactionMetrics.removeFilesCounter.increment();
-                            // TODO add removeFileSizeInBytes and increment
-                            // TODO update fileSizeHistogram
-=======
                           incrementMetricsForFileActionRow(transactionMetrics, action);
                           if (!action.isNullAt(REMOVE_FILE_ORDINAL)) {
->>>>>>> 9292dfc2
                             RemoveFile removeFile =
                                 new RemoveFile(action.getStruct(REMOVE_FILE_ORDINAL));
-                            fileSizeHistogram.ifPresent(
-                                histogram -> histogram.remove(removeFile.getSize().get()));
                             if (isAppendOnlyTable && removeFile.getDataChange()) {
                               throw DeltaErrors.cannotModifyAppendOnlyTable(dataPath.toString());
                             }
@@ -499,7 +477,7 @@
           },
           "Write file actions to JSON log file `%s`",
           FileNames.deltaFile(logPath, commitAsVersion));
-      transactionMetrics.fileSizeHistogramReference.set(fileSizeHistogram);
+
       return commitAsVersion;
     } catch (FileAlreadyExistsException e) {
       throw e;
@@ -613,12 +591,8 @@
               metricsResult.getTotalAddFilesSizeInBytes(),
               metricsResult.getNumAddFiles(),
               Optional.of(txnId.toString()),
-<<<<<<< HEAD
-              metricsResult.getFileSizeHistogram()));
-=======
               Optional.empty() // once we support writing CRC populate here
               ));
->>>>>>> 9292dfc2
     }
 
     return readSnapshot
@@ -636,12 +610,8 @@
                     lastCrcInfo.getTableSizeBytes() + metricsResult.getTotalAddFilesSizeInBytes(),
                     lastCrcInfo.getNumFiles() + metricsResult.getNumAddFiles(),
                     Optional.of(txnId.toString()),
-<<<<<<< HEAD
-                    metricsResult.getFileSizeHistogram()));
-=======
                     Optional.empty() // once we support writing CRC populate here
                     ));
->>>>>>> 9292dfc2
   }
 
   /**
