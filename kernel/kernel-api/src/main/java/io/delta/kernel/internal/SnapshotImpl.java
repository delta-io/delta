/*
 * Copyright (2023) The Delta Lake Project Authors.
 *
 * Licensed under the Apache License, Version 2.0 (the "License");
 * you may not use this file except in compliance with the License.
 * You may obtain a copy of the License at
 *
 * http://www.apache.org/licenses/LICENSE-2.0
 *
 * Unless required by applicable law or agreed to in writing, software
 * distributed under the License is distributed on an "AS IS" BASIS,
 * WITHOUT WARRANTIES OR CONDITIONS OF ANY KIND, either express or implied.
 * See the License for the specific language governing permissions and
 * limitations under the License.
 */
package io.delta.kernel.internal;

import static io.delta.kernel.internal.TableConfig.*;
import static io.delta.kernel.internal.TableConfig.TOMBSTONE_RETENTION;

import io.delta.kernel.ScanBuilder;
import io.delta.kernel.Snapshot;
import io.delta.kernel.engine.Engine;
import io.delta.kernel.internal.actions.CommitInfo;
import io.delta.kernel.internal.actions.DomainMetadata;
import io.delta.kernel.internal.actions.Metadata;
import io.delta.kernel.internal.actions.Protocol;
import io.delta.kernel.internal.fs.Path;
import io.delta.kernel.internal.metrics.SnapshotQueryContext;
import io.delta.kernel.internal.metrics.SnapshotReportImpl;
import io.delta.kernel.internal.replay.CreateCheckpointIterator;
import io.delta.kernel.internal.replay.LogReplay;
import io.delta.kernel.internal.snapshot.LogSegment;
import io.delta.kernel.internal.util.VectorUtils;
import io.delta.kernel.metrics.SnapshotReport;
import io.delta.kernel.types.StructType;
import java.util.List;
import java.util.Map;
import java.util.Optional;

/** Implementation of {@link Snapshot}. */
public class SnapshotImpl implements Snapshot {
  private final Path logPath;
  private final Path dataPath;
  private final long version;
  private final LogReplay logReplay;
  private final Protocol protocol;
  private final Metadata metadata;
  private final LogSegment logSegment;
  private Optional<Long> inCommitTimestampOpt;
  private final SnapshotReport snapshotReport;

  public SnapshotImpl(
      Path dataPath,
      LogSegment logSegment,
      LogReplay logReplay,
      Protocol protocol,
      Metadata metadata,
      SnapshotQueryContext snapshotContext) {
    this.logPath = new Path(dataPath, "_delta_log");
    this.dataPath = dataPath;
    this.version = logSegment.version;
    this.logSegment = logSegment;
    this.logReplay = logReplay;
    this.protocol = protocol;
    this.metadata = metadata;
    this.inCommitTimestampOpt = Optional.empty();
    this.snapshotReport = SnapshotReportImpl.forSuccess(snapshotContext);
  }

  /////////////////
  // Public APIs //
  /////////////////

  @Override
  public long getVersion() {
    return version;
  }

  @Override
  public List<String> getPartitionColumnNames() {
    return VectorUtils.toJavaList(getMetadata().getPartitionColumns());
  }

  /**
   * Get the timestamp (in milliseconds since the Unix epoch) of the latest commit in this Snapshot.
   * If the table does not yet exist (i.e. this Snapshot is being used to create the new table),
   * this method returns -1. Note that this -1 value will never be exposed to users - either they
   * get a valid snapshot for a table or they get an exception.
   *
   * <p>When InCommitTimestampTableFeature is enabled, the timestamp is retrieved from the
   * CommitInfo of the latest commit in this Snapshot, which can result in an IO operation.
   *
   * <p>For non-ICT tables, this is the same as the file modification time of the latest commit in
   * this Snapshot.
   */
  @Override
  public long getTimestamp(Engine engine) {
    if (IN_COMMIT_TIMESTAMPS_ENABLED.fromMetadata(metadata)) {
      if (!inCommitTimestampOpt.isPresent()) {
        Optional<CommitInfo> commitInfoOpt =
            CommitInfo.getCommitInfoOpt(engine, logPath, logSegment.version);
        inCommitTimestampOpt =
            Optional.of(
                CommitInfo.getRequiredInCommitTimestamp(
                    commitInfoOpt, String.valueOf(logSegment.version), dataPath));
      }
      return inCommitTimestampOpt.get();
    } else {
      return logSegment.lastCommitTimestamp;
    }
  }

  @Override
  public StructType getSchema() {
    return getMetadata().getSchema();
  }

  @Override
<<<<<<< HEAD
  public ScanBuilder getScanBuilder(Engine engine) {
    return new ScanBuilderImpl(
        dataPath, protocol, metadata, getSchema(engine), logReplay, engine, snapshotReport);
=======
  public ScanBuilder getScanBuilder() {
    // TODO when we add ScanReport we will pass the SnapshotReport downstream here
    return new ScanBuilderImpl(dataPath, protocol, metadata, getSchema(), logReplay);
>>>>>>> f32539d9
  }

  ///////////////////
  // Internal APIs //
  ///////////////////

  public Path getLogPath() {
    return logPath;
  }

  public Path getDataPath() {
    return dataPath;
  }

  public Protocol getProtocol() {
    return protocol;
  }

  public SnapshotReport getSnapshotReport() {
    return snapshotReport;
  }

  /**
   * Get the domain metadata map from the log replay, which lazily loads and replays a history of
   * domain metadata actions, resolving them to produce the current state of the domain metadata.
   *
   * @return A map where the keys are domain names and the values are {@link DomainMetadata}
   *     objects.
   */
  public Map<String, DomainMetadata> getDomainMetadataMap() {
    return logReplay.getDomainMetadataMap();
  }

  public Metadata getMetadata() {
    return metadata;
  }

  public LogSegment getLogSegment() {
    return logSegment;
  }

  public CreateCheckpointIterator getCreateCheckpointIterator(Engine engine) {
    long minFileRetentionTimestampMillis =
        System.currentTimeMillis() - TOMBSTONE_RETENTION.fromMetadata(metadata);
    return new CreateCheckpointIterator(engine, logSegment, minFileRetentionTimestampMillis);
  }

  /**
   * Get the latest transaction version for given <i>applicationId</i>. This information comes from
   * the transactions identifiers stored in Delta transaction log. This API is not a public API. For
   * now keep this internal to enable Flink upgrade to use Kernel.
   *
   * @param applicationId Identifier of the application that put transaction identifiers in Delta
   *     transaction log
   * @return Last transaction version or {@link Optional#empty()} if no transaction identifier
   *     exists for this application.
   */
  public Optional<Long> getLatestTransactionVersion(Engine engine, String applicationId) {
    return logReplay.getLatestTransactionIdentifier(engine, applicationId);
  }
}<|MERGE_RESOLUTION|>--- conflicted
+++ resolved
@@ -117,15 +117,9 @@
   }
 
   @Override
-<<<<<<< HEAD
-  public ScanBuilder getScanBuilder(Engine engine) {
+  public ScanBuilder getScanBuilder() {
     return new ScanBuilderImpl(
-        dataPath, protocol, metadata, getSchema(engine), logReplay, engine, snapshotReport);
-=======
-  public ScanBuilder getScanBuilder() {
-    // TODO when we add ScanReport we will pass the SnapshotReport downstream here
-    return new ScanBuilderImpl(dataPath, protocol, metadata, getSchema(), logReplay);
->>>>>>> f32539d9
+        dataPath, protocol, metadata, getSchema(), logReplay, snapshotReport);
   }
 
   ///////////////////
