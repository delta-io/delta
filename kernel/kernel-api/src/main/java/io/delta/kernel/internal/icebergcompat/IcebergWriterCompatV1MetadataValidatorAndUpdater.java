--- conflicted
+++ resolved
@@ -85,13 +85,8 @@
    */
   public static void validateIcebergWriterCompatV1Change(
       Map<String, String> oldConfig, Map<String, String> newConfig, boolean isNewTable) {
-<<<<<<< HEAD
-    blockConfigChangeOnExistingTable(
-        TableConfig.ICEBERG_WRITER_COMPAT_V1_ENABLED, oldConfig, newConfig, isNewTable);
-=======
     validateIcebergWriterCompatChange(
         oldConfig, newConfig, isNewTable, TableConfig.ICEBERG_WRITER_COMPAT_V1_ENABLED);
->>>>>>> d90b0603
   }
 
   /**
