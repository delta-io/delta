--- conflicted
+++ resolved
@@ -349,16 +349,12 @@
     return Stream.of(
             UNSUPPORTED_FEATURES_CHECK,
             UNSUPPORTED_TYPES_CHECK,
-<<<<<<< HEAD
+            PHYSICAL_NAMES_MATCH_FIELD_IDS_CHECK,
             INVARIANTS_INACTIVE_CHECK,
             CHANGE_DATA_FEED_INACTIVE_CHECK,
             CHECK_CONSTRAINTS_INACTIVE_CHECK,
             IDENTITY_COLUMNS_INACTIVE_CHECK,
             GENERATED_COLUMNS_INACTIVE_CHECK)
-=======
-            PHYSICAL_NAMES_MATCH_FIELD_IDS_CHECK,
-            INVARIANTS_INACTIVE_CHECK)
->>>>>>> 8c133b23
         .collect(toList());
   }
 }