/*
 * Copyright (2023) The Delta Lake Project Authors.
 *
 * Licensed under the Apache License, Version 2.0 (the "License");
 * you may not use this file except in compliance with the License.
 * You may obtain a copy of the License at
 *
 * http://www.apache.org/licenses/LICENSE-2.0
 *
 * Unless required by applicable law or agreed to in writing, software
 * distributed under the License is distributed on an "AS IS" BASIS,
 * WITHOUT WARRANTIES OR CONDITIONS OF ANY KIND, either express or implied.
 * See the License for the specific language governing permissions and
 * limitations under the License.
 */

package io.delta.kernel.internal.snapshot;

import static io.delta.kernel.internal.util.Preconditions.checkArgument;
import static java.util.Objects.requireNonNull;

import io.delta.kernel.internal.fs.Path;
import io.delta.kernel.internal.lang.Lazy;
import io.delta.kernel.internal.lang.ListUtils;
import io.delta.kernel.internal.util.FileNames;
import io.delta.kernel.utils.FileStatus;
import java.util.Collections;
import java.util.Comparator;
import java.util.List;
import java.util.Optional;
import java.util.stream.Collectors;
import java.util.stream.Stream;
import org.slf4j.Logger;
import org.slf4j.LoggerFactory;

public class LogSegment {

  //////////////////////////////////
  // Static variables and methods //
  //////////////////////////////////

  public static LogSegment empty(Path logPath) {
    return new LogSegment(
<<<<<<< HEAD
        logPath, -1, Collections.emptyList(), Collections.emptyList(), Optional.empty(), -1);
=======
        logPath, -1, Collections.emptyList(), Collections.emptyList(), Collections.emptyList(), -1);
>>>>>>> eebda555
  }

  private static final Logger logger = LoggerFactory.getLogger(LogSegment.class);

  //////////////////////////////////
  // Member variables and methods //
  //////////////////////////////////

  private final Path logPath;
  private final long version;
  private final List<FileStatus> deltas;
  private final List<FileStatus> compactions;
  private final List<FileStatus> checkpoints;
  private final Optional<Long> checkpointVersionOpt;
  private final Optional<FileStatus> lastSeenChecksum;
  private final long lastCommitTimestamp;
  private final Lazy<List<FileStatus>> allFiles;
  private final Lazy<List<FileStatus>> allFilesReversed;

  /**
   * Provides information around which files in the transaction log need to be read to create the
   * given version of the log.
   *
   * <p>This constructor validates and guarantees that:
   *
   * <ul>
   *   <li>All deltas are valid deltas files
   *   <li>All checkpoints are valid checkpoint files
   *   <li>All checkpoint files have the same version
   *   <li>All deltas are contiguous and range from {@link #checkpointVersionOpt} to version
   *   <li>If no deltas are present then {@link #checkpointVersionOpt} is equal to version
   * </ul>
   *
   * <p>Notably, this constructor does not guarantee that this LogSegment is complete and fully
   * describes a Snapshot version. You may use the {@link #isComplete()} method to check this.
   *
   * @param logPath The path to the _delta_log directory
   * @param version The Snapshot version to generate
   * @param deltas The delta commit files (.json) to read
   * @param compactions Any found log compactions files that can be used in place of some or all of
   *     the deltas
   * @param checkpoints The checkpoint file(s) to read
   * @param lastCommitTimestamp The "unadjusted" timestamp of the last commit within this segment.
   *     By unadjusted, we mean that the commit timestamps may not necessarily be monotonically
   *     increasing for the commits within this segment.
   */
  public LogSegment(
      Path logPath,
      long version,
      List<FileStatus> deltas,
      List<FileStatus> compactions,
      List<FileStatus> checkpoints,
      Optional<FileStatus> lastSeenChecksum,
      long lastCommitTimestamp) {

    ///////////////////////
    // Input validations //
    ///////////////////////

    requireNonNull(logPath, "logPath is null");
    requireNonNull(deltas, "deltas is null");
    requireNonNull(compactions, "compactions is null");
    requireNonNull(checkpoints, "checkpoints is null");
    requireNonNull(lastSeenChecksum, "lastSeenChecksum null");
    checkArgument(
        deltas.stream().allMatch(fs -> FileNames.isCommitFile(fs.getPath())),
        "deltas must all be actual delta (commit) files");
    checkArgument(
        compactions.stream().allMatch(fs -> FileNames.isLogCompactionFile(fs.getPath())),
        "compactions must all be actual log compaction files");
    checkArgument(
        checkpoints.stream().allMatch(fs -> FileNames.isCheckpointFile(fs.getPath())),
        "checkpoints must all be actual checkpoint files");

    lastSeenChecksum.ifPresent(
        checksumFile ->
            checkArgument(
                FileNames.checksumVersion(new Path(checksumFile.getPath())) <= version,
                "checksum file's version should be lower than logSegment's version"));

    this.checkpointVersionOpt =
        checkpoints.isEmpty()
            ? Optional.empty()
            : Optional.of(FileNames.checkpointVersion(new Path(checkpoints.get(0).getPath())));

    checkArgument(
        checkpoints.stream()
            .map(fs -> FileNames.checkpointVersion(new Path(fs.getPath())))
            .allMatch(v -> checkpointVersionOpt.get().equals(v)),
        "All checkpoint files must have the same version");

    if (version != -1) {
      checkArgument(!deltas.isEmpty() || !checkpoints.isEmpty(), "No files to read");

      if (!deltas.isEmpty()) {
        final List<Long> deltaVersions =
            deltas.stream()
                .map(fs -> FileNames.deltaVersion(new Path(fs.getPath())))
                .collect(Collectors.toList());

        // Check the first delta version
        this.checkpointVersionOpt.ifPresent(
            checkpointVersion -> {
              checkArgument(
                  deltaVersions.get(0) == checkpointVersion + 1,
                  "First delta file version must equal checkpointVersion + 1");
            });

        // Check the last delta version
        checkArgument(
            ListUtils.getLast(deltaVersions) == version,
            "Last delta file version must equal the version of this LogSegment");

        // Ensure the delta versions are contiguous
        for (int i = 1; i < deltaVersions.size(); i++) {
          if (deltaVersions.get(i) != deltaVersions.get(i - 1) + 1) {
            throw new IllegalArgumentException(
                String.format("Delta versions must be contiguous: %s", deltaVersions));
          }
        }
      } else {
        this.checkpointVersionOpt.ifPresent(
            checkpointVersion -> {
              checkArgument(
                  checkpointVersion == version,
                  "If there are no deltas, then checkpointVersion must equal the version "
                      + "of this LogSegment");
            });
      }
    } else {
      checkArgument(deltas.isEmpty() && checkpoints.isEmpty(), "Version -1 should have no files");
    }

    ////////////////////////////////
    // Member variable assignment //
    ////////////////////////////////

    this.logPath = logPath;
    this.version = version;
    this.deltas = deltas;
    this.compactions = compactions;
    this.checkpoints = checkpoints;
    this.lastSeenChecksum =
        lastSeenChecksum.filter(
            file -> {
              long checksumVersion = FileNames.checksumVersion(new Path(file.getPath()));
              return !checkpointVersionOpt.isPresent()
                  || checksumVersion >= checkpointVersionOpt.get();
            });
    this.lastCommitTimestamp = lastCommitTimestamp;

    this.allFiles =
        new Lazy<>(
            () ->
                Stream.concat(checkpoints.stream(), deltas.stream()).collect(Collectors.toList()));

    this.allFilesReversed =
        new Lazy<>(
            () ->
                allFiles.get().stream()
                    .sorted(
                        Comparator.comparing((FileStatus a) -> new Path(a.getPath()).getName())
                            .reversed())
                    .collect(Collectors.toList()));

    logger.debug("Created LogSegment: {}", this);
  }

  /////////////////
  // Public APIs //
  /////////////////

  /**
   * @return true if this LogSegment is complete and fully describes a Snapshot version. A partial
   *     LogSegment is missing some information. We consider an empty LogSegment to be incomplete.
   */
  public boolean isComplete() {
    // A LogSegment is complete if and only if either
    // (a) It has a checkpoint and has delta versions from checkpointVersion + 1 to version, or
    // (b) It has no checkpoint and has deltas from 0 to version
    //
    // Because we have already done extensive validation in the constructor, all that that remains
    // to check is whether (1) We have a checkpoint, or (2) We have N + 1 deltas. All other
    // requirements are taken care of.
    return version >= 0 && (!checkpoints.isEmpty() || (deltas.size() == version + 1));
  }

  public Path getLogPath() {
    return logPath;
  }

  public long getVersion() {
    return version;
  }

  public List<FileStatus> getDeltas() {
    return deltas;
  }

  public List<FileStatus> getCompactions() {
    return compactions;
  }

  public List<FileStatus> getCheckpoints() {
    return checkpoints;
  }

  public Optional<Long> getCheckpointVersionOpt() {
    return checkpointVersionOpt;
  }

  /**
   * Returns the most recent checksum file encountered during log directory listing, if available.
   *
   * <p>Note: This checksum file's version is guaranteed to:
   *
   * <ul>
   *   <li>Be less than or equal to the LogSegment version (enforced by constructor)
   *   <li>Be greater than or equal to the checkpoint version if a checkpoint exists (filtered
   *       during initialization)
   * </ul>
   *
   * @return Optional containing the most recent valid checksum file encountered, or empty if none
   *     found
   */
  public Optional<FileStatus> getLastSeenChecksum() {
    return lastSeenChecksum;
  }

  public long getLastCommitTimestamp() {
    return lastCommitTimestamp;
  }

  /**
   * @return all deltas (.json) and checkpoint (.checkpoint.parquet) files in this LogSegment, with
   *     no ordering guarantees.
   */
  public List<FileStatus> allLogFilesUnsorted() {
    return allFiles.get();
  }

  /**
   * @return all deltas (.json) and checkpoint (.checkpoint.parquet) files in this LogSegment,
   *     sorted in reverse (00012.json, 00011.json, 00010.checkpoint.parquet) order.
   */
  public List<FileStatus> allLogFilesReversed() {
    return allFilesReversed.get();
  }

  @Override
  public String toString() {
    return String.format(
        "LogSegment {\n"
            + "  logPath='%s',\n"
            + "  version=%d,\n"
            + "  deltas=[%s\n  ],\n"
            + "  checkpoints=[%s\n  ],\n"
            + "  lastSeenChecksum=%s,\n"
            + "  checkpointVersion=%s,\n"
            + "  lastCommitTimestamp=%d\n"
            + "}",
        logPath,
        version,
        formatList(deltas),
        formatList(checkpoints),
        lastSeenChecksum.map(FileStatus::toString).orElse("None"),
        checkpointVersionOpt.map(String::valueOf).orElse("None"),
        lastCommitTimestamp);
  }

  private String formatList(List<FileStatus> list) {
    if (list.isEmpty()) {
      return "";
    }
    return "\n    "
        + list.stream().map(FileStatus::toString).collect(Collectors.joining(",\n    "));
  }
}<|MERGE_RESOLUTION|>--- conflicted
+++ resolved
@@ -41,11 +41,13 @@
 
   public static LogSegment empty(Path logPath) {
     return new LogSegment(
-<<<<<<< HEAD
-        logPath, -1, Collections.emptyList(), Collections.emptyList(), Optional.empty(), -1);
-=======
-        logPath, -1, Collections.emptyList(), Collections.emptyList(), Collections.emptyList(), -1);
->>>>>>> eebda555
+        logPath,
+        -1,
+        Collections.emptyList(),
+        Collections.emptyList(),
+        Collections.emptyList(),
+        Optional.empty(),
+        -1);
   }
 
   private static final Logger logger = LoggerFactory.getLogger(LogSegment.class);
