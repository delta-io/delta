/*
 * Copyright (2023) The Delta Lake Project Authors.
 *
 * Licensed under the Apache License, Version 2.0 (the "License");
 * you may not use this file except in compliance with the License.
 * You may obtain a copy of the License at
 *
 * http://www.apache.org/licenses/LICENSE-2.0
 *
 * Unless required by applicable law or agreed to in writing, software
 * distributed under the License is distributed on an "AS IS" BASIS,
 * WITHOUT WARRANTIES OR CONDITIONS OF ANY KIND, either express or implied.
 * See the License for the specific language governing permissions and
 * limitations under the License.
 */
package io.delta.kernel.internal;

import io.delta.kernel.exceptions.InvalidConfigurationValueException;
import io.delta.kernel.exceptions.UnknownConfigurationException;
import io.delta.kernel.internal.actions.Metadata;
import io.delta.kernel.internal.tablefeatures.TableFeatures;
import io.delta.kernel.internal.util.*;
import io.delta.kernel.internal.util.ColumnMapping.ColumnMappingMode;
import java.util.*;
import java.util.function.Function;
import java.util.function.Predicate;

/**
 * Represents the table properties. Also provides methods to access the property values from the
 * table metadata.
 */
public class TableConfig<T> {

  //////////////////
  // TableConfigs //
  //////////////////

  /**
   * Whether this Delta table is append-only. Files can't be deleted, or values can't be updated.
   */
  public static final TableConfig<Boolean> APPEND_ONLY_ENABLED =
      new TableConfig<>(
          "delta.appendOnly",
          "false",
          Boolean::valueOf,
          value -> true,
          "needs to be a boolean.",
          true);

  /**
   * Enable change data feed output. When enabled, DELETE, UPDATE, and MERGE INTO operations will
   * need to do additional work to output their change data in an efficiently readable format.
   */
  public static final TableConfig<Boolean> CHANGE_DATA_FEED_ENABLED =
      new TableConfig<>(
          "delta.enableChangeDataFeed",
          "false",
          Boolean::valueOf,
          value -> true,
          "needs to be a boolean.",
          true);

  public static final TableConfig<String> CHECKPOINT_POLICY =
      new TableConfig<>(
          "delta.checkpointPolicy",
          "classic",
          v -> v,
          value -> value.equals("classic") || value.equals("v2"),
          "needs to be a string and one of 'classic' or 'v2'.",
          true);

  /** Whether commands modifying this Delta table are allowed to create new deletion vectors. */
  public static final TableConfig<Boolean> DELETION_VECTORS_CREATION_ENABLED =
      new TableConfig<>(
          "delta.enableDeletionVectors",
          "false",
          Boolean::valueOf,
          value -> true,
          "needs to be a boolean.",
          true);

  /**
   * Whether widening the type of an existing column or field is allowed, either manually using
   * ALTER TABLE CHANGE COLUMN or automatically if automatic schema evolution is enabled.
   */
  public static final TableConfig<Boolean> TYPE_WIDENING_ENABLED =
      new TableConfig<>(
          "delta.enableTypeWidening",
          "false",
          Boolean::valueOf,
          value -> true,
          "needs to be a boolean.",
          true);

  /**
   * Indicates whether Row Tracking is enabled on the table. When this flag is turned on, all rows
   * are guaranteed to have Row IDs and Row Commit Versions assigned to them, and writers are
   * expected to preserve them by materializing them to hidden columns in the data files.
   */
  public static final TableConfig<Boolean> ROW_TRACKING_ENABLED =
      new TableConfig<>(
          "delta.enableRowTracking",
          "false",
          Boolean::valueOf,
          value -> true,
          "needs to be a boolean.",
          true);

  /**
   * The shortest duration we have to keep logically deleted data files around before deleting them
   * physically.
   *
   * <p>Note: this value should be large enough:
   *
   * <ul>
   *   <li>It should be larger than the longest possible duration of a job if you decide to run
   *       "VACUUM" when there are concurrent readers or writers accessing the table.
   *   <li>If you are running a streaming query reading from the table, you should make sure the
   *       query doesn't stop longer than this value. Otherwise, the query may not be able to
   *       restart as it still needs to read old files.
   * </ul>
   */
  public static final TableConfig<Long> TOMBSTONE_RETENTION =
      new TableConfig<>(
          "delta.deletedFileRetentionDuration",
          "interval 1 week",
          IntervalParserUtils::safeParseIntervalAsMillis,
          value -> value >= 0,
          "needs to be provided as a calendar interval such as '2 weeks'. Months"
              + " and years are not accepted. You may specify '365 days' for a year instead.",
          true);

  /**
   * How often to checkpoint the delta log? For every N (this config) commits to the log, we will
   * suggest write out a checkpoint file that can speed up the Delta table state reconstruction.
   */
  public static final TableConfig<Integer> CHECKPOINT_INTERVAL =
      new TableConfig<>(
          "delta.checkpointInterval",
          "10",
          Integer::valueOf,
          value -> value > 0,
          "needs to be a positive integer.",
          true);

  /**
   * The shortest duration we have to keep delta/checkpoint files around before deleting them. We
   * can only delete delta files that are before a checkpoint.
   */
  public static final TableConfig<Long> LOG_RETENTION =
      new TableConfig<>(
          "delta.logRetentionDuration",
          "interval 30 days",
          IntervalParserUtils::safeParseIntervalAsMillis,
          value -> true,
          "needs to be provided as a calendar interval such as '2 weeks'. Months "
              + "and years are not accepted. You may specify '365 days' for a year instead.",
          true /* editable */);

  /** Whether to clean up expired checkpoints and delta logs. */
  public static final TableConfig<Boolean> EXPIRED_LOG_CLEANUP_ENABLED =
      new TableConfig<>(
          "delta.enableExpiredLogCleanup",
          "true",
          Boolean::valueOf,
          value -> true,
          "needs to be a boolean.",
          true /* editable */);

  /**
   * This table property is used to track the enablement of the {@code inCommitTimestamps}.
   *
   * <p>When enabled, commit metadata includes a monotonically increasing timestamp that allows for
   * reliable TIMESTAMP AS OF time travel even if filesystem operations change a commit file's
   * modification timestamp.
   */
  public static final TableConfig<Boolean> IN_COMMIT_TIMESTAMPS_ENABLED =
      new TableConfig<>(
          "delta.enableInCommitTimestamps",
          "false", /* default values */
          v -> Boolean.valueOf(v),
          value -> true,
          "needs to be a boolean.",
          true);

  /**
   * This table property is used to track the version of the table at which {@code
   * inCommitTimestamps} were enabled.
   */
  public static final TableConfig<Optional<Long>> IN_COMMIT_TIMESTAMP_ENABLEMENT_VERSION =
      new TableConfig<>(
          "delta.inCommitTimestampEnablementVersion",
          null, /* default values */
          v -> Optional.ofNullable(v).map(Long::valueOf),
          value -> true,
          "needs to be a long.",
          true);

  /**
   * This table property is used to track the timestamp at which {@code inCommitTimestamps} were
   * enabled. More specifically, it is the {@code inCommitTimestamps} of the commit with the version
   * specified in {@link #IN_COMMIT_TIMESTAMP_ENABLEMENT_VERSION}.
   */
  public static final TableConfig<Optional<Long>> IN_COMMIT_TIMESTAMP_ENABLEMENT_TIMESTAMP =
      new TableConfig<>(
          "delta.inCommitTimestampEnablementTimestamp",
          null, /* default values */
          v -> Optional.ofNullable(v).map(Long::valueOf),
          value -> true,
          "needs to be a long.",
          true);

  /** This table property is used to control the column mapping mode. */
  public static final TableConfig<ColumnMappingMode> COLUMN_MAPPING_MODE =
      new TableConfig<>(
          "delta.columnMapping.mode",
          "none", /* default values */
          ColumnMappingMode::fromTableConfig,
          value -> true,
          "Needs to be one of none, id, name.",
          true);

  /** This table property is used to control the maximum column mapping ID. */
  public static final TableConfig<Long> COLUMN_MAPPING_MAX_COLUMN_ID =
      new TableConfig<>(
          "delta.columnMapping.maxColumnId", "0", Long::valueOf, value -> value >= 0, "", false);

  /**
   * Table property that enables modifying the table in accordance with the Delta-Iceberg
   * Compatibility V2 protocol.
   *
   * @see <a
   *     href="https://github.com/delta-io/delta/blob/master/PROTOCOL.md#delta-iceberg-compatibility-v2">
   *     Delta-Iceberg Compatibility V2 Protocol</a>
   */
  public static final TableConfig<Boolean> ICEBERG_COMPAT_V2_ENABLED =
      new TableConfig<>(
          "delta.enableIcebergCompatV2",
          "false",
          Boolean::valueOf,
          value -> true,
          "needs to be a boolean.",
          true);

  /**
   * Table property that enables modifying the table in accordance with the Delta-Iceberg
<<<<<<< HEAD
   * Compatibility V3 protocol.
   *
   * @see <a
   *     href="https://github.com/delta-io/delta/blob/master/PROTOCOL.md#delta-iceberg-compatibility-v3">
   *     Delta-Iceberg Compatibility V3 Protocol</a>
=======
   * Compatibility V3 protocol. TODO: add the delta protocol link once updated
>>>>>>> 8e6d9ec1
   */
  public static final TableConfig<Boolean> ICEBERG_COMPAT_V3_ENABLED =
      new TableConfig<>(
          "delta.enableIcebergCompatV3",
          "false",
          Boolean::valueOf,
          value -> true,
          "needs to be a boolean.",
          true);

  /**
   * The number of columns to collect stats on for data skipping. A value of -1 means collecting
   * stats for all columns.
   *
   * <p>For Struct types, all leaf fields count individually toward this limit in depth-first order.
   * For example, if a table has columns a, b.c, b.d, and e, then the first three indexed columns
   * would be a, b.c, and b.d. Map and array types are not supported for statistics collection.
   */
  public static final TableConfig<Integer> DATA_SKIPPING_NUM_INDEXED_COLS =
      new TableConfig<>(
          "delta.dataSkippingNumIndexedCols",
          "32",
          Integer::valueOf,
          value -> value >= -1,
          "needs to be larger than or equal to -1.",
          true);

  /**
   * Table property that enables modifying the table in accordance with the Delta-Iceberg Writer
   * Compatibility V1 ({@code icebergCompatWriterV1}) protocol.
   */
  public static final TableConfig<Boolean> ICEBERG_WRITER_COMPAT_V1_ENABLED =
      new TableConfig<>(
          "delta.enableIcebergWriterCompatV1",
          "false",
          Boolean::valueOf,
          value -> true,
          "needs to be a boolean.",
          true);

  public static class UniversalFormats {

    /**
     * The value that enables uniform exports to Iceberg for {@linkplain
     * TableConfig#UNIVERSAL_FORMAT_ENABLED_FORMATS}.
     *
     * <p>{@link #ICEBERG_COMPAT_V2_ENABLED but also be set to true} to fully enable this feature.
     */
    public static final String FORMAT_ICEBERG = "iceberg";
    /**
     * The value to use to enable uniform exports to Hudi for {@linkplain
     * TableConfig#UNIVERSAL_FORMAT_ENABLED_FORMATS}.
     */
    public static final String FORMAT_HUDI = "hudi";
  }

  private static final Collection<String> ALLOWED_UNIFORM_FORMATS =
      Collections.unmodifiableList(
          Arrays.asList(UniversalFormats.FORMAT_HUDI, UniversalFormats.FORMAT_ICEBERG));

  /** Table config that allows for translation of Delta metadata to other table formats metadata. */
  public static final TableConfig<Set<String>> UNIVERSAL_FORMAT_ENABLED_FORMATS =
      new TableConfig<>(
          "delta.universalFormat.enabledFormats",
          null,
          TableConfig::parseStringSet,
          value -> ALLOWED_UNIFORM_FORMATS.containsAll(value),
          String.format("each value must in the the set: %s", ALLOWED_UNIFORM_FORMATS),
          true);

  /**
   * Table property that enables modifying the table in accordance with the Delta-Variant Shredding
   * Preview protocol.
   *
   * @see <a
   *     href="https://github.com/delta-io/delta/blob/master/protocol_rfcs/variant-shredding.md">
   *     Delta-Variant Shredding Protocol</a>
   */
  public static final TableConfig<Boolean> VARIANT_SHREDDING_ENABLED =
      new TableConfig<>(
          "delta.enableVariantShredding",
          "false",
          Boolean::valueOf,
          value -> true,
          "needs to be a boolean.",
          true);

  public static final TableConfig<String> MATERIALIZED_ROW_ID_COLUMN_NAME =
      new TableConfig<>(
          "delta.rowTracking.materializedRowIdColumnName",
          null,
          v -> v,
          value -> true,
          "need to be a string.",
          false);

  public static final TableConfig<String> MATERIALIZED_ROW_COMMIT_VERSION_COLUMN_NAME =
      new TableConfig<>(
          "delta.rowTracking.materializedRowCommitVersionColumnName",
          null,
          v -> v,
          value -> true,
          "need to be a string.",
          false);

  /** All the valid properties that can be set on the table. */
  private static final Map<String, TableConfig<?>> VALID_PROPERTIES =
      Collections.unmodifiableMap(
          new HashMap<String, TableConfig<?>>() {
            {
              addConfig(this, APPEND_ONLY_ENABLED);
              addConfig(this, CHANGE_DATA_FEED_ENABLED);
              addConfig(this, CHECKPOINT_POLICY);
              addConfig(this, DELETION_VECTORS_CREATION_ENABLED);
              addConfig(this, TYPE_WIDENING_ENABLED);
              addConfig(this, ROW_TRACKING_ENABLED);
              addConfig(this, LOG_RETENTION);
              addConfig(this, EXPIRED_LOG_CLEANUP_ENABLED);
              addConfig(this, TOMBSTONE_RETENTION);
              addConfig(this, CHECKPOINT_INTERVAL);
              addConfig(this, IN_COMMIT_TIMESTAMPS_ENABLED);
              addConfig(this, IN_COMMIT_TIMESTAMP_ENABLEMENT_VERSION);
              addConfig(this, IN_COMMIT_TIMESTAMP_ENABLEMENT_TIMESTAMP);
              addConfig(this, COLUMN_MAPPING_MODE);
              addConfig(this, ICEBERG_COMPAT_V2_ENABLED);
              addConfig(this, ICEBERG_COMPAT_V3_ENABLED);
              addConfig(this, ICEBERG_WRITER_COMPAT_V1_ENABLED);
              addConfig(this, COLUMN_MAPPING_MAX_COLUMN_ID);
              addConfig(this, DATA_SKIPPING_NUM_INDEXED_COLS);
              addConfig(this, UNIVERSAL_FORMAT_ENABLED_FORMATS);
              addConfig(this, MATERIALIZED_ROW_ID_COLUMN_NAME);
              addConfig(this, MATERIALIZED_ROW_COMMIT_VERSION_COLUMN_NAME);
            }
          });

  ///////////////////////////
  // Static Helper Methods //
  ///////////////////////////

  /**
   * Validates that the given new properties that the txn is trying to update in table. Properties
   * that have `delta.` prefix in the key name should be in valid list and are editable. The caller
   * is expected to store the returned properties in the table metadata after further validation
   * from a protocol point of view. The returned properties will have the key's case normalized as
   * defined in its {@link TableConfig}.
   *
   * @param newProperties the properties to validate
   * @throws InvalidConfigurationValueException if any of the properties are invalid
   * @throws UnknownConfigurationException if any of the properties are unknown
   */
  public static Map<String, String> validateDeltaProperties(Map<String, String> newProperties) {
    Map<String, String> validatedProperties = new HashMap<>();
    for (Map.Entry<String, String> kv : newProperties.entrySet()) {
      String key = kv.getKey().toLowerCase(Locale.ROOT);
      String value = kv.getValue();

      boolean isTableFeatureOverrideKey =
          key.startsWith(TableFeatures.SET_TABLE_FEATURE_SUPPORTED_PREFIX);
      boolean isTableConfigKey = key.startsWith("delta.");
      // TableFeature override properties validation is handled separately in TransactionBuilder.
      boolean shouldValidateProperties = isTableConfigKey && !isTableFeatureOverrideKey;
      if (shouldValidateProperties) {
        // If it is a delta table property, make sure it is a supported property and editable
        if (!VALID_PROPERTIES.containsKey(key)) {
          throw DeltaErrors.unknownConfigurationException(kv.getKey());
        }

        TableConfig<?> tableConfig = VALID_PROPERTIES.get(key);
        if (!tableConfig.editable) {
          throw DeltaErrors.cannotModifyTableProperty(kv.getKey());
        }

        tableConfig.validate(value);
        validatedProperties.put(tableConfig.getKey(), value);
      } else {
        // allow unknown properties to be set (and preserve their original case!)
        validatedProperties.put(kv.getKey(), value);
      }
    }
    return validatedProperties;
  }

  private static void addConfig(HashMap<String, TableConfig<?>> configs, TableConfig<?> config) {
    configs.put(config.getKey().toLowerCase(Locale.ROOT), config);
  }

  /////////////////////////////
  // Member Fields / Methods //
  /////////////////////////////

  private final String key;
  private final String defaultValue;
  private final Function<String, T> fromString;
  private final Predicate<T> validator;
  private final boolean editable;
  private final String helpMessage;

  private TableConfig(
      String key,
      String defaultValue,
      Function<String, T> fromString,
      Predicate<T> validator,
      String helpMessage,
      boolean editable) {
    this.key = key;
    this.defaultValue = defaultValue;
    this.fromString = fromString;
    this.validator = validator;
    this.helpMessage = helpMessage;
    this.editable = editable;
  }

  /**
   * Returns the value of the table property from the given metadata.
   *
   * @param metadata the table metadata
   * @return the value of the table property
   */
  public T fromMetadata(Metadata metadata) {
    return fromMetadata(metadata.getConfiguration());
  }

  /**
   * Returns the value of the table property from the given configuration.
   *
   * @param configuration the table configuration
   * @return the value of the table property
   */
  public T fromMetadata(Map<String, String> configuration) {
    String value = configuration.getOrDefault(key, defaultValue);
    validate(value);
    return fromString.apply(value);
  }

  /**
   * Returns the key of the table property.
   *
   * @return the key of the table property
   */
  public String getKey() {
    return key;
  }

  private void validate(String value) {
    T parsedValue = fromString.apply(value);
    if (!validator.test(parsedValue)) {
      throw DeltaErrors.invalidConfigurationValueException(key, value, helpMessage);
    }
  }

  private static Set<String> parseStringSet(String value) {
    if (value == null || value.isEmpty()) {
      return Collections.emptySet();
    }
    String[] formats = value.split(",");
    Set<String> config = new HashSet<>();

    for (String format : formats) {
      config.add(format.trim());
    }
    return config;
  }
}<|MERGE_RESOLUTION|>--- conflicted
+++ resolved
@@ -244,15 +244,8 @@
 
   /**
    * Table property that enables modifying the table in accordance with the Delta-Iceberg
-<<<<<<< HEAD
    * Compatibility V3 protocol.
-   *
-   * @see <a
-   *     href="https://github.com/delta-io/delta/blob/master/PROTOCOL.md#delta-iceberg-compatibility-v3">
-   *     Delta-Iceberg Compatibility V3 Protocol</a>
-=======
-   * Compatibility V3 protocol. TODO: add the delta protocol link once updated
->>>>>>> 8e6d9ec1
+   * TODO: add the delta protocol link once updated [https://github.com/delta-io/delta/issues/4574]
    */
   public static final TableConfig<Boolean> ICEBERG_COMPAT_V3_ENABLED =
       new TableConfig<>(
