/*
 * Copyright (2024) The Delta Lake Project Authors.
 *
 * Licensed under the Apache License, Version 2.0 (the "License");
 * you may not use this file except in compliance with the License.
 * You may obtain a copy of the License at
 *
 * http://www.apache.org/licenses/LICENSE-2.0
 *
 * Unless required by applicable law or agreed to in writing, software
 * distributed under the License is distributed on an "AS IS" BASIS,
 * WITHOUT WARRANTIES OR CONDITIONS OF ANY KIND, either express or implied.
 * See the License for the specific language governing permissions and
 * limitations under the License.
 */
package io.delta.kernel.internal;

import static io.delta.kernel.internal.DeltaErrors.*;
import static io.delta.kernel.internal.util.Preconditions.checkArgument;

import io.delta.kernel.data.ColumnVector;
import io.delta.kernel.data.ColumnarBatch;
import io.delta.kernel.engine.Engine;
import io.delta.kernel.exceptions.InvalidTableException;
import io.delta.kernel.exceptions.KernelException;
import io.delta.kernel.exceptions.TableNotFoundException;
import io.delta.kernel.expressions.ExpressionEvaluator;
import io.delta.kernel.expressions.Literal;
import io.delta.kernel.internal.actions.*;
import io.delta.kernel.internal.fs.Path;
import io.delta.kernel.internal.lang.ListUtils;
import io.delta.kernel.internal.replay.ActionsIterator;
import io.delta.kernel.internal.util.FileNames;
import io.delta.kernel.internal.util.FileNames.DeltaLogFileType;
import io.delta.kernel.internal.util.Tuple2;
import io.delta.kernel.types.*;
import io.delta.kernel.utils.CloseableIterator;
import io.delta.kernel.utils.CloseableIterator.BreakableFilterResult;
import io.delta.kernel.utils.FileStatus;
import java.io.FileNotFoundException;
import java.io.IOException;
import java.io.UncheckedIOException;
import java.util.*;
import java.util.concurrent.atomic.AtomicBoolean;
import java.util.stream.Collectors;
import org.slf4j.Logger;
import org.slf4j.LoggerFactory;

/**
 * Exposes APIs to read the raw actions within the *commit files* of the _delta_log. This is used
 * for CDF, streaming, and more.
 */
public class DeltaLogActionUtils {

  private DeltaLogActionUtils() {}

  private static final Logger logger = LoggerFactory.getLogger(DeltaLogActionUtils.class);

  /////////////////
  // Public APIs //
  /////////////////

  /**
   * Represents a Delta action. This is used to request which actions to read from the commit files
   * in {@link TableImpl#getChanges(Engine, long, long, Set)}.
   *
   * <p>See the Delta protocol for more details
   * https://github.com/delta-io/delta/blob/master/PROTOCOL.md#actions
   */
  public enum DeltaAction {
    REMOVE("remove", RemoveFile.FULL_SCHEMA),
    ADD("add", AddFile.FULL_SCHEMA),
    METADATA("metaData", Metadata.FULL_SCHEMA),
    PROTOCOL("protocol", Protocol.FULL_SCHEMA),
    COMMITINFO("commitInfo", CommitInfo.FULL_SCHEMA),
    CDC("cdc", AddCDCFile.FULL_SCHEMA);

    public final String colName;
    public final StructType schema;

    DeltaAction(String colName, StructType schema) {
      this.colName = colName;
      this.schema = schema;
    }
  }

  /**
   * For a table get the list of commit log files for the provided version range.
   *
   * @param tablePath path for the given table
   * @param startVersion start version of the range (inclusive)
   * @param endVersion end version of the range (inclusive)
   * @return the list of commit files in increasing order between startVersion and endVersion
   * @throws TableNotFoundException if the table does not exist or if it is not a delta table
   * @throws KernelException if a commit file does not exist for any of the versions in the provided
   *     range
   * @throws KernelException if provided an invalid version range
   */
  public static List<FileStatus> getCommitFilesForVersionRange(
      Engine engine, Path tablePath, long startVersion, long endVersion) {
    // Validate arguments
    if (startVersion < 0 || endVersion < startVersion) {
      throw invalidVersionRange(startVersion, endVersion);
    }

    // Get any available commit files within the version range
    final List<FileStatus> commitFiles =
        listDeltaLogFilesAsIter(
                engine,
                Collections.singleton(DeltaLogFileType.COMMIT),
                tablePath,
                startVersion,
                Optional.of(endVersion),
                false /* mustBeRecreatable */)
            .toInMemoryList();

    // There are no available commit files within the version range.
    // This can be due to (1) an empty directory, (2) no valid delta files in the directory,
    // (3) only delta files less than startVersion prefix (4) only delta files after endVersion
    if (commitFiles.isEmpty()) {
      throw noCommitFilesFoundForVersionRange(tablePath.toString(), startVersion, endVersion);
    }

    // Verify commit files found
    // (check that they are continuous and start with startVersion and end with endVersion)
    verifyDeltaVersions(commitFiles, startVersion, endVersion, tablePath);

    return commitFiles;
  }

  /**
   * Read the given commitFiles and return the contents as an iterator of batches. Also adds two
   * columns "version" and "timestamp" that store the commit version and timestamp for the commit
   * file that the batch was read from. The "version" and "timestamp" columns are the first and
   * second columns in the returned schema respectively and both of {@link LongType}
   *
   * @param commitFiles list of delta commit files to read
   * @param readSchema JSON schema to read
   * @return an iterator over the contents of the files in the same order as the provided files
   */
  public static CloseableIterator<ColumnarBatch> readCommitFiles(
      Engine engine, List<FileStatus> commitFiles, StructType readSchema) {

    return new ActionsIterator(engine, commitFiles, readSchema, Optional.empty())
        .map(
            actionWrapper -> {
              long timestamp =
                  actionWrapper
                      .getTimestamp()
                      .orElseThrow(
                          () ->
                              new RuntimeException("Commit files should always have a timestamp"));
              ExpressionEvaluator commitVersionGenerator =
                  wrapEngineException(
                      () ->
                          engine
                              .getExpressionHandler()
                              .getEvaluator(
                                  readSchema,
                                  Literal.ofLong(actionWrapper.getVersion()),
                                  LongType.LONG),
                      "Get the expression evaluator for the commit version");
              ExpressionEvaluator commitTimestampGenerator =
                  wrapEngineException(
                      () ->
                          engine
                              .getExpressionHandler()
                              .getEvaluator(readSchema, Literal.ofLong(timestamp), LongType.LONG),
                      "Get the expression evaluator for the commit timestamp");
              ColumnVector commitVersionVector =
                  wrapEngineException(
                      () -> commitVersionGenerator.eval(actionWrapper.getColumnarBatch()),
                      "Evaluating the commit version expression");
              ColumnVector commitTimestampVector =
                  wrapEngineException(
                      () -> commitTimestampGenerator.eval(actionWrapper.getColumnarBatch()),
                      "Evaluating the commit timestamp expression");

              return actionWrapper
                  .getColumnarBatch()
                  .withNewColumn(0, COMMIT_VERSION_STRUCT_FIELD, commitVersionVector)
                  .withNewColumn(1, COMMIT_TIMESTAMP_STRUCT_FIELD, commitTimestampVector);
            });
  }

  /**
   * Returns a {@link CloseableIterator} of files of type $fileTypes in the _delta_log directory of
   * the given $tablePath, in increasing order from $startVersion to the optional $endVersion.
   *
   * @throws TableNotFoundException if the table or its _delta_log does not exist
   * @throws KernelException if mustBeRecreatable is true, endVersionOpt is present, and the
   *     _delta_log history has been truncated so that we cannot load the desired end version
   */
  public static CloseableIterator<FileStatus> listDeltaLogFilesAsIter(
      Engine engine,
      Set<DeltaLogFileType> fileTypes,
      Path tablePath,
      long startVersion,
      Optional<Long> endVersionOpt,
      boolean mustBeRecreatable) {
    checkArgument(!fileTypes.isEmpty(), "At least one file type must be provided");

    endVersionOpt.ifPresent(
        endVersion -> {
          checkArgument(
              endVersion >= startVersion,
              "endVersion=%s provided is less than startVersion=%s",
              endVersion,
              startVersion);
        });

    final Path logPath = new Path(tablePath, "_delta_log");

    logger.info(
        "Listing log files types={} in path={} starting from {} and ending with {}",
        fileTypes,
        logPath,
        startVersion,
        endVersionOpt);

    // This variable is used to help determine if we should throw an error if the table history is
    // not reconstructable. Only commit and checkpoint files are applicable.
    // Must be final to be used in lambda
    final AtomicBoolean hasReturnedCommitOrCheckpoint = new AtomicBoolean(false);

    return listLogDir(engine, tablePath, startVersion)
        .breakableFilter(
            fs -> {
<<<<<<< HEAD
              String filePath = fs.getPath();
              if (fileTypes.contains(DeltaLogFileType.COMMIT) && FileNames.isCommitFile(filePath)) {
                // Here, we do nothing (we will consume this file).
              } else if (fileTypes.contains(DeltaLogFileType.CHECKPOINT)
                  && FileNames.isCheckpointFile(filePath)
=======
              String fileName = getName(fs.getPath());
              if (fileTypes.contains(DeltaLogFileType.COMMIT) && FileNames.isCommitFile(fileName)) {
                // Here, we do nothing (we will consume this file).
              } else if (fileTypes.contains(DeltaLogFileType.LOG_COMPACTION)
                  && FileNames.isLogCompactionFile(fileName)) {
                // Here, we do nothing (we will consume this file).
              } else if (fileTypes.contains(DeltaLogFileType.CHECKPOINT)
                  && FileNames.isCheckpointFile(fileName)
>>>>>>> eebda555
                  && fs.getSize() > 0) {
                // Checkpoint files of 0 size are invalid but may be ignored silently when read,
                // hence we ignore them so that we never pick up such checkpoints.
                // Here, we do nothing (we will consume this file).
              } else if (fileTypes.contains(DeltaLogFileType.CHECKSUM)
                  && FileNames.isChecksumFile(filePath)) {
                // Here, we do nothing (we will consume this file).
              } else {
                logger.debug("Ignoring file {} as it is not of the desired type", fs.getPath());
                return BreakableFilterResult.EXCLUDE; // Here, we exclude and filter out this file.
              }

<<<<<<< HEAD
              final long fileVersion = FileNames.getFileVersion(new Path(filePath));
=======
              final long fileVersion;
              if (FileNames.isLogCompactionFile(fileName)) {
                Tuple2<Long, Long> compactionVersions =
                    FileNames.logCompactionVersions(new Path(fs.getPath()));
                // We use start version here. Below this is used to determine if we should stop
                // listing because we've listed past the required version. But with a log compaction
                // file, if the end version is passed the requested version, we don't want to stop,
                // we just won't use the compaction file.
                fileVersion = compactionVersions._1;

                // Now check if the compaction end version is too far in the future, and don't
                // include this file if it is
                if (endVersionOpt.isPresent()) {
                  final long endVersion = endVersionOpt.get();
                  if (compactionVersions._2 > endVersion) {
                    logger.debug(
                        "Excluding compaction file as it covers past the end version {}", fileName);
                    return BreakableFilterResult.EXCLUDE;
                  }
                }
              } else {
                fileVersion = FileNames.getFileVersion(new Path(fs.getPath()));
              }
>>>>>>> eebda555

              if (fileVersion < startVersion) {
                throw new RuntimeException(
                    String.format(
                        "Listing files in %s with startVersion %s yet found file %s.",
                        logPath, startVersion, fs.getPath()));
              }

              if (endVersionOpt.isPresent()) {
                final long endVersion = endVersionOpt.get();

                if (fileVersion > endVersion) {
                  if (mustBeRecreatable && !hasReturnedCommitOrCheckpoint.get()) {
                    final long earliestVersion =
                        DeltaHistoryManager.getEarliestRecreatableCommit(engine, logPath);
                    throw DeltaErrors.versionBeforeFirstAvailableCommit(
                        tablePath.toString(), endVersion, earliestVersion);
                  } else {
                    logger.debug(
                        "Stopping listing; found file {} with version greater than endVersion {}",
                        fs.getPath(),
                        endVersion);
                    return BreakableFilterResult.BREAK;
                  }
                }
              }

              if (FileNames.isCommitFile(filePath) || FileNames.isCheckpointFile(filePath)) {
                hasReturnedCommitOrCheckpoint.set(true);
              }

              return BreakableFilterResult.INCLUDE;
            });
  }

  //////////////////////
  // Private helpers //
  /////////////////////

  /** Column name storing the commit version for a given file action */
  private static final String COMMIT_VERSION_COL_NAME = "version";

  private static final DataType COMMIT_VERSION_DATA_TYPE = LongType.LONG;
  private static final StructField COMMIT_VERSION_STRUCT_FIELD =
      new StructField(COMMIT_VERSION_COL_NAME, COMMIT_VERSION_DATA_TYPE, false /* nullable */);

  /** Column name storing the commit timestamp for a given file action */
  private static final String COMMIT_TIMESTAMP_COL_NAME = "timestamp";

  private static final DataType COMMIT_TIMESTAMP_DATA_TYPE = LongType.LONG;
  private static final StructField COMMIT_TIMESTAMP_STRUCT_FIELD =
      new StructField(COMMIT_TIMESTAMP_COL_NAME, COMMIT_TIMESTAMP_DATA_TYPE, false /* nullable */);

  /**
   * Given a list of delta versions, verifies that they are (1) contiguous (2) versions starts with
   * expectedStartVersion and (3) end with expectedEndVersion. Throws an exception if any of these
   * are not true.
   *
   * <p>Public to expose for testing only.
   *
   * @param commitFiles in sorted increasing order according to the commit version
   */
  static void verifyDeltaVersions(
      List<FileStatus> commitFiles,
      long expectedStartVersion,
      long expectedEndVersion,
      Path tablePath) {

    List<Long> commitVersions =
        commitFiles.stream()
            .map(fs -> FileNames.deltaVersion(new Path(fs.getPath())))
            .collect(Collectors.toList());

    for (int i = 1; i < commitVersions.size(); i++) {
      if (commitVersions.get(i) != commitVersions.get(i - 1) + 1) {
        throw new InvalidTableException(
            tablePath.toString(),
            String.format(
                "Missing delta files: versions are not contiguous: (%s)", commitVersions));
      }
    }

    if (commitVersions.isEmpty() || !Objects.equals(commitVersions.get(0), expectedStartVersion)) {
      throw startVersionNotFound(
          tablePath.toString(),
          expectedStartVersion,
          commitVersions.isEmpty() ? Optional.empty() : Optional.of(commitVersions.get(0)));
    }

    if (!Objects.equals(ListUtils.getLast(commitVersions), expectedEndVersion)) {
      throw endVersionNotFound(
          tablePath.toString(), expectedEndVersion, ListUtils.getLast(commitVersions));
    }
  }

  /**
   * Gets an iterator of files in the _delta_log directory starting with the startVersion.
   *
   * @throws TableNotFoundException if the directory does not exist
   */
  private static CloseableIterator<FileStatus> listLogDir(
      Engine engine, Path tablePath, long startVersion) {
    final Path logPath = new Path(tablePath, "_delta_log");
    try {
      return wrapEngineExceptionThrowsIO(
          () ->
              engine.getFileSystemClient().listFrom(FileNames.listingPrefix(logPath, startVersion)),
          "Listing from %s",
          FileNames.listingPrefix(logPath, startVersion));
    } catch (FileNotFoundException e) {
      // Did not find the _delta_log directory.
      throw new TableNotFoundException(tablePath.toString());
    } catch (IOException io) {
      throw new UncheckedIOException("Failed to list the files in delta log", io);
    }
  }
}<|MERGE_RESOLUTION|>--- conflicted
+++ resolved
@@ -16,6 +16,7 @@
 package io.delta.kernel.internal;
 
 import static io.delta.kernel.internal.DeltaErrors.*;
+import static io.delta.kernel.internal.fs.Path.getName;
 import static io.delta.kernel.internal.util.Preconditions.checkArgument;
 
 import io.delta.kernel.data.ColumnVector;
@@ -226,13 +227,6 @@
     return listLogDir(engine, tablePath, startVersion)
         .breakableFilter(
             fs -> {
-<<<<<<< HEAD
-              String filePath = fs.getPath();
-              if (fileTypes.contains(DeltaLogFileType.COMMIT) && FileNames.isCommitFile(filePath)) {
-                // Here, we do nothing (we will consume this file).
-              } else if (fileTypes.contains(DeltaLogFileType.CHECKPOINT)
-                  && FileNames.isCheckpointFile(filePath)
-=======
               String fileName = getName(fs.getPath());
               if (fileTypes.contains(DeltaLogFileType.COMMIT) && FileNames.isCommitFile(fileName)) {
                 // Here, we do nothing (we will consume this file).
@@ -241,22 +235,18 @@
                 // Here, we do nothing (we will consume this file).
               } else if (fileTypes.contains(DeltaLogFileType.CHECKPOINT)
                   && FileNames.isCheckpointFile(fileName)
->>>>>>> eebda555
                   && fs.getSize() > 0) {
                 // Checkpoint files of 0 size are invalid but may be ignored silently when read,
                 // hence we ignore them so that we never pick up such checkpoints.
                 // Here, we do nothing (we will consume this file).
               } else if (fileTypes.contains(DeltaLogFileType.CHECKSUM)
-                  && FileNames.isChecksumFile(filePath)) {
+                  && FileNames.isChecksumFile(fileName)) {
                 // Here, we do nothing (we will consume this file).
               } else {
                 logger.debug("Ignoring file {} as it is not of the desired type", fs.getPath());
                 return BreakableFilterResult.EXCLUDE; // Here, we exclude and filter out this file.
               }
 
-<<<<<<< HEAD
-              final long fileVersion = FileNames.getFileVersion(new Path(filePath));
-=======
               final long fileVersion;
               if (FileNames.isLogCompactionFile(fileName)) {
                 Tuple2<Long, Long> compactionVersions =
@@ -280,7 +270,6 @@
               } else {
                 fileVersion = FileNames.getFileVersion(new Path(fs.getPath()));
               }
->>>>>>> eebda555
 
               if (fileVersion < startVersion) {
                 throw new RuntimeException(
@@ -308,7 +297,9 @@
                 }
               }
 
-              if (FileNames.isCommitFile(filePath) || FileNames.isCheckpointFile(filePath)) {
+              if (FileNames.isCommitFile(fileName)
+                  || FileNames.isCheckpointFile(fileName)
+                  || FileNames.isLogCompactionFile(fileName)) {
                 hasReturnedCommitOrCheckpoint.set(true);
               }
 
