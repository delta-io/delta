--- conflicted
+++ resolved
@@ -93,13 +93,9 @@
             + "timestampToVersionResolutionTimer=%s, "
             + "loadInitialDeltaActionsTimer=%s, "
             + "timeToBuildLogSegmentForVersionTimer=%s, "
-<<<<<<< HEAD
             + "durationToGetCrcInfoTimer=%s, "
             + "loadLogSegmentCloudListCallCounter=%s)",
-=======
-            + "durationToGetCrcInfoTimer=%s)",
         loadSnapshotTotalTimer,
->>>>>>> b0f8e7c0
         timestampToVersionResolutionTimer,
         loadInitialDeltaActionsTimer,
         timeToBuildLogSegmentForVersionTimer,
