/*
 * Copyright (2023) The Delta Lake Project Authors.
 *
 * Licensed under the Apache License, Version 2.0 (the "License");
 * you may not use this file except in compliance with the License.
 * You may obtain a copy of the License at
 *
 * http://www.apache.org/licenses/LICENSE-2.0
 *
 * Unless required by applicable law or agreed to in writing, software
 * distributed under the License is distributed on an "AS IS" BASIS,
 * WITHOUT WARRANTIES OR CONDITIONS OF ANY KIND, either express or implied.
 * See the License for the specific language governing permissions and
 * limitations under the License.
 */
package io.delta.kernel.internal.util

import java.util
import java.util.{Locale, Optional}
import java.util.Collections.emptySet

import scala.collection.JavaConverters._
import scala.collection.JavaConverters.mapAsJavaMapConverter
import scala.reflect.ClassTag

import io.delta.kernel.exceptions.KernelException
import io.delta.kernel.internal.actions.{Format, Metadata}
import io.delta.kernel.internal.types.DataTypeJsonSerDe
import io.delta.kernel.internal.util.ColumnMapping.{COLUMN_MAPPING_ID_KEY, COLUMN_MAPPING_MODE_KEY, COLUMN_MAPPING_NESTED_IDS_KEY, COLUMN_MAPPING_PHYSICAL_NAME_KEY, ColumnMappingMode}
import io.delta.kernel.internal.util.SchemaUtils.{filterRecursively, validateSchema, validateUpdatedSchema}
import io.delta.kernel.internal.util.VectorUtils.stringStringMapValue
import io.delta.kernel.types.{ArrayType, DataType, FieldMetadata, IntegerType, LongType, MapType, StringType, StructField, StructType}
import io.delta.kernel.types.IntegerType.INTEGER
import io.delta.kernel.types.LongType.LONG
import io.delta.kernel.types.TimestampType.TIMESTAMP

import org.scalatest.funsuite.AnyFunSuite
import org.scalatest.prop.TableDrivenPropertyChecks.forAll
import org.scalatest.prop.TableFor2
import org.scalatest.prop.Tables.Table

class SchemaUtilsSuite extends AnyFunSuite {
  private def expectFailure(shouldContain: String*)(f: => Unit): Unit = {
    val e = intercept[KernelException] {
      f
    }
    val msg = e.getMessage.toLowerCase(Locale.ROOT)
    assert(
      shouldContain.map(_.toLowerCase(Locale.ROOT)).forall(msg.contains),
      s"Error message '$msg' didn't contain: $shouldContain")
  }

  ///////////////////////////////////////////////////////////////////////////
  // Duplicate Column Checks
  ///////////////////////////////////////////////////////////////////////////

  test("duplicate column name in top level") {
    val schema = new StructType()
      .add("dupColName", INTEGER)
      .add("b", INTEGER)
      .add("dupColName", StringType.STRING)
    expectFailure("dupColName") {
      validateSchema(schema, false /* isColumnMappingEnabled */ )
    }
  }

  test("duplicate column name in top level - case sensitivity") {
    val schema = new StructType()
      .add("dupColName", INTEGER)
      .add("b", INTEGER)
      .add("dupCOLNAME", StringType.STRING)
    expectFailure("dupColName") {
      validateSchema(schema, false /* isColumnMappingEnabled */ )
    }
  }

  test("duplicate column name for nested column + non-nested column") {
    val schema = new StructType()
      .add(
        "dupColName",
        new StructType()
          .add("a", INTEGER)
          .add("b", INTEGER))
      .add("dupColName", INTEGER)
    expectFailure("dupColName") {
      validateSchema(schema, false /* isColumnMappingEnabled */ )
    }
  }

  test("duplicate column name for nested column + non-nested column - case sensitivity") {
    val schema = new StructType()
      .add(
        "dupColName",
        new StructType()
          .add("a", INTEGER)
          .add("b", INTEGER))
      .add("dupCOLNAME", INTEGER)
    expectFailure("dupCOLNAME") {
      validateSchema(schema, false /* isColumnMappingEnabled */ )
    }
  }

  test("duplicate column name in nested level") {
    val schema = new StructType()
      .add(
        "top",
        new StructType()
          .add("dupColName", INTEGER)
          .add("b", INTEGER)
          .add("dupColName", StringType.STRING))
    expectFailure("top.dupColName") {
      validateSchema(schema, false /* isColumnMappingEnabled */ )
    }
  }

  test("duplicate column name in nested level - case sensitivity") {
    val schema = new StructType()
      .add(
        "top",
        new StructType()
          .add("dupColName", INTEGER)
          .add("b", INTEGER)
          .add("dupCOLNAME", StringType.STRING))
    expectFailure("top.dupColName") {
      validateSchema(schema, false /* isColumnMappingEnabled */ )
    }
  }

  test("duplicate column name in double nested level") {
    val schema = new StructType()
      .add(
        "top",
        new StructType()
          .add(
            "b",
            new StructType()
              .add("dupColName", StringType.STRING)
              .add("c", INTEGER)
              .add("dupColName", StringType.STRING))
          .add("d", INTEGER))
    expectFailure("top.b.dupColName") {
      validateSchema(schema, false /* isColumnMappingEnabled */ )
    }
  }

  test("duplicate column name in double nested array") {
    val schema = new StructType()
      .add(
        "top",
        new StructType()
          .add(
            "b",
            new ArrayType(
              new ArrayType(
                new StructType()
                  .add("dupColName", StringType.STRING)
                  .add("c", INTEGER)
                  .add("dupColName", StringType.STRING),
                true),
              true))
          .add("d", INTEGER))
    expectFailure("top.b.element.element.dupColName") {
      validateSchema(schema, false /* isColumnMappingEnabled */ )
    }
  }

  test("only duplicate columns are listed in the error message") {
    val schema = new StructType()
      .add("top", new StructType().add("a", INTEGER).add("b", INTEGER).add("c", INTEGER)).add(
        "top",
        new StructType().add("b", INTEGER).add("c", INTEGER).add("d", INTEGER)).add(
        "bottom",
        new StructType().add("b", INTEGER).add("c", INTEGER).add("d", INTEGER))

    val e = intercept[KernelException] {
      validateSchema(schema, false /* isColumnMappingEnabled */ )
    }
    assert(e.getMessage.contains("Schema contains duplicate columns: top, top.b, top.c"))
  }

  test("duplicate column name in double nested map") {
    val keyType = new StructType()
      .add("dupColName", INTEGER)
      .add("d", StringType.STRING)
    expectFailure("top.b.key.dupColName") {
      val schema = new StructType()
        .add(
          "top",
          new StructType()
            .add("b", new MapType(keyType.add("dupColName", StringType.STRING), keyType, true)))
      validateSchema(schema, false /* isColumnMappingEnabled */ )
    }
    expectFailure("top.b.value.dupColName") {
      val schema = new StructType()
        .add(
          "top",
          new StructType()
            .add("b", new MapType(keyType, keyType.add("dupColName", StringType.STRING), true)))
      validateSchema(schema, false /* isColumnMappingEnabled */ )
    }
    // This is okay
    val schema = new StructType()
      .add(
        "top",
        new StructType()
          .add("b", new MapType(keyType, keyType, true)))
    validateSchema(schema, false /* isColumnMappingEnabled */ )
  }

  test("duplicate column name in nested array") {
    val schema = new StructType()
      .add(
        "top",
        new ArrayType(
          new StructType()
            .add("dupColName", INTEGER)
            .add("b", INTEGER)
            .add("dupColName", StringType.STRING),
          true))
    expectFailure("top.element.dupColName") {
      validateSchema(schema, false /* isColumnMappingEnabled */ )
    }
  }

  test("duplicate column name in nested array - case sensitivity") {
    val schema = new StructType()
      .add(
        "top",
        new ArrayType(
          new StructType()
            .add("dupColName", INTEGER)
            .add("b", INTEGER)
            .add("dupCOLNAME", StringType.STRING),
          true))
    expectFailure("top.element.dupColName") {
      validateSchema(schema, false /* isColumnMappingEnabled */ )
    }
  }

  test("non duplicate column because of back tick") {
    val schema = new StructType()
      .add(
        "top",
        new StructType()
          .add("a", INTEGER)
          .add("b", INTEGER))
      .add("top.a", INTEGER)
    validateSchema(schema, false /* isColumnMappingEnabled */ )
  }

  test("non duplicate column because of back tick - nested") {
    val schema = new StructType()
      .add(
        "first",
        new StructType()
          .add(
            "top",
            new StructType()
              .add("a", INTEGER)
              .add("b", INTEGER))
          .add("top.a", INTEGER))
    validateSchema(schema, false /* isColumnMappingEnabled */ )
  }

  test("duplicate column with back ticks - nested") {
    val schema = new StructType()
      .add(
        "first",
        new StructType()
          .add("top.a", StringType.STRING)
          .add("b", INTEGER)
          .add("top.a", INTEGER))
    expectFailure("first.`top.a`") {
      validateSchema(schema, false /* isColumnMappingEnabled */ )
    }
  }

  test("duplicate column with back ticks - nested and case sensitivity") {
    val schema = new StructType()
      .add(
        "first",
        new StructType()
          .add("TOP.a", StringType.STRING)
          .add("b", INTEGER)
          .add("top.a", INTEGER))
    expectFailure("first.`top.a`") {
      validateSchema(schema, false /* isColumnMappingEnabled */ )
    }
  }

  ///////////////////////////////////////////////////////////////////////////
  // checkFieldNames
  ///////////////////////////////////////////////////////////////////////////
  test("check non alphanumeric column characters") {
    val badCharacters = " ,;{}()\n\t="
    val goodCharacters = "#.`!@$%^&*~_<>?/:"

    badCharacters.foreach { char =>
      Seq(s"a${char}b", s"${char}ab", s"ab${char}", char.toString).foreach { name =>
        val schema = new StructType().add(name, INTEGER)
        val e = intercept[KernelException] {
          validateSchema(schema, false /* isColumnMappingEnabled */ )
        }

        if (char != '\n') {
          // with column mapping disabled this should be a valid name
          validateSchema(schema, true /* isColumnMappingEnabled */ )
        }

        assert(e.getMessage.contains("contains one of the unsupported"))
      }
    }

    goodCharacters.foreach { char =>
      // no issues here
      Seq(s"a${char}b", s"${char}ab", s"ab${char}", char.toString).foreach { name =>
        val schema = new StructType().add(name, INTEGER);
        validateSchema(schema, false /* isColumnMappingEnabled */ )
        validateSchema(schema, true /* isColumnMappingEnabled */ )
      }
    }
  }

  ///////////////////////////////////////////////////////////////////////////
  // computeSchemaChangesById
  ///////////////////////////////////////////////////////////////////////////
  test("Compute schema changes with added columns") {
    val fieldMappingBefore = Map(
      1 -> new StructField("id", IntegerType.INTEGER, true))

    val fieldMappingAfter = Map(
      1 -> new StructField("id", IntegerType.INTEGER, true),
      2 -> new StructField("data", StringType.STRING, true))

    val schemaChanges = schemaChangesHelper(fieldMappingBefore, fieldMappingAfter)

    assert(schemaChanges.removedFields().isEmpty)
    assert(schemaChanges.updatedFields().isEmpty)
    assert(schemaChanges.addedFields().size() == 1)
    assert(schemaChanges.addedFields().get(0) == fieldMappingAfter(2))
  }

  test("Compute schema changes with renamed fields") {
    val fieldMappingBefore = Map(
      1 -> new StructField("id", IntegerType.INTEGER, true))

    val fieldMappingAfter = Map(
      1 -> new StructField("renamed_id", IntegerType.INTEGER, true))

    val schemaChanges = schemaChangesHelper(fieldMappingBefore, fieldMappingAfter)

    assert(schemaChanges.addedFields().isEmpty)
    assert(schemaChanges.removedFields().isEmpty)
    assert(schemaChanges.updatedFields().size() == 1)
    assert(schemaChanges.updatedFields().get(0) ==
      new Tuple2(fieldMappingBefore(1), fieldMappingAfter(1)))
  }

  test("Compute schema changes with type changed columns") {
    val fieldMappingBefore = Map(
      1 -> new StructField("id", IntegerType.INTEGER, true))

    val fieldMappingAfter = Map(
      1 -> new StructField("promoted_to_long", LongType.LONG, true))

    val schemaChanges = schemaChangesHelper(fieldMappingBefore, fieldMappingAfter)

    assert(schemaChanges.addedFields().isEmpty)
    assert(schemaChanges.removedFields().isEmpty)
    assert(schemaChanges.updatedFields().size() == 1)
    assert(schemaChanges.updatedFields().get(0) ==
      new Tuple2(fieldMappingBefore(1), fieldMappingAfter(1)))
  }

  test("Compute schema changes with dropped fields") {
    val fieldMappingBefore = Map(
      1 -> new StructField("id", IntegerType.INTEGER, true),
      2 -> new StructField("data", StringType.STRING, true))

    val fieldMappingAfter = Map(
      2 -> new StructField("data", StringType.STRING, true))

    val schemaChanges = schemaChangesHelper(fieldMappingBefore, fieldMappingAfter)

    assert(schemaChanges.addedFields().isEmpty)
    assert(schemaChanges.updatedFields().isEmpty)
    assert(schemaChanges.removedFields().size() == 1)
    assert(schemaChanges.removedFields().get(0) == fieldMappingBefore(1))
  }

  test("Compute schema changes with nullability change") {
    val fieldMappingBefore = Map(
      1 -> new StructField("id", IntegerType.INTEGER, true),
      2 -> new StructField("data", StringType.STRING, true))

    val fieldMappingAfter = Map(
      1 -> new StructField("id", IntegerType.INTEGER, true),
      2 -> new StructField("required_data", StringType.STRING, false))

    val schemaChanges = schemaChangesHelper(fieldMappingBefore, fieldMappingAfter)

    assert(schemaChanges.addedFields().isEmpty)
    assert(schemaChanges.removedFields().isEmpty)
    assert(schemaChanges.updatedFields().size() == 1)
    assert(schemaChanges.updatedFields().get(0) == new Tuple2(
      fieldMappingBefore(2),
      fieldMappingAfter(2)))
  }

  test("Compute schema changes with moved fields") {
    val fieldMappingBefore = Map(
      1 -> new StructField(
        "struct",
        new StructType()
          .add(new StructField("id", IntegerType.INTEGER, true))
          .add(new StructField("data", StringType.STRING, true)),
        true),
      2 -> new StructField("id", IntegerType.INTEGER, true),
      3 -> new StructField("data", StringType.STRING, true))

    val fieldMappingAfter = Map(
      1 -> new StructField(
        "struct",
        new StructType()
          .add(new StructField("data", StringType.STRING, true))
          .add(new StructField("id", IntegerType.INTEGER, true)),
        true),
      2 -> new StructField("id", IntegerType.INTEGER, true),
      3 -> new StructField("data", StringType.STRING, true))

    val schemaChanges = schemaChangesHelper(fieldMappingBefore, fieldMappingAfter)

    assert(schemaChanges.addedFields().isEmpty)
    assert(schemaChanges.removedFields().isEmpty)
    assert(schemaChanges.updatedFields().size() == 1)
    assert(schemaChanges.updatedFields().get(0) == new Tuple2(
      fieldMappingBefore(1),
      fieldMappingAfter(1)))
  }

  test("Compute schema changes with field metadata changes") {
    val fieldMappingBefore = Map(
      1 -> new StructField(
        "id",
        IntegerType.INTEGER,
        true,
        FieldMetadata.builder().putString(
          "metadata_col",
          "metadata_val").build()))

    val fieldMappingAfter = Map(
      1 -> new StructField(
        "id",
        IntegerType.INTEGER,
        true,
        FieldMetadata.builder().putString(
          "metadata_col",
          "updated_metadata_val").build()))

    val schemaChanges = schemaChangesHelper(fieldMappingBefore, fieldMappingAfter)

    assert(schemaChanges.addedFields().isEmpty)
    assert(schemaChanges.removedFields().isEmpty)
    assert(schemaChanges.updatedFields().size() == 1)
    assert(schemaChanges.updatedFields().get(0) == new Tuple2(
      fieldMappingBefore(1),
      fieldMappingAfter(1)))
  }

  private def schemaChangesHelper(
      before: Map[Int, StructField],
      after: Map[Int, StructField]): SchemaChanges = {
    SchemaUtils.computeSchemaChangesById(
      before.map {
        case (k, v) => java.lang.Integer.valueOf(k) -> v
      }.asJava,
      after.map {
        case (k, v) => java.lang.Integer.valueOf(k) -> v
      }.asJava)
  }

  ///////////////////////////////////////////////////////////////////////////
  // validateUpdatedSchema
  ///////////////////////////////////////////////////////////////////////////

  test("validateUpdatedSchema fails when column mapping is disabled") {
    val current = new StructType().add(new StructField("id", IntegerType.INTEGER, true))
    val updated = current.add(new StructField("data", StringType.STRING, true))

    val e = intercept[IllegalArgumentException] {
      val tblProperties = Map(COLUMN_MAPPING_MODE_KEY -> "none")
      validateUpdatedSchema(
        metadata(current, properties = tblProperties),
        metadata(updated, properties = tblProperties),
        emptySet(),
<<<<<<< HEAD
        false // allowNewNonNullFields
=======
        false // allowNewRequiredFields
>>>>>>> bdd26fed
      )
    }

    assert(e.getMessage == "Cannot validate updated schema when column mapping is disabled")
  }

  private val primitiveSchema = new StructType()
    .add(
      "id",
      IntegerType.INTEGER,
      true,
      fieldMetadata(id = 1, physicalName = "id"))

  private val mapWithStructKey = new StructType()
    .add(
      "map",
      new MapType(
        new StructType()
          .add("id", IntegerType.INTEGER, true, fieldMetadata(id = 2, physicalName = "id")),
        IntegerType.INTEGER,
        false),
      true,
      fieldMetadata(id = 1, physicalName = "map"))

  private val structWithArrayOfStructs = new StructType()
    .add(
      "top_level_struct",
      new StructType().add(
        "array",
        new ArrayType(
          new StructType().add("id", IntegerType.INTEGER, true, fieldMetadata(4, "id")),
          false),
        false,
        fieldMetadata(2, "array_field")),
      fieldMetadata(1, "top_level_struct"))

  private val updatedSchemasWithInconsistentPhysicalNames = Table(
    ("schemaBefore", "updatedSchemaWithInconsistentPhysicalNames"),
    // Top level primitive has inconsistent physical name
    (
      primitiveSchema,
      new StructType()
        .add(
          "renamed_id",
          IntegerType.INTEGER,
          true,
          fieldMetadata(id = 1, physicalName = "inconsistent_name"))),
    // Map with struct key has inconsistent physical name
    (
      mapWithStructKey,
      new StructType()
        .add(
          "map",
          new MapType(
            new StructType()
              .add(
                "renamed_id",
                IntegerType.INTEGER,
                false,
                fieldMetadata(id = 2, physicalName = "inconsistent_name")),
            IntegerType.INTEGER,
            false),
          true,
          fieldMetadata(id = 1, physicalName = "map"))),
    // Struct with array of struct field where inner struct field has inconsistent physical name
    (
      structWithArrayOfStructs,
      structWithArrayOfStructs(arrayType = new ArrayType(
        new StructType().add(
          "renamed_id",
          IntegerType.INTEGER,
          fieldMetadata(4, "inconsistent_name")),
        false))))

  test("validateUpdatedSchema fails when physical names are not consistent across ids") {
    assertSchemaEvolutionFailure[IllegalArgumentException](
      updatedSchemasWithInconsistentPhysicalNames,
      "Existing field with id .* in current schema" +
        " has physical name id which is different from inconsistent_name")
  }

  private val updatedSchemasMissingId = Table(
    ("schemaBefore", "updatedSchemaWithMissingId"),
    // Top level primitive missing field ID
    (
      primitiveSchema,
      new StructType()
        .add(
          "renamed_id",
          IntegerType.INTEGER,
          true,
          FieldMetadata.builder().putString(COLUMN_MAPPING_PHYSICAL_NAME_KEY, "id").build())),
    // Map with struct key missing field ID
    (
      mapWithStructKey,
      mapWithStructKey(mapType = new MapType(
        new StructType()
          .add(
            "renamed_id",
            IntegerType.INTEGER,
            false,
            FieldMetadata.builder().putString(COLUMN_MAPPING_PHYSICAL_NAME_KEY, "id").build()),
        IntegerType.INTEGER,
        false))),
    // Struct with array of struct field where inner struct is missing ID
    (
      structWithArrayOfStructs,
      structWithArrayOfStructs(new ArrayType(
        new StructType().add(
          "renamed_id",
          IntegerType.INTEGER,
          FieldMetadata.builder()
            .putString(COLUMN_MAPPING_PHYSICAL_NAME_KEY, "id").build()),
        false))))

  test("validateUpdatedSchema fails when field is missing ID") {
    assertSchemaEvolutionFailure[IllegalArgumentException](
      updatedSchemasMissingId,
      "Field renamed_id is missing column id")
  }

  private val updatedSchemasMissingPhysicalName = Table(
    ("schemaBefore", "updatedSchemaWithMissingPhysicalName"),
    // Top level primitive missing physical name
    (
      primitiveSchema,
      new StructType()
        .add(
          "renamed_id",
          IntegerType.INTEGER,
          true,
          FieldMetadata.builder().putLong(COLUMN_MAPPING_ID_KEY, 1).build())),
    // Map with struct key missing physical name
    (
      mapWithStructKey,
      mapWithStructKey(mapType = new MapType(
        new StructType()
          .add(
            "renamed_id",
            IntegerType.INTEGER,
            false,
            FieldMetadata.builder().putLong(COLUMN_MAPPING_ID_KEY, 1).build()),
        IntegerType.INTEGER,
        false))),
    // Struct with array of struct field where inner struct is missing physical name
    (
      structWithArrayOfStructs,
      structWithArrayOfStructs(arrayType = new ArrayType(
        new StructType().add(
          "renamed_id",
          IntegerType.INTEGER,
          FieldMetadata.builder()
            .putLong(COLUMN_MAPPING_ID_KEY, 4L).build()),
        false))))

  test("validateUpdatedSchema fails when field is missing physical name") {
    assertSchemaEvolutionFailure[IllegalArgumentException](
      updatedSchemasMissingPhysicalName,
      "Field renamed_id is missing physical name")
  }

  private val updatedSchemaHasDuplicateColumnId = Table(
    ("schemaBefore", "updatedSchemaWithMissingPhysicalName"),
    // Top level primitive has duplicate id
    (
      primitiveSchema,
      primitiveSchema
        .add(
          "duplicate_id",
          IntegerType.INTEGER,
          true,
          fieldMetadata(id = 1, physicalName = "duplicate_id"))),
    // Map with struct key adds duplicate field
    (
      mapWithStructKey,
      mapWithStructKey
        .add(
          "duplicate_id",
          IntegerType.INTEGER,
          fieldMetadata(id = 2, physicalName = "duplicate_id"))),
    // Struct with array of struct field where field with duplicate ID is added
    (
      structWithArrayOfStructs,
      structWithArrayOfStructs
        .add(
          "duplicate_id",
          IntegerType.INTEGER,
          fieldMetadata(4, "duplicate_id"))))

  test("validateUpdatedSchema fails with schema with duplicate column ID") {
    forAll(updatedSchemaHasDuplicateColumnId) { (schemaBefore, schemaAfter) =>
      val e = intercept[IllegalArgumentException] {
        validateUpdatedSchema(
          metadata(schemaBefore),
          metadata(schemaAfter),
          emptySet(),
<<<<<<< HEAD
          false /* allowNewNonNullFields */ )
=======
          false /* allowNewRequiredFields */ )
>>>>>>> bdd26fed
      }

      assert(e.getMessage.matches("Field duplicate_id with id .* already exists"))
    }
  }

  private val validUpdatedSchemas = Table(
    ("schemaBefore", "updatedSchemaWithRenamedColumns"),
    // Top level primitive missing physical name
    (
      primitiveSchema,
      new StructType()
        .add(
          "renamed_id",
          IntegerType.INTEGER,
          true,
          fieldMetadata(id = 1, physicalName = "id"))),
    // Map with struct key renamed
    (
      mapWithStructKey,
      mapWithStructKey(
        new MapType(
          new StructType()
            .add(
              "renamed_id",
              IntegerType.INTEGER,
              true,
              fieldMetadata(id = 2, physicalName = "id")),
          IntegerType.INTEGER,
          false),
        fieldMetadata(id = 1, physicalName = "map"))),
    // Struct with array of struct field where inner struct field is renamed
    (
      structWithArrayOfStructs,
      new StructType()
        .add(
          "top_level_struct",
          new StructType().add(
            "array",
            new ArrayType(
              new StructType().add("renamed_id", IntegerType.INTEGER, fieldMetadata(4, "id")),
              false),
            false,
            fieldMetadata(2, "array_field")),
          fieldMetadata(1, "top_level_struct"))))

  test("validateUpdatedSchema succeeds with valid ID and physical name") {
    forAll(validUpdatedSchemas) { (schemaBefore, schemaAfter) =>
      validateUpdatedSchema(
        metadata(schemaBefore),
        metadata(schemaAfter),
        emptySet(),
<<<<<<< HEAD
        false /* allowNewNonNullFields */ )
=======
        false /* allowNewRequiredFields */ )
>>>>>>> bdd26fed
    }
  }

  private val nonNullableFieldAdded = Table(
    ("schemaBefore", "schemaWithNonNullableFieldAdded"),
    (
      primitiveSchema,
      primitiveSchema.add(
        "required_field",
        IntegerType.INTEGER,
        false,
        fieldMetadata(3, "required_field"))),
    // Map with struct key where non-nullable field is added to struct
    (
      mapWithStructKey,
      mapWithStructKey(
        new MapType(
          new StructType()
            .add(
              "renamed_id",
              IntegerType.INTEGER,
              true,
              fieldMetadata(id = 2, physicalName = "id"))
            .add(
              "required_field",
              IntegerType.INTEGER,
              false,
              fieldMetadata(id = 3, physicalName = "required_field")),
          IntegerType.INTEGER,
          false),
        fieldMetadata(id = 1, physicalName = "map"))),
    // Struct of array of structs where non-nullable field is added to struct
    (
      structWithArrayOfStructs,
      structWithArrayOfStructs(
        arrayType = new ArrayType(
          new StructType().add(
            "renamed_id",
            IntegerType.INTEGER,
            fieldMetadata(4, "id"))
            .add("required_field", IntegerType.INTEGER, false, fieldMetadata(5, "required_field")),
          false),
        arrayName = "renamed_array")))

  test("validateUpdatedSchema fails when non-nullable field is added with " +
<<<<<<< HEAD
    "allowNewNonNullFields=false") {
    assertSchemaEvolutionFailure[KernelException](
      nonNullableFieldAdded,
      "Cannot add non-nullable field required_field",
      allowNewNonNullFields = false)
  }

  test("validateUpdatedSchema succeeds when non-nullable field is added with " +
    "allowNewNonNullFields=true") {
=======
    "allowNewRequiredFields=false") {
    assertSchemaEvolutionFailure[KernelException](
      nonNullableFieldAdded,
      "Cannot add non-nullable field required_field",
      allowNewRequiredFields = false)
  }

  test("validateUpdatedSchema succeeds when non-nullable field is added with " +
    "allowNewRequiredFields=true") {
>>>>>>> bdd26fed
    forAll(nonNullableFieldAdded) { (schemaBefore, schemaAfter) =>
      validateUpdatedSchema(
        metadata(schemaBefore),
        metadata(schemaAfter),
        emptySet(),
<<<<<<< HEAD
        true /* allowNewNonNullFields */ )
=======
        true /* allowNewRequiredFields */ )
>>>>>>> bdd26fed
    }
  }

  private val existingFieldNullabilityTightened = Table(
    ("schemaBefore", "schemaWithFieldNullabilityTightened"),
    (
      primitiveSchema,
      new StructType()
        .add(
          "id",
          IntegerType.INTEGER,
          false,
          fieldMetadata(id = 1, physicalName = "id"))),
    // Map with struct key where existing id field has nullability tightened
    (
      mapWithStructKey,
      mapWithStructKey(
        new MapType(
          new StructType()
            .add(
              "renamed_id",
              IntegerType.INTEGER,
              false,
              fieldMetadata(id = 2, physicalName = "id")),
          IntegerType.INTEGER,
          false),
        fieldMetadata(id = 1, physicalName = "map"))),
    // Struct of array of structs where id field in inner struct has nullability tightened
    (
      structWithArrayOfStructs,
      structWithArrayOfStructs(
        arrayType = new ArrayType(
          new StructType().add(
            "renamed_id",
            IntegerType.INTEGER,
            false,
            fieldMetadata(4, "id")),
          false),
        arrayName = "renamed_array")))

  test("validateUpdatedSchema fails when existing nullability is tightened with " +
<<<<<<< HEAD
    "allowNewNonNullFields=false") {
=======
    "allowNewRequiredFields=false") {
>>>>>>> bdd26fed
    assertSchemaEvolutionFailure[KernelException](
      existingFieldNullabilityTightened,
      "Cannot tighten the nullability of existing field id")
  }

  test("validateUpdatedSchema fails when existing nullability is tightened with " +
<<<<<<< HEAD
    "allowNewNonNullFields=true") {
    assertSchemaEvolutionFailure[KernelException](
      existingFieldNullabilityTightened,
      "Cannot tighten the nullability of existing field id",
      allowNewNonNullFields = true)
=======
    "allowNewRequiredFields=true") {
    assertSchemaEvolutionFailure[KernelException](
      existingFieldNullabilityTightened,
      "Cannot tighten the nullability of existing field id",
      allowNewRequiredFields = true)
>>>>>>> bdd26fed
  }

  private val invalidTypeChange = Table(
    ("schemaBefore", "schemaWithInvalidTypeChange"),
    (
      primitiveSchema,
      new StructType()
        .add(
          "id",
          StringType.STRING,
          true,
          fieldMetadata(id = 1, physicalName = "id"))),
    // Map with struct key where id is changed to string
    (
      mapWithStructKey,
      mapWithStructKey(
        new MapType(
          new StructType()
            .add(
              "renamed_id_as_string",
              StringType.STRING,
              true,
              fieldMetadata(id = 2, physicalName = "id")),
          IntegerType.INTEGER,
          false),
        fieldMetadata(id = 1, physicalName = "map"))),
    // Struct of array of struct where inner id field is changed to string
    (
      structWithArrayOfStructs,
      structWithArrayOfStructs(
        arrayType = new ArrayType(
          new StructType().add(
            "renamed_id_as_string",
            StringType.STRING,
            true,
            fieldMetadata(4, "id")),
          false),
        arrayName = "renamed_array")))

  test("validateUpdatedSchema fails when invalid type change is performed") {
    assertSchemaEvolutionFailure[KernelException](
      invalidTypeChange,
      "Cannot change the type of existing field id from integer to string")
  }

  private val validateAddedFields = Table(
    ("schemaBefore", "schemaWithAddedField"),
    (
      primitiveSchema,
      primitiveSchema
        .add(
          "data",
          StringType.STRING,
          true,
          fieldMetadata(id = 2, physicalName = "data"))),
    // Map with struct key where data field is added
    (
      mapWithStructKey,
      mapWithStructKey(
        new MapType(
          new StructType()
            .add(
              "renamed_id",
              IntegerType.INTEGER,
              true,
              fieldMetadata(id = 2, physicalName = "id"))
            .add(
              "data",
              StringType.STRING,
              true,
              fieldMetadata(id = 3, physicalName = "data")),
          IntegerType.INTEGER,
          false),
        fieldMetadata(id = 1, physicalName = "map"))),
    // Struct of array of struct where inner struct has added string data field
    (
      structWithArrayOfStructs,
      structWithArrayOfStructs(
        arrayType = new ArrayType(
          new StructType().add(
            "renamed_id",
            IntegerType.INTEGER,
            true,
            fieldMetadata(4, "id"))
            .add(
              "data",
              StringType.STRING,
              true,
              fieldMetadata(5, "data")),
          false),
        arrayName = "renamed_array")))

  test("validateUpdatedSchema succeeds when adding field") {
    forAll(validateAddedFields) { (schemaBefore, schemaAfter) =>
      validateUpdatedSchema(
        metadata(schemaBefore),
        metadata(schemaAfter),
        emptySet(),
<<<<<<< HEAD
        false /* allowNewNonNullFields */ )
=======
        false /* allowNewRequiredFields */ )
>>>>>>> bdd26fed
    }
  }

  private val validateMetadataChange = Table(
    ("schemaBefore", "schemaWithAddedField"),
    // Adding column comment to id column
    (
      primitiveSchema,
      new StructType()
        .add(
          "id",
          IntegerType.INTEGER,
          true,
          FieldMetadata.builder().fromMetadata(fieldMetadata(
            id = 1,
            physicalName = "id")).putString("comment", "id comment").build())),
    // Struct of array of struct where inner struct has added column comment to metadata
    (
      structWithArrayOfStructs,
      structWithArrayOfStructs(
        arrayType = new ArrayType(
          new StructType().add(
            "id",
            IntegerType.INTEGER,
            true,
            FieldMetadata.builder().fromMetadata(fieldMetadata(4, "id")).putString(
              "comment",
              "id comment").build()),
          false),
        arrayName = "renamed_array")))

  test("validateUpdatedSchema succeeds when updating field metadata") {
    forAll(validateMetadataChange) { (schemaBefore, schemaAfter) =>
      validateUpdatedSchema(
        metadata(schemaBefore),
        metadata(schemaAfter),
        emptySet(),
<<<<<<< HEAD
        false /* allowNewNonNullFields */ )
=======
        false /* allowNewRequiredFields */ )
>>>>>>> bdd26fed
    }
  }

  private val underMaxColIdFieldAdded = Table(
    ("schemaBefore", "schemaWithUnderMaxFieldIdAdded"),
    (
      primitiveSchema,
      primitiveSchema.add(
<<<<<<< HEAD
        "required_field",
        IntegerType.INTEGER,
        true,
        fieldMetadata(0, "required_field"))),
=======
        "too_low_field_id_field",
        IntegerType.INTEGER,
        true,
        fieldMetadata(0, "too_low_field_id_field"))),
>>>>>>> bdd26fed
    // Map with struct key where under max col-id field is added
    (
      mapWithStructKey,
      mapWithStructKey(
        new MapType(
          new StructType()
            .add(
              "renamed_id",
              IntegerType.INTEGER,
              true,
              fieldMetadata(id = 2, physicalName = "id"))
            .add(
<<<<<<< HEAD
              "required_field",
              IntegerType.INTEGER,
              true,
              fieldMetadata(id = 0, physicalName = "required_field")),
          IntegerType.INTEGER,
          false),
=======
              "too_low_field_id_field",
              IntegerType.INTEGER,
              true,
              fieldMetadata(id = 0, physicalName = "too_low_field_id_field")),
          IntegerType.INTEGER,
          true),
>>>>>>> bdd26fed
        fieldMetadata(id = 1, physicalName = "map"))),
    // Struct of array of structs where under max col-id field is added
    (
      structWithArrayOfStructs,
      structWithArrayOfStructs(
        arrayType = new ArrayType(
          new StructType().add(
            "renamed_id",
            IntegerType.INTEGER,
            fieldMetadata(4, "id"))
<<<<<<< HEAD
            .add("required_field", IntegerType.INTEGER, true, fieldMetadata(0, "required_field")),
          false),
=======
            .add(
              "too_low_field_id_field",
              IntegerType.INTEGER,
              true,
              fieldMetadata(0, "too_low_field_id_field")),
          true),
>>>>>>> bdd26fed
        arrayName = "renamed_array")))

  test("validateUpdatedSchema fails when a new field with a fieldId < maxColId is added") {
    assertSchemaEvolutionFailure[IllegalArgumentException](
      underMaxColIdFieldAdded,
      "Cannot add a new column with a fieldId <= maxFieldId. Found field: .* with"
        + "fieldId=0. Current maxFieldId in the table is: .*")
  }

  private def mapWithStructKey(
      mapType: DataType =
        mapWithStructKey.get("map").getDataType,
      mapFieldMetadata: FieldMetadata =
        mapWithStructKey.get("map").getMetadata): StructType = {
    new StructType()
      .add(
        "map",
        mapType,
        true,
        mapFieldMetadata)
  }

  private def structWithArrayOfStructs(
      arrayType: ArrayType =
        structWithArrayOfStructs
          .get("top_level_struct")
          .getDataType.asInstanceOf[StructType]
          .get("array").getDataType.asInstanceOf[ArrayType],
      arrayMetadata: FieldMetadata =
        structWithArrayOfStructs
          .get("top_level_struct")
          .getDataType.asInstanceOf[StructType]
          .get("array").getMetadata,
      arrayName: String = "array") = {
    new StructType()
      .add(
        "top_level_struct",
        new StructType().add(
          arrayName,
          arrayType,
          false,
          arrayMetadata),
        fieldMetadata(1, "top_level_struct"))
  }

  private def assertSchemaEvolutionFailure[T <: Throwable](
      evolutionCases: TableFor2[StructType, StructType],
      expectedMessage: String,
      tableProperties: Map[String, String] =
        Map(ColumnMapping.COLUMN_MAPPING_MODE_KEY -> "id"),
<<<<<<< HEAD
      allowNewNonNullFields: Boolean = false)(implicit classTag: ClassTag[T]) {
=======
      allowNewRequiredFields: Boolean = false)(implicit classTag: ClassTag[T]) {
>>>>>>> bdd26fed
    forAll(evolutionCases) { (schemaBefore, schemaAfter) =>
      val e = intercept[T] {
        validateUpdatedSchema(
          metadata(schemaBefore, tableProperties),
          metadata(schemaAfter, tableProperties),
          emptySet(),
<<<<<<< HEAD
          allowNewNonNullFields)
=======
          allowNewRequiredFields)
>>>>>>> bdd26fed
      }

      assert(e.getMessage.matches(expectedMessage))
    }
  }

  private def metadata(
      schema: StructType,
      properties: Map[String, String] =
        Map(ColumnMapping.COLUMN_MAPPING_MODE_KEY -> "id")): Metadata = {
    val tblProperties = properties ++
      Map(ColumnMapping.COLUMN_MAPPING_MAX_COLUMN_ID_KEY ->
        ColumnMapping.findMaxColumnId(schema).toString)
    new Metadata(
      "id",
      Optional.empty(), /* name */
      Optional.empty(), /* description */
      new Format(),
      DataTypeJsonSerDe.serializeDataType(schema),
      schema,
      VectorUtils.buildArrayValue(util.Arrays.asList(), StringType.STRING), // partitionColumns
      Optional.empty(), // createdTime
      stringStringMapValue(tblProperties.asJava) // configurationMap
    )
  }

  private def fieldMetadata(id: Integer, physicalName: String): FieldMetadata = {
    FieldMetadata.builder()
      .putLong(COLUMN_MAPPING_ID_KEY, id.longValue())
      .putString(COLUMN_MAPPING_PHYSICAL_NAME_KEY, physicalName)
      .build()
  }

  ///////////////////////////////////////////////////////////////////////////
  // filterRecursively
  ///////////////////////////////////////////////////////////////////////////
  val testSchema = new StructType()
    .add("a", INTEGER)
    .add("b", INTEGER)
    .add("c", LONG)
    .add(
      "s",
      new StructType()
        .add("a", TIMESTAMP)
        .add("e", INTEGER)
        .add("f", LONG)
        .add(
          "g",
          new StructType()
            .add("a", INTEGER)
            .add("b", TIMESTAMP)
            .add("c", LONG)).add(
          "h",
          new MapType(
            new StructType().add("a", TIMESTAMP),
            new StructType().add("b", INTEGER),
            true)).add(
          "i",
          new ArrayType(
            new StructType().add("b", TIMESTAMP),
            true))).add(
      "d",
      new MapType(
        new StructType().add("b", TIMESTAMP),
        new StructType().add("a", INTEGER),
        true)).add(
      "e",
      new ArrayType(
        new StructType()
          .add("f", TIMESTAMP)
          .add("b", INTEGER),
        true))
  val flattenedTestSchema = {
    SchemaUtils.filterRecursively(
      testSchema,
      /* visitListMapTypes = */ true,
      /* stopOnFirstMatch = */ false,
      (v1: StructField) => true).asScala.map(f => f._1.asScala.mkString(".") -> f._2).toMap
  }
  Seq(
    // Format: (testPrefix, visitListMapTypes, stopOnFirstMatch, filter, expectedColumns)
    (
      "Filter by name 'b', stop on first match",
      true,
      true,
      (field: StructField) => field.getName == "b",
      Seq("b")),
    (
      "Filter by name 'b', visit all matches",
      false,
      false,
      (field: StructField) => field.getName == "b",
      Seq("b", "s.g.b")),
    (
      "Filter by name 'b', visit all matches including nested structures",
      true,
      false,
      (field: StructField) => field.getName == "b",
      Seq(
        "b",
        "s.g.b",
        "s.h.value.b",
        "s.i.element.b",
        "d.key.b",
        "e.element.b")),
    (
      "Filter by TIMESTAMP type, stop on first match",
      false,
      true,
      (field: StructField) => field.getDataType == TIMESTAMP,
      Seq("s.a")),
    (
      "Filter by TIMESTAMP type, visit all matches including nested structures",
      true,
      false,
      (field: StructField) => field.getDataType == TIMESTAMP,
      Seq(
        "s.a",
        "s.g.b",
        "s.h.key.a",
        "s.i.element.b",
        "d.key.b",
        "e.element.f")),
    (
      "Filter by TIMESTAMP type and name 'f', visit all matches",
      true,
      false,
      (field: StructField) => field.getDataType == TIMESTAMP && field.getName == "f",
      Seq("e.element.f")),
    (
      "Filter by non-existent field name 'z'",
      true,
      false,
      (field: StructField) => field.getName == "z",
      Seq())).foreach {
    case (testDescription, visitListMapTypes, stopOnFirstMatch, filter, expectedColumns) =>
      test(s"filterRecursively - $testDescription | " +
        s"visitListMapTypes=$visitListMapTypes, stopOnFirstMatch=$stopOnFirstMatch") {

        val results =
          filterRecursively(
            testSchema,
            visitListMapTypes,
            stopOnFirstMatch,
            (v1: StructField) => filter(v1))
            // convert to map of column path concatenated with '.' and the StructField
            .asScala.map(f => (f._1.asScala.mkString("."), f._2)).toMap

        // Assert that the number of results matches the expected columns
        assert(results.size === expectedColumns.size)
        assert(results === flattenedTestSchema.filterKeys(expectedColumns.contains))
      }
  }
}<|MERGE_RESOLUTION|>--- conflicted
+++ resolved
@@ -493,11 +493,7 @@
         metadata(current, properties = tblProperties),
         metadata(updated, properties = tblProperties),
         emptySet(),
-<<<<<<< HEAD
-        false // allowNewNonNullFields
-=======
         false // allowNewRequiredFields
->>>>>>> bdd26fed
       )
     }
 
@@ -694,11 +690,7 @@
           metadata(schemaBefore),
           metadata(schemaAfter),
           emptySet(),
-<<<<<<< HEAD
-          false /* allowNewNonNullFields */ )
-=======
           false /* allowNewRequiredFields */ )
->>>>>>> bdd26fed
       }
 
       assert(e.getMessage.matches("Field duplicate_id with id .* already exists"))
@@ -751,11 +743,7 @@
         metadata(schemaBefore),
         metadata(schemaAfter),
         emptySet(),
-<<<<<<< HEAD
-        false /* allowNewNonNullFields */ )
-=======
         false /* allowNewRequiredFields */ )
->>>>>>> bdd26fed
     }
   }
 
@@ -801,17 +789,7 @@
         arrayName = "renamed_array")))
 
   test("validateUpdatedSchema fails when non-nullable field is added with " +
-<<<<<<< HEAD
-    "allowNewNonNullFields=false") {
-    assertSchemaEvolutionFailure[KernelException](
-      nonNullableFieldAdded,
-      "Cannot add non-nullable field required_field",
-      allowNewNonNullFields = false)
-  }
-
-  test("validateUpdatedSchema succeeds when non-nullable field is added with " +
-    "allowNewNonNullFields=true") {
-=======
+
     "allowNewRequiredFields=false") {
     assertSchemaEvolutionFailure[KernelException](
       nonNullableFieldAdded,
@@ -821,17 +799,12 @@
 
   test("validateUpdatedSchema succeeds when non-nullable field is added with " +
     "allowNewRequiredFields=true") {
->>>>>>> bdd26fed
     forAll(nonNullableFieldAdded) { (schemaBefore, schemaAfter) =>
       validateUpdatedSchema(
         metadata(schemaBefore),
         metadata(schemaAfter),
         emptySet(),
-<<<<<<< HEAD
-        true /* allowNewNonNullFields */ )
-=======
         true /* allowNewRequiredFields */ )
->>>>>>> bdd26fed
     }
   }
 
@@ -873,30 +846,19 @@
         arrayName = "renamed_array")))
 
   test("validateUpdatedSchema fails when existing nullability is tightened with " +
-<<<<<<< HEAD
-    "allowNewNonNullFields=false") {
-=======
     "allowNewRequiredFields=false") {
->>>>>>> bdd26fed
     assertSchemaEvolutionFailure[KernelException](
       existingFieldNullabilityTightened,
       "Cannot tighten the nullability of existing field id")
   }
 
   test("validateUpdatedSchema fails when existing nullability is tightened with " +
-<<<<<<< HEAD
-    "allowNewNonNullFields=true") {
-    assertSchemaEvolutionFailure[KernelException](
-      existingFieldNullabilityTightened,
-      "Cannot tighten the nullability of existing field id",
-      allowNewNonNullFields = true)
-=======
+
     "allowNewRequiredFields=true") {
     assertSchemaEvolutionFailure[KernelException](
       existingFieldNullabilityTightened,
       "Cannot tighten the nullability of existing field id",
       allowNewRequiredFields = true)
->>>>>>> bdd26fed
   }
 
   private val invalidTypeChange = Table(
@@ -995,11 +957,7 @@
         metadata(schemaBefore),
         metadata(schemaAfter),
         emptySet(),
-<<<<<<< HEAD
-        false /* allowNewNonNullFields */ )
-=======
         false /* allowNewRequiredFields */ )
->>>>>>> bdd26fed
     }
   }
 
@@ -1037,11 +995,7 @@
         metadata(schemaBefore),
         metadata(schemaAfter),
         emptySet(),
-<<<<<<< HEAD
-        false /* allowNewNonNullFields */ )
-=======
         false /* allowNewRequiredFields */ )
->>>>>>> bdd26fed
     }
   }
 
@@ -1050,17 +1004,10 @@
     (
       primitiveSchema,
       primitiveSchema.add(
-<<<<<<< HEAD
-        "required_field",
-        IntegerType.INTEGER,
-        true,
-        fieldMetadata(0, "required_field"))),
-=======
         "too_low_field_id_field",
         IntegerType.INTEGER,
         true,
         fieldMetadata(0, "too_low_field_id_field"))),
->>>>>>> bdd26fed
     // Map with struct key where under max col-id field is added
     (
       mapWithStructKey,
@@ -1073,21 +1020,12 @@
               true,
               fieldMetadata(id = 2, physicalName = "id"))
             .add(
-<<<<<<< HEAD
-              "required_field",
-              IntegerType.INTEGER,
-              true,
-              fieldMetadata(id = 0, physicalName = "required_field")),
-          IntegerType.INTEGER,
-          false),
-=======
               "too_low_field_id_field",
               IntegerType.INTEGER,
               true,
               fieldMetadata(id = 0, physicalName = "too_low_field_id_field")),
           IntegerType.INTEGER,
           true),
->>>>>>> bdd26fed
         fieldMetadata(id = 1, physicalName = "map"))),
     // Struct of array of structs where under max col-id field is added
     (
@@ -1098,17 +1036,12 @@
             "renamed_id",
             IntegerType.INTEGER,
             fieldMetadata(4, "id"))
-<<<<<<< HEAD
-            .add("required_field", IntegerType.INTEGER, true, fieldMetadata(0, "required_field")),
-          false),
-=======
             .add(
               "too_low_field_id_field",
               IntegerType.INTEGER,
               true,
               fieldMetadata(0, "too_low_field_id_field")),
           true),
->>>>>>> bdd26fed
         arrayName = "renamed_array")))
 
   test("validateUpdatedSchema fails when a new field with a fieldId < maxColId is added") {
@@ -1159,22 +1092,14 @@
       expectedMessage: String,
       tableProperties: Map[String, String] =
         Map(ColumnMapping.COLUMN_MAPPING_MODE_KEY -> "id"),
-<<<<<<< HEAD
-      allowNewNonNullFields: Boolean = false)(implicit classTag: ClassTag[T]) {
-=======
       allowNewRequiredFields: Boolean = false)(implicit classTag: ClassTag[T]) {
->>>>>>> bdd26fed
     forAll(evolutionCases) { (schemaBefore, schemaAfter) =>
       val e = intercept[T] {
         validateUpdatedSchema(
           metadata(schemaBefore, tableProperties),
           metadata(schemaAfter, tableProperties),
           emptySet(),
-<<<<<<< HEAD
-          allowNewNonNullFields)
-=======
           allowNewRequiredFields)
->>>>>>> bdd26fed
       }
 
       assert(e.getMessage.matches(expectedMessage))
