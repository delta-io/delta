/*
 * Copyright (2023) The Delta Lake Project Authors.
 *
 * Licensed under the Apache License, Version 2.0 (the "License");
 * you may not use this file except in compliance with the License.
 * You may obtain a copy of the License at
 *
 * http://www.apache.org/licenses/LICENSE-2.0
 *
 * Unless required by applicable law or agreed to in writing, software
 * distributed under the License is distributed on an "AS IS" BASIS,
 * WITHOUT WARRANTIES OR CONDITIONS OF ANY KIND, either express or implied.
 * See the License for the specific language governing permissions and
 * limitations under the License.
 */
package io.delta.kernel.test

<<<<<<< HEAD
=======
import io.delta.kernel.client._
import io.delta.kernel.data.{ColumnVector, ColumnarBatch, FilteredColumnarBatch, Row}
import io.delta.kernel.expressions.{Column, Expression, ExpressionEvaluator, Predicate, PredicateEvaluator}
import io.delta.kernel.types.{DataType, StructType}
import io.delta.kernel.utils.{CloseableIterator, DataFileStatus, FileStatus}

>>>>>>> cb53c9ac
import java.io.ByteArrayInputStream
import java.util
import java.util.Optional

import io.delta.kernel.client._
import io.delta.kernel.data.{ColumnVector, ColumnarBatch, FilteredColumnarBatch, Row}
import io.delta.kernel.expressions.{Column, Expression, ExpressionEvaluator, Predicate, PredicateEvaluator}
import io.delta.kernel.types.{DataType, StructType}
import io.delta.kernel.utils.{CloseableIterator, DataFileStatus, FileStatus}

/**
 * Contains broiler plate code for mocking [[TableClient]] and its sub-interfaces.
 *
 * A concrete class is created for each sub-interface (e.g. [[FileSystemClient]]) with
 * default implementation (unsupported). Test suites can override a specific API(s)
 * in the sub-interfaces to mock the behavior as desired.
 *
 * Example:
 * {{{
 *   val myMockFileSystemClient = new BaseMockFileSystemClient() {
 *     override def listFrom(filePath: String): CloseableIterator[FileStatus] = {
 *        .. my mock code to return specific values for given file path ...
 *     }
 *   }
 *
 *   val myMockTableClient = mockTableClient(fileSystemClient = myMockFileSystemClient)
 * }}}
 */
trait MockTableClientUtils {
  /**
   * Create a mock TableClient with the given components. If a component is not provided, it will
   * throw an exception when accessed.
   */
  def mockTableClient(
    fileSystemClient: FileSystemClient = null,
    jsonHandler: JsonHandler = null,
    parquetHandler: ParquetHandler = null,
    expressionHandler: ExpressionHandler = null): TableClient = {
    new TableClient() {
      override def getExpressionHandler: ExpressionHandler =
        Option(expressionHandler).getOrElse(
          throw new UnsupportedOperationException("not supported in this test suite"))

      override def getJsonHandler: JsonHandler =
        Option(jsonHandler).getOrElse(
          throw new UnsupportedOperationException("not supported in this test suite"))

      override def getFileSystemClient: FileSystemClient =
        Option(fileSystemClient).getOrElse(
          throw new UnsupportedOperationException("not supported in this test suite"))

      override def getParquetHandler: ParquetHandler =
        Option(parquetHandler).getOrElse(
          throw new UnsupportedOperationException("not supported in this test suite"))
    }
  }
}

/**
 * Base class for mocking [[JsonHandler]]
 */
trait BaseMockJsonHandler extends JsonHandler with MockTableClientUtils {
  override def parseJson(
      jsonStringVector: ColumnVector,
      outputSchema: StructType,
      selectionVector: Optional[ColumnVector]): ColumnarBatch =
    throw new UnsupportedOperationException("not supported in this test suite")

  override def deserializeStructType(structTypeJson: String): StructType =
    throw new UnsupportedOperationException("not supported in this test suite")

  override def readJsonFiles(
      fileIter: CloseableIterator[FileStatus],
      physicalSchema: StructType,
      predicate: Optional[Predicate]): CloseableIterator[ColumnarBatch] =
    throw new UnsupportedOperationException("not supported in this test suite")

  override def writeJsonFileAtomically(
      filePath: String,
      data: CloseableIterator[Row],
      overwrite: Boolean): Unit =
    throw new UnsupportedOperationException("not supported in this test suite")
}

/**
 * Base class for mocking [[ParquetHandler]]
 */
trait BaseMockParquetHandler extends ParquetHandler with MockTableClientUtils {
  override def readParquetFiles(
      fileIter: CloseableIterator[FileStatus],
      physicalSchema: StructType,
      predicate: Optional[Predicate]): CloseableIterator[ColumnarBatch] =
    throw new UnsupportedOperationException("not supported in this test suite")

  override def writeParquetFiles(
<<<<<<< HEAD
    directoryPath: String,
    dataIter: CloseableIterator[FilteredColumnarBatch],
    maxFileSize: Long,
    statsColumns: java.util.List[Column]): CloseableIterator[DataFileStatus] = {
    throw new UnsupportedOperationException("not supported for in this test suite")
  }
=======
      directoryPath: String,
      dataIter: CloseableIterator[FilteredColumnarBatch],
      maxFileSize: Long,
      statsColumns: util.List[Column]): CloseableIterator[DataFileStatus] =
    throw new UnsupportedOperationException("not supported in this test suite")

  override def writeParquetFileAtomically(
      filePath: String,
      data: CloseableIterator[FilteredColumnarBatch]): Unit =
    throw new UnsupportedOperationException("not supported in this test suite")
>>>>>>> cb53c9ac
}

/**
 * Base class for mocking [[ExpressionHandler]]
 */
trait BaseMockExpressionHandler extends ExpressionHandler {
  override def getPredicateEvaluator(
      inputSchema: StructType,
      predicate: Predicate): PredicateEvaluator =
    throw new UnsupportedOperationException("not supported in this test suite")

  override def getEvaluator(
      inputSchema: StructType,
      expression: Expression,
      outputType: DataType): ExpressionEvaluator =
    throw new UnsupportedOperationException("not supported in this test suite")

  override def isSupported(
      inputSchema: StructType,
      expression: Expression,
      outputType: DataType): Boolean =
    throw new UnsupportedOperationException("not supported in this test suite")

  override def createSelectionVector(values: Array[Boolean], from: Int, to: Int): ColumnVector =
    throw new UnsupportedOperationException("not supported in this test suite")
}

/**
 * Base class for [[FileSystemClient]]
 */
trait BaseMockFileSystemClient extends FileSystemClient {
  override def listFrom(filePath: String): CloseableIterator[FileStatus] =
    throw new UnsupportedOperationException("not supported in this test suite")

  override def resolvePath(path: String): String =
    throw new UnsupportedOperationException("not supported in this test suite")

  override def readFiles(
      readRequests: CloseableIterator[FileReadRequest]): CloseableIterator[ByteArrayInputStream] =
    throw new UnsupportedOperationException("not supported in this test suite")
}<|MERGE_RESOLUTION|>--- conflicted
+++ resolved
@@ -15,15 +15,6 @@
  */
 package io.delta.kernel.test
 
-<<<<<<< HEAD
-=======
-import io.delta.kernel.client._
-import io.delta.kernel.data.{ColumnVector, ColumnarBatch, FilteredColumnarBatch, Row}
-import io.delta.kernel.expressions.{Column, Expression, ExpressionEvaluator, Predicate, PredicateEvaluator}
-import io.delta.kernel.types.{DataType, StructType}
-import io.delta.kernel.utils.{CloseableIterator, DataFileStatus, FileStatus}
-
->>>>>>> cb53c9ac
 import java.io.ByteArrayInputStream
 import java.util
 import java.util.Optional
@@ -119,14 +110,6 @@
     throw new UnsupportedOperationException("not supported in this test suite")
 
   override def writeParquetFiles(
-<<<<<<< HEAD
-    directoryPath: String,
-    dataIter: CloseableIterator[FilteredColumnarBatch],
-    maxFileSize: Long,
-    statsColumns: java.util.List[Column]): CloseableIterator[DataFileStatus] = {
-    throw new UnsupportedOperationException("not supported for in this test suite")
-  }
-=======
       directoryPath: String,
       dataIter: CloseableIterator[FilteredColumnarBatch],
       maxFileSize: Long,
@@ -137,7 +120,6 @@
       filePath: String,
       data: CloseableIterator[FilteredColumnarBatch]): Unit =
     throw new UnsupportedOperationException("not supported in this test suite")
->>>>>>> cb53c9ac
 }
 
 /**
