--- conflicted
+++ resolved
@@ -23,13 +23,9 @@
 import scala.reflect.ClassTag
 
 import io.delta.kernel.TransactionSuite.testSchema
-<<<<<<< HEAD
 import io.delta.kernel.data.{ColumnarBatch, ColumnVector}
 import io.delta.kernel.engine.Engine
 import io.delta.kernel.exceptions.KernelException
-=======
-import io.delta.kernel.engine.Engine
->>>>>>> a066ef83
 import io.delta.kernel.exceptions.TableNotFoundException
 import io.delta.kernel.internal.actions.{Format, Metadata, Protocol}
 import io.delta.kernel.internal.commit.DefaultFileSystemManagedTableOnlyCommitter
@@ -67,13 +63,9 @@
       timestamp,
       mustBeRecreatable,
       canReturnLastCommit,
-<<<<<<< HEAD
       canReturnEarliestCommit,
       Seq.empty.asJava /* parsedLogDelta */
     )
-=======
-      canReturnEarliestCommit)
->>>>>>> a066ef83
   }
 
   def checkGetActiveCommitAtTimestamp(
@@ -254,22 +246,14 @@
         createMockFSListFromEngine(p => throw new FileNotFoundException(p)),
         getMockSnapshot(dataPath, latestVersion = 1L),
         logPath,
-<<<<<<< HEAD
-        0))
-=======
         timestamp = 0))
->>>>>>> a066ef83
     // Empty _delta_log directory
     intercept[TableNotFoundException](
       getActiveCommitAtTimestamp(
         createMockFSListFromEngine(p => Seq()),
         getMockSnapshot(dataPath, latestVersion = 1L),
         logPath,
-<<<<<<< HEAD
-        0))
-=======
         timestamp = 0))
->>>>>>> a066ef83
   }
 
   // TODO: corrects commit timestamps for increasing commits (monotonizeCommitTimestamps)?
@@ -357,11 +341,7 @@
         createMockFSListFromEngine(p => throw new FileNotFoundException(p)),
         getMockSnapshot(dataPath, latestVersion = 1L),
         logPath,
-<<<<<<< HEAD
-        0,
-=======
         timestamp = 0,
->>>>>>> a066ef83
         mustBeRecreatable = false))
     // Empty _delta_log directory
     intercept[TableNotFoundException](
@@ -369,11 +349,7 @@
         createMockFSListFromEngine(p => Seq()),
         getMockSnapshot(dataPath, latestVersion = 1L),
         logPath,
-<<<<<<< HEAD
-        0))
-=======
         timestamp = 0))
->>>>>>> a066ef83
     /* ---------- CORRUPT LISTINGS --------- */
     // No commit files at all (only checkpoint files)
     checkGetActiveCommitAtTimestampError[RuntimeException](
@@ -595,11 +571,7 @@
         engine,
         mockSnapshot,
         logPath,
-<<<<<<< HEAD
-        51L)
-=======
         timestamp = 51L)
->>>>>>> a066ef83
     }
 
     // Test with canReturnLastCommit=true
