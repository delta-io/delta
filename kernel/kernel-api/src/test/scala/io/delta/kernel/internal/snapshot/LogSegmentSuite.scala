--- conflicted
+++ resolved
@@ -16,11 +16,7 @@
 
 package io.delta.kernel.internal.snapshot
 
-<<<<<<< HEAD
-import java.util.{Collections, List => JList}
-=======
-import java.util.{Collections, Optional}
->>>>>>> c00bd145
+import java.util.{Collections, List => JList, Optional}
 
 import scala.collection.JavaConverters._
 
@@ -352,7 +348,6 @@
     assert(logSegment.toString === expectedToString)
   }
 
-<<<<<<< HEAD
   def deltaFileStatus(v: Long): FileStatus =
     FileStatus.of(FileNames.deltaFile(logPath, v), v, v * 10)
 
@@ -385,6 +380,7 @@
       deltas_list,
       compactions_list,
       Collections.emptyList(),
+      Optional.empty(),
       1)
     val expectedFiles = parseExpectedString(expected)
     assert(segment.allFilesWithCompactionsReversed() === expectedFiles)
@@ -460,6 +456,4 @@
       "16-20, 15, 11-14, 7-10, 6, 1-5, 0")
   }
 
-=======
->>>>>>> c00bd145
 }